--- conflicted
+++ resolved
@@ -8,14 +8,6 @@
 
 before_install:
  - sudo apt-get update
-<<<<<<< HEAD
- - sudo apt-get install tcl-dev libhdf5-serial-dev build-essential python-numpy python-pip pep8
- - sudo pip install cython --upgrade 
- - sudo apt-get install clang-3.4
- - if [ "$with_mpi" != false ]; then sudo apt-get install libopenmpi-dev openmpi-bin; fi
- - if [ "$with_fftw" != false ]; then sudo apt-get install libfftw3-dev; fi
- - pip install --user codecov
-=======
  - sudo apt-get install -y tcl-dev libhdf5-serial-dev build-essential pep8 cmake
  - if [ "$with_mpi" != false ]; then sudo apt-get install -y libopenmpi-dev openmpi-bin; fi
  - if [ "$with_fftw" != false ]; then sudo apt-get install -y libfftw3-dev; fi
@@ -30,7 +22,6 @@
  - source activate test
  - conda install --yes numpy cython pip
  - pip install codecov
->>>>>>> 0b153e02
 
 env:
   - myconfig=default
