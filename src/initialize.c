--- conflicted
+++ resolved
@@ -272,13 +272,8 @@
   if (reinit_particle_comm_gpu){
     gpu_change_number_of_part_to_comm();
     reinit_particle_comm_gpu = 0;
-    printf ("%d: reinit on part change worked\n", this_node);
-  }
-<<<<<<< HEAD
-  cuda_comm_part_vars();
-=======
+  }
   MPI_Bcast(gpu_get_global_particle_vars_pointer_host(), sizeof(CUDA_global_part_vars), MPI_BYTE, 0, comm_cart);
->>>>>>> 41ce8f15
 #endif
 
 
