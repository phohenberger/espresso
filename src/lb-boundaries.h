/*
  Copyright (C) 2010,2011 The ESPResSo project
  Copyright (C) 2002,2003,2004,2005,2006,2007,2008,2009,2010 
    Max-Planck-Institute for Polymer Research, Theory Group
  
  This file is part of ESPResSo.
  
  ESPResSo is free software: you can redistribute it and/or modify
  it under the terms of the GNU General Public License as published by
  the Free Software Foundation, either version 3 of the License, or
  (at your option) any later version.
  
  ESPResSo is distributed in the hope that it will be useful,
  but WITHOUT ANY WARRANTY; without even the implied warranty of
  MERCHANTABILITY or FITNESS FOR A PARTICULAR PURPOSE.  See the
  GNU General Public License for more details.
  
  You should have received a copy of the GNU General Public License
  along with this program.  If not, see <http://www.gnu.org/licenses/>. 
*/
/** \file lb-boundaries.h
 *
 * Boundary conditions for Lattice Boltzmann fluid dynamics.
 * Header file for \ref lb-boundaries.c.
 *
 * In the current version only simple bounce back walls are implemented. Thus
 * after the streaming step, in all wall nodes all populations are bounced
 * back from where they came from. Ulf Schiller spent a lot of time
 * working on more powerful alternatives, they are to be found in the
 * lb_testing branch of espresso until the end of 2010. Now we stripped
 * down the code to a minimum, as most of it was not sufficiently understandable.
 *
 * Anyone who wants to revive these, please look into the git.
 *
 */

#ifndef LB_BOUNDARIES_H
#define LB_BOUNDARIES_H
#include <tcl.h>
#include "utils.h"
#include "halo.h"
#include "constraint.h"
#include "config.h"
#include "lb.h"

#ifdef LB_BOUNDARIES

/** wall constraint applied */
#define LB_BOUNDARY_WAL 1
/** spherical constraint applied */
#define LB_BOUNDARY_SPH 2
/** (finite) cylinder shaped constraint applied */
#define LB_BOUNDARY_CYL 3
/** a pore geometry */
#define LB_BOUNDARY_POR 4

// If we have several possible types of boundary treatment
#define LB_BOUNDARY_BOUNCE_BACK 1

/** Parser for the \ref lbfluid command. */
int tclcommand_lbboundary(ClientData data, Tcl_Interp *interp, int argc, char **argv);

/** Structure to specify a boundary. */
typedef struct {
  /** type of the boundary. */
  int type;
  double slip_pref;

  union {
    Constraint_wall wal;
    Constraint_sphere sph;
    Constraint_cylinder cyl;
    Constraint_pore pore;
  } c;
  double force[3];
  double velocity[3];
} LB_Boundary;

extern int n_lb_boundaries;
extern LB_Boundary *lb_boundaries;

/*@}*/

/** Initializes the constrains in the system. 
 *  This function determines the lattice sited which belong to boundaries
 *  and marks them with a corresponding flag. 
 */
void lb_init_boundaries();
#endif // LB_BOUNDARIES
int tclcommand_lbboundary(ClientData _data, Tcl_Interp *interp,
	       int argc, char **argv);

#ifdef LB_BOUNDARIES
void lbboundary_mindist_position(double pos[3], double* mindist, double distvec[3], int* no); 

int lbboundary_get_force(int no, double* f); 
<<<<<<< HEAD

=======
>>>>>>> 1df96112

/** Bounce back boundary conditions.
 * The populations that have propagated into a boundary node
 * are bounced back to the node they came from. This results
 * in no slip boundary conditions.
 *
 * [cf. Ladd and Verberg, J. Stat. Phys. 104(5/6):1191-1251, 2001]
 */
MDINLINE void lb_bounce_back() {

#ifdef D3Q19
#ifndef PULL
  int k,i,l;
  int yperiod = lblattice.halo_grid[0];
  int zperiod = lblattice.halo_grid[0]*lblattice.halo_grid[1];
  int next[19];
  int x,y,z;
  double population_shift;
<<<<<<< HEAD
  double rho, j[3], pi[6];
=======
>>>>>>> 1df96112
  double modes[19];
  next[0]  =   0;                       // ( 0, 0, 0) =
  next[1]  =   1;                       // ( 1, 0, 0) +
  next[2]  = - 1;                       // (-1, 0, 0)
  next[3]  =   yperiod;                 // ( 0, 1, 0) +
  next[4]  = - yperiod;                 // ( 0,-1, 0)
  next[5]  =   zperiod;                 // ( 0, 0, 1) +
  next[6]  = - zperiod;                 // ( 0, 0,-1)
  next[7]  =   (1+yperiod);             // ( 1, 1, 0) +
  next[8]  = - (1+yperiod);             // (-1,-1, 0)
  next[9]  =   (1-yperiod);             // ( 1,-1, 0) 
  next[10] = - (1-yperiod);             // (-1, 1, 0) +
  next[11] =   (1+zperiod);             // ( 1, 0, 1) +
  next[12] = - (1+zperiod);             // (-1, 0,-1)
  next[13] =   (1-zperiod);             // ( 1, 0,-1)
  next[14] = - (1-zperiod);             // (-1, 0, 1) +
  next[15] =   (yperiod+zperiod);       // ( 0, 1, 1) +
  next[16] = - (yperiod+zperiod);       // ( 0,-1,-1)
  next[17] =   (yperiod-zperiod);       // ( 0, 1,-1)
  next[18] = - (yperiod-zperiod);       // ( 0,-1, 1) +
  int reverse[] = { 0, 2, 1, 4, 3, 6, 5, 8, 7, 10, 9, 12, 11, 14, 13, 16, 15, 18, 17 };

  /* bottom-up sweep */
//  for (k=lblattice.halo_offset;k<lblattice.halo_grid_volume;k++) {
  for (z=0; z<lblattice.grid[2]+2; z++) {
    for (y=0; y<lblattice.grid[1]+2; y++) {
	    for (x=0; x<lblattice.grid[0]+2; x++) {	    
         k= get_linear_index(x,y,z,lblattice.halo_grid);
    
        if (lbfields[k].boundary) {
          lb_calc_modes(k, modes);
<<<<<<< HEAD
          lb_boundaries[lbfields[k].boundary-1].force[2]+=2*j[2];
    //      if ((lbfields[k].boundary==1))
//            printf("bound %d index %d force contribution %f %f %f now total %f %f %f\n", lbfields[k].boundary-1, k, modes[1], modes[2], modes[3], lb_boundaries[lbfields[k].boundary-1].force[0], lb_boundaries[lbfields[k].boundary-1].force[1], lb_boundaries[lbfields[k].boundary-1].force[2]);
=======
>>>>>>> 1df96112
    
          for (i=0; i<19; i++) {
            population_shift=0;
            for (l=0; l<3; l++) {
              population_shift-=lbpar.agrid*lbpar.agrid*lbpar.agrid*lbpar.rho*2*lbmodel.c[i][l]*lb_boundaries[lbfields[k].boundary-1].velocity[l]/lbmodel.c_sound_sq*lbmodel.w[i];
            }
<<<<<<< HEAD
 //           printf("bound %d index %d now total %f %f %f\n", lbfields[k].boundary-1, k,  lb_boundaries[lbfields[k].boundary-1].force[0], lb_boundaries[lbfields[k].boundary-1].force[1], lb_boundaries[lbfields[k].boundary-1].force[2]);
=======
>>>>>>> 1df96112
            if ( x-lbmodel.c[i][0] > 0 && x -lbmodel.c[i][0] < lblattice.grid[0]+1 && 
                 y-lbmodel.c[i][1] > 0 && y -lbmodel.c[i][1] < lblattice.grid[1]+1 &&
                 z-lbmodel.c[i][2] > 0 && z -lbmodel.c[i][2] < lblattice.grid[2]+1) { 
              if ( !lbfields[k-next[i]].boundary ) {
<<<<<<< HEAD

=======
>>>>>>> 1df96112
                for (l=0; l<3; l++) {
                  lb_boundaries[lbfields[k].boundary-1].force[l]+=(2*lbfluid[1][i][k]+population_shift)*lbmodel.c[i][l];
                }
                lbfluid[1][reverse[i]][k-next[i]]   = lbfluid[1][i][k] + population_shift;
<<<<<<< HEAD
//                printf("indexcheck: %d %d\n", get_linear_index((int)round(x-lbmodel.c[i][0]), (int)round( y-lbmodel.c[i][1]), (int)round(z-lbmodel.c[i][2]), lblattice.halo_grid), k-next[i]);
//                printf("bb nr at %d %d %d to %f %f %f no %d c %f %f %f shift %f\n", x, y, z, x-lbmodel.c[i][0], y-lbmodel.c[i][1], z-lbmodel.c[i][2], i, lbmodel.c[i][0], lbmodel.c[i][1], lbmodel.c[i][2], population_shift);
=======
>>>>>>> 1df96112
              }
              else 
                lbfluid[1][reverse[i]][k-next[i]]   = lbfluid[1][i][k];
            }
          }
        }
      }
    }
  }
#else
#error Bounce back boundary conditions are only implemented for PUSH scheme!
#endif
#else
#error Bounce back boundary conditions are only implemented for D3Q19!
#endif
}



#endif /* LB_BOUNDARIES */

#endif /* LB_BOUNDARIES_H */<|MERGE_RESOLUTION|>--- conflicted
+++ resolved
@@ -94,10 +94,6 @@
 void lbboundary_mindist_position(double pos[3], double* mindist, double distvec[3], int* no); 
 
 int lbboundary_get_force(int no, double* f); 
-<<<<<<< HEAD
-
-=======
->>>>>>> 1df96112
 
 /** Bounce back boundary conditions.
  * The populations that have propagated into a boundary node
@@ -116,10 +112,6 @@
   int next[19];
   int x,y,z;
   double population_shift;
-<<<<<<< HEAD
-  double rho, j[3], pi[6];
-=======
->>>>>>> 1df96112
   double modes[19];
   next[0]  =   0;                       // ( 0, 0, 0) =
   next[1]  =   1;                       // ( 1, 0, 0) +
@@ -151,39 +143,20 @@
     
         if (lbfields[k].boundary) {
           lb_calc_modes(k, modes);
-<<<<<<< HEAD
-          lb_boundaries[lbfields[k].boundary-1].force[2]+=2*j[2];
-    //      if ((lbfields[k].boundary==1))
-//            printf("bound %d index %d force contribution %f %f %f now total %f %f %f\n", lbfields[k].boundary-1, k, modes[1], modes[2], modes[3], lb_boundaries[lbfields[k].boundary-1].force[0], lb_boundaries[lbfields[k].boundary-1].force[1], lb_boundaries[lbfields[k].boundary-1].force[2]);
-=======
->>>>>>> 1df96112
     
           for (i=0; i<19; i++) {
             population_shift=0;
             for (l=0; l<3; l++) {
               population_shift-=lbpar.agrid*lbpar.agrid*lbpar.agrid*lbpar.rho*2*lbmodel.c[i][l]*lb_boundaries[lbfields[k].boundary-1].velocity[l]/lbmodel.c_sound_sq*lbmodel.w[i];
             }
-<<<<<<< HEAD
- //           printf("bound %d index %d now total %f %f %f\n", lbfields[k].boundary-1, k,  lb_boundaries[lbfields[k].boundary-1].force[0], lb_boundaries[lbfields[k].boundary-1].force[1], lb_boundaries[lbfields[k].boundary-1].force[2]);
-=======
->>>>>>> 1df96112
             if ( x-lbmodel.c[i][0] > 0 && x -lbmodel.c[i][0] < lblattice.grid[0]+1 && 
                  y-lbmodel.c[i][1] > 0 && y -lbmodel.c[i][1] < lblattice.grid[1]+1 &&
                  z-lbmodel.c[i][2] > 0 && z -lbmodel.c[i][2] < lblattice.grid[2]+1) { 
               if ( !lbfields[k-next[i]].boundary ) {
-<<<<<<< HEAD
-
-=======
->>>>>>> 1df96112
                 for (l=0; l<3; l++) {
                   lb_boundaries[lbfields[k].boundary-1].force[l]+=(2*lbfluid[1][i][k]+population_shift)*lbmodel.c[i][l];
                 }
                 lbfluid[1][reverse[i]][k-next[i]]   = lbfluid[1][i][k] + population_shift;
-<<<<<<< HEAD
-//                printf("indexcheck: %d %d\n", get_linear_index((int)round(x-lbmodel.c[i][0]), (int)round( y-lbmodel.c[i][1]), (int)round(z-lbmodel.c[i][2]), lblattice.halo_grid), k-next[i]);
-//                printf("bb nr at %d %d %d to %f %f %f no %d c %f %f %f shift %f\n", x, y, z, x-lbmodel.c[i][0], y-lbmodel.c[i][1], z-lbmodel.c[i][2], i, lbmodel.c[i][0], lbmodel.c[i][1], lbmodel.c[i][2], population_shift);
-=======
->>>>>>> 1df96112
               }
               else 
                 lbfluid[1][reverse[i]][k-next[i]]   = lbfluid[1][i][k];
