<<<<<<< HEAD
/* $Id$
 *
 * This file is part of the ESPResSo distribution (http://www.espresso.mpg.de).
 * It is therefore subject to the ESPResSo license agreement which you
 * accepted upon receiving the distribution and by which you are
 * legally bound while utilizing this file in any form or way.
 * There is NO WARRANTY, not even the implied warranty of
 * MERCHANTABILITY or FITNESS FOR A PARTICULAR PURPOSE. 
 * You should have received a copy of that license along with this
 * program; if not, refer to http://www.espresso.mpg.de/license.html
 * where its current version can be found, or write to
 * Max-Planck-Institute for Polymer Research, Theory Group, 
 * PO Box 3148, 55021 Mainz, Germany. 
 * Copyright (c) 2002-2007; all rights reserved unless otherwise stated.
 */

=======
/*
  Copyright (C) 2010,2011 The ESPResSo project
  Copyright (C) 2002,2003,2004,2005,2006,2007,2008,2009,2010 
    Max-Planck-Institute for Polymer Research, Theory Group
  
  This file is part of ESPResSo.
  
  ESPResSo is free software: you can redistribute it and/or modify
  it under the terms of the GNU General Public License as published by
  the Free Software Foundation, either version 3 of the License, or
  (at your option) any later version.
  
  ESPResSo is distributed in the hope that it will be useful,
  but WITHOUT ANY WARRANTY; without even the implied warranty of
  MERCHANTABILITY or FITNESS FOR A PARTICULAR PURPOSE.  See the
  GNU General Public License for more details.
  
  You should have received a copy of the GNU General Public License
  along with this program.  If not, see <http://www.gnu.org/licenses/>. 
*/
>>>>>>> d77fb071
/** \file lb.c
 *
 * Lattice Boltzmann algorithm for hydrodynamic degrees of freedom.
 *
 * Includes fluctuating LB and coupling to MD particles via frictional 
 * momentum transfer.
 *
 */

#include <mpi.h>
#include <tcl.h>
#include <stdio.h>
#include "utils.h"
#include "parser.h"
#include "communication.h"
#include "grid.h"
#include "domain_decomposition.h"
#include "interaction_data.h"
#include "thermostat.h"
#include "lattice.h"
#include "halo.h"
#include "lb-d3q19.h"
#include "lb-boundaries.h"
#include "lb.h"

#ifdef LB

/** Flag indicating momentum exchange between particles and fluid */
int transfer_momentum = 0;

/** Struct holding the Lattice Boltzmann parameters */
LB_Parameters lbpar = { 0.0, 0.0, -1.0, -1.0, -1.0, 0.0, { 0.0, 0.0, 0.0},0.,0. };


/** The DnQm model to be used. */
LB_Model lbmodel = { 19, d3q19_lattice, d3q19_coefficients, d3q19_w, NULL, 1./3. };
/* !!!!!!!!!!!!!!!!!!!!!!!!!!!!!!!!!!!!!!!!!!!!!!!!!!!!!!!!!!!!!!
 * ! MAKE SURE THAT D3Q19 is #undefined WHEN USING OTHER MODELS !
 * !!!!!!!!!!!!!!!!!!!!!!!!!!!!!!!!!!!!!!!!!!!!!!!!!!!!!!!!!!!!!! */
/* doesn't work yet */
#ifndef D3Q19
#error The implementation only works for D3Q19 so far!
#endif

/** The underlying lattice structure */
Lattice lblattice = { {0,0,0}, {0,0,0}, 0, 0, 0, 0, -1.0, -1.0, NULL, NULL };

/** Pointer to the velocity populations of the fluid nodes */
double **lbfluid[2] = { NULL, NULL };

/** Pointer to the hydrodynamic fields of the fluid nodes */
LB_FluidNode *lbfields = NULL;

/** Communicator for halo exchange between processors */
HaloCommunicator update_halo_comm = { 0, NULL };

/** Flag indicating whether the halo region is up to date */
static int resend_halo = 0;

/** \name Derived parameters */
/*@{*/
/** Flag indicating whether fluctuations are present. */
static int fluct;

/** relaxation rate of shear modes */
static double gamma_shear = 0.0;
/** relaxation rate of bulk modes */
static double gamma_bulk = 0.0;
/** relaxation of the odd kinetic modes */
static double gamma_odd  = 0.0;
/** relaxation of the even kinetic modes */
static double gamma_even = 0.0;
/** amplitudes of the fluctuations of the modes */
static double lb_phi[19];
/** amplitude of the fluctuations in the viscous coupling */
static double lb_coupl_pref = 0.0;
<<<<<<< HEAD
/** amplitude of the fluctuations in the viscous coupling with gaussian random numbers */
static double lb_coupl_pref2 = 0.0;
=======
>>>>>>> d77fb071
/*@}*/

/** The number of velocities of the LB model.
 * This variable is used for convenience instead of having to type lbmodel.n_veloc everywhere. */
/* TODO: Remove convenience variables */
static int n_veloc;

/** Lattice spacing.
 * This variable is used for convenience instead of having to type lbpar.agrid everywhere. */
static double agrid;

/** Lattice Boltzmann time step
 * This variable is used for convenience instead of having to type lbpar.tau everywhere. */
static double tau;

/** measures the MD time since the last fluid update */
static double fluidstep=0.0;

#ifdef ADDITIONAL_CHECKS
/** counts the random numbers drawn for fluctuating LB and the coupling */
static int rancounter=0;
/** counts the occurences of negative populations due to fluctuations */
static int failcounter=0;
#endif

/***********************************************************************/

/* ********************* TCL Interface part *************************************/
/* ******************************************************************************/
void lbfluid_tcl_print_usage(Tcl_Interp *interp) {
  Tcl_AppendResult(interp, "Usage of \"lbfluid\":\n", (char *)NULL);
  Tcl_AppendResult(interp, "lbfluid [ agrid #float ] [ dens #float ] [ visc #float ] [ tau #tau ]\n", (char *)NULL);
  Tcl_AppendResult(interp, "        [ bulk_visc #float ] [ friction #float ] [ gamma_even #float ] [ gamma_odd #float ]\n", (char *)NULL);
  Tcl_AppendResult(interp, "        [ ext_force #float #float #float ]\n", (char *)NULL);
}
void lbnode_tcl_print_usage(Tcl_Interp *interp) {
  Tcl_AppendResult(interp, "lbnode syntax:\n", (char *)NULL);
  Tcl_AppendResult(interp, "lbnode X Y Z print [ rho | u | pi | pi_neq | boundary | populations ]\n", (char *)NULL);
  Tcl_AppendResult(interp, "     or\n", (char *)NULL);
  Tcl_AppendResult(interp, "lbnode X Y Z set [ rho | u | populations ] #nofloats", (char *)NULL);
}

/** TCL Interface: The \ref lbfluid command. */
#endif
<<<<<<< HEAD
int tclcommand_lbfluid_cpu(Tcl_Interp *interp, int argc, char **argv);
int tclcommand_lbfluid_gpu(Tcl_Interp *interp, int argc, char **argv);
int tclcommand_lbnode_cpu(Tcl_Interp *interp, int argc, char **argv);
int tclcommand_lbnode_gpu(Tcl_Interp *interp, int argc, char **argv);

int tclcommand_lbfluid(ClientData data, Tcl_Interp *interp, int argc, char **argv) {
  argc--; argv++;

  if (argc < 1) {
      Tcl_AppendResult(interp, "too few arguments to \"lbfluid\"", (char *)NULL);
      return TCL_ERROR;
  }
  else if (ARG0_IS_S("off")) {
      Tcl_AppendResult(interp, "off not implemented", (char *)NULL);
      return TCL_ERROR;
  }
  else if (ARG0_IS_S("init")) {
      Tcl_AppendResult(interp, "init not implemented", (char *)NULL);
      return TCL_ERROR;
  }
  else if (ARG0_IS_S("gpu") || ARG0_IS_S("GPU")) {
      lattice_switch = (lattice_switch &~ LATTICE_LB) | LATTICE_LB_GPU;
      argc--; argv++;
  }
  else if (ARG0_IS_S("cpu") || ARG0_IS_S("CPU")) {
      lattice_switch = (lattice_switch & ~LATTICE_LB_GPU) | LATTICE_LB;
      argc--; argv++;
  }

  if (lattice_switch & LATTICE_LB_GPU)
      return tclcommand_lbfluid_gpu(interp, argc, argv);
  else{
      return tclcommand_lbfluid_cpu(interp, argc, argv);
	}
}

int tclcommand_lbfluid_cpu(Tcl_Interp *interp, int argc, char **argv) {
#ifdef LB

  int err = TCL_OK;
  double floatarg;
  double vectarg[3];

  if (argc < 1) {
    lbfluid_tcl_print_usage(interp);
    return TCL_ERROR;
  }
  else if (ARG0_IS_S("off")) {
    lbfluid_tcl_print_usage(interp);
    return TCL_ERROR;
  }
  else if (ARG0_IS_S("init")) {
    lbfluid_tcl_print_usage(interp);
    return TCL_ERROR;
  }
  else while (argc > 0) {
      if (ARG0_IS_S("density") || ARG0_IS_S("dens")) {
        if ( argc < 2 || !ARG1_IS_D(floatarg) ) {
	        Tcl_AppendResult(interp, "dens requires 1 argument", (char *)NULL);
          return TCL_ERROR;
        } else if (floatarg <= 0) {
	        Tcl_AppendResult(interp, "dens must be positive", (char *)NULL);
          return TCL_ERROR;
        } else {
          if ( lb_lbfluid_set_density(floatarg) == 0 ) {
            argc-=2; argv+=2;
          } else {
	          Tcl_AppendResult(interp, "Unknown Error setting dens", (char *)NULL);
            return TCL_ERROR;
          }
        }
      }
      else if (ARG0_IS_S("grid") || ARG0_IS_S("agrid")) {
        if ( argc < 2 || !ARG1_IS_D(floatarg) ) {
	        Tcl_AppendResult(interp, "agrid requires 1 argument", (char *)NULL);
          return TCL_ERROR;
        } else if (floatarg <= 0) {
	        Tcl_AppendResult(interp, "agrid must be positive", (char *)NULL);
          return TCL_ERROR;
        } else if (0) {
          // agrid not is compatible with box_l;
          // Not necessary because this is caught on the mpi level!
        } else {
          if ( lb_lbfluid_set_agrid(floatarg) == 0 ) {
            argc-=2; argv+=2;
          } else {
	          Tcl_AppendResult(interp, "Unknown Error setting agrid", (char *)NULL);
            return TCL_ERROR;
          }
        }
      }
      else if (ARG0_IS_S("tau")) {
        if ( argc < 2 || !ARG1_IS_D(floatarg) ) {
	        Tcl_AppendResult(interp, "tau requires 1 argument", (char *)NULL);
          return TCL_ERROR;
        } else if (floatarg <= 0) {
	        Tcl_AppendResult(interp, "tau must be positive", (char *)NULL);
          return TCL_ERROR;
        } else if (floatarg < time_step ) {
	        Tcl_AppendResult(interp, "tau must larger than the MD time step", (char *)NULL);
          return TCL_ERROR;
        } else {
          if ( lb_lbfluid_set_tau(floatarg) == 0 ) {
            argc-=2; argv+=2;
          } else {
	          Tcl_AppendResult(interp, "Unknown Error setting tau", (char *)NULL);
            return TCL_ERROR;
          }
        }
      }
      else if (ARG0_IS_S("viscosity") || ARG0_IS_S("visc")) {
        if ( argc < 2 || !ARG1_IS_D(floatarg) ) {
	        Tcl_AppendResult(interp, "visc requires 1 argument", (char *)NULL);
          return TCL_ERROR;
        } else if (floatarg <= 0) {
	        Tcl_AppendResult(interp, "visc must be positive", (char *)NULL);
          return TCL_ERROR;
        } else {
          if ( lb_lbfluid_set_visc(floatarg) == 0 ) {
            argc-=2; argv+=2;
          } else {
	          Tcl_AppendResult(interp, "Unknown Error setting viscosity", (char *)NULL);
            return TCL_ERROR;
          }
        }
      }
      else if (ARG0_IS_S("bulk_viscosity")) {
        if ( argc < 2 || !ARG1_IS_D(floatarg) ) {
	        Tcl_AppendResult(interp, "bulk_visc requires 1 argument", (char *)NULL);
          return TCL_ERROR;
        } else if (floatarg <= 0) {
	        Tcl_AppendResult(interp, "bulk_visc must be positive", (char *)NULL);
          return TCL_ERROR;
        } else {
          if ( lb_lbfluid_set_bulk_visc(floatarg) == 0 ) {
            argc-=2; argv+=2;
          } else {
	          Tcl_AppendResult(interp, "Unknown Error setting bulk_viscosity", (char *)NULL);
            return TCL_ERROR;
          }
        }
      }
      else if (ARG0_IS_S("friction") || ARG0_IS_S("coupling")) {
        if ( argc < 2 || !ARG1_IS_D(floatarg) ) {
	        Tcl_AppendResult(interp, "friction requires 1 argument", (char *)NULL);
          return TCL_ERROR;
        } else if (floatarg <= 0) {
	        Tcl_AppendResult(interp, "friction must be positive", (char *)NULL);
          return TCL_ERROR;
        } else {
          if ( lb_lbfluid_set_friction(floatarg) == 0 ) {
            argc-=2; argv+=2;
          } else {
	          Tcl_AppendResult(interp, "Unknown Error setting friction", (char *)NULL);
            return TCL_ERROR;
          }
        }
      }
      else if (ARG0_IS_S("ext_force")) {
        if ( argc < 4 || !ARG_IS_D(1, vectarg[0]) || !ARG_IS_D(2, vectarg[1]) ||  !ARG_IS_D(3, vectarg[2]) ) {
	        Tcl_AppendResult(interp, "friction requires 1 argument", (char *)NULL);
          return TCL_ERROR;
        } else if (lb_lbfluid_set_ext_force(vectarg[0], vectarg[1], vectarg[2]) == 0) {
          argc-=4; argv+=4;
        } else {
	        Tcl_AppendResult(interp, "Unknown Error setting ext_force", (char *)NULL);
          return TCL_ERROR;
        }
      }
      else if (ARG0_IS_S("gamma_odd")) {
        if ( argc < 2 || !ARG1_IS_D(floatarg) ) {
	        Tcl_AppendResult(interp, "gamma_odd requires 1 argument", (char *)NULL);
          return TCL_ERROR;
        } else if (fabs(floatarg) >= 1) {
	        Tcl_AppendResult(interp, "gamma_odd must < 1", (char *)NULL);
          return TCL_ERROR;
        } else {
          if ( lb_lbfluid_set_gamma_odd(floatarg) == 0 ) {
            argc-=2; argv+=2;
          } else {
	          Tcl_AppendResult(interp, "Unknown Error setting gamma_odd", (char *)NULL);
            return TCL_ERROR;
          }
        }
      }
      else if (ARG0_IS_S("gamma_even")) {
        if ( argc < 2 || !ARG1_IS_D(floatarg) ) {
	        Tcl_AppendResult(interp, "gamma_even requires 1 argument", (char *)NULL);
          return TCL_ERROR;
        } else if (fabs(floatarg) >= 1) {
	        Tcl_AppendResult(interp, "gamma_even must < 1", (char *)NULL);
          return TCL_ERROR;
        } else {
          if ( lb_lbfluid_set_gamma_even(floatarg) == 0 ) {
            argc-=2; argv+=2;
          } else {
	          Tcl_AppendResult(interp, "Unknown Error setting gamma_even", (char *)NULL);
            return TCL_ERROR;
          }
        }
      }
      else {
    	  Tcl_AppendResult(interp, "unknown feature \"", argv[0],"\" of lbfluid", (char *)NULL);
    	  return TCL_ERROR ;
      }

      if ((err = mpi_gather_runtime_errors(interp, err)) != TCL_OK)
        return TCL_ERROR;
  }

  lattice_switch = (lattice_switch | LATTICE_LB) ;
  mpi_bcast_parameter(FIELD_LATTICE_SWITCH);
//
  /* thermo_switch is retained for backwards compatibility */
  thermo_switch = (thermo_switch | THERMO_LB);
  mpi_bcast_parameter(FIELD_THERMO_SWITCH);


  return TCL_OK;
#else /* !defined LB */
  Tcl_AppendResult(interp, "LB is not compiled in!", NULL);
  return TCL_ERROR;
#endif
}
int tclcommand_lbnode(ClientData data, Tcl_Interp *interp, int argc, char **argv) {

  if (lattice_switch & LATTICE_LB_GPU)
      return tclcommand_lbnode_gpu(interp, argc, argv);
  else
      return tclcommand_lbnode_cpu(interp, argc, argv);
}
/** Parser for the \ref lbnode command. */
int tclcommand_lbnode_cpu(Tcl_Interp *interp, int argc, char **argv) {
#ifdef LB
   int coord[3];
   int counter;
   double double_return[19];

   char double_buffer[TCL_DOUBLE_SPACE];

   for (counter = 0; counter < 19; counter++) 
     double_return[counter]=0;


   --argc; ++argv;
  
   if (lbfluid[0][0]==0) {
     Tcl_AppendResult(interp, "lbnode: lbfluid not correctly initialized", (char *)NULL);
     return TCL_ERROR;
   }

   if (argc < 3) {
     lbnode_tcl_print_usage(interp);
     return TCL_ERROR;
   }

   if (!ARG_IS_I(0,coord[0]) || !ARG_IS_I(1,coord[1]) || !ARG_IS_I(2,coord[2])) {
     Tcl_AppendResult(interp, "Coordinates are not integer.", (char *)NULL);
     return TCL_ERROR;
   } 
   argc-=3; argv+=3;

   if (ARG0_IS_S("print")) {
     argc--; argv++;
     while (argc > 0) {
       if (ARG0_IS_S("rho") || ARG0_IS_S("density")) {
         lb_lbnode_get_rho(coord, double_return);
         for (counter = 0; counter < 1; counter++) {
           Tcl_PrintDouble(interp, double_return[counter], double_buffer);
           Tcl_AppendResult(interp, double_buffer, " ", (char *)NULL);
         }
         argc--; argv++;
       }
       else if (ARG0_IS_S("u") || ARG0_IS_S("v") || ARG0_IS_S("velocity")) {
         lb_lbnode_get_u(coord, double_return);
         for (counter = 0; counter < 3; counter++) {
           Tcl_PrintDouble(interp, double_return[counter], double_buffer);
           Tcl_AppendResult(interp, double_buffer, " ", (char *)NULL);
         }
         argc--; argv++;
       }
       else if (ARG0_IS_S("pi") || ARG0_IS_S("pressure")) {
         lb_lbnode_get_pi(coord, double_return);
         for (counter = 0; counter < 6; counter++) {
           Tcl_PrintDouble(interp, double_return[counter], double_buffer);
           Tcl_AppendResult(interp, double_buffer, " ", (char *)NULL);
         }
         argc--; argv++;
       }
       else if (ARG0_IS_S("pi_neq")) { /* this has to come after pi */
         lb_lbnode_get_pi_neq(coord, double_return);
         for (counter = 0; counter < 6; counter++) {
           Tcl_PrintDouble(interp, double_return[counter], double_buffer);
           Tcl_AppendResult(interp, double_buffer, " ", (char *)NULL);
         }
         argc--; argv++;
       }
       else if (ARG0_IS_S("boundary")) {
       } 
       else if (ARG0_IS_S("populations") || ARG0_IS_S("pop")) { 
         lb_lbnode_get_pop(coord, double_return);
         for (counter = 0; counter < 19; counter++) {
           Tcl_PrintDouble(interp, double_return[counter], double_buffer);
           Tcl_AppendResult(interp, double_buffer, " ", (char *)NULL);
         }
         argc--; argv++;
       }
       else {
         Tcl_ResetResult(interp);
         Tcl_AppendResult(interp, "unknown fluid data \"", argv[0], "\" requested", (char *)NULL);
         return TCL_ERROR;
       }
     }
   }
   else if (ARG0_IS_S("set")) {
       argc--; argv++;
       if (ARG0_IS_S("rho") || ARG0_IS_S("density")) {
         argc--; argv++;
         for (counter = 0; counter < 1; counter++) {
           if (!ARG0_IS_D(double_return[counter])) {
             Tcl_AppendResult(interp, "recieved not a double but \"", argv[0], "\" requested", (char *)NULL);
             return TCL_ERROR;
           }
           argc--; argv++;
         }
         if (lb_lbnode_set_rho(coord, double_return[0]) != 0) {
           Tcl_AppendResult(interp, "General Error on lbnode set rho.", (char *)NULL);
           return TCL_ERROR;
         }
       }
       else if (ARG0_IS_S("u") || ARG0_IS_S("v") || ARG0_IS_S("velocity")) {
         argc--; argv++;
         for (counter = 0; counter < 3; counter++) {
           if (!ARG0_IS_D(double_return[counter])) {
             Tcl_AppendResult(interp, "recieved not a double but \"", argv[0], "\" requested", (char *)NULL);
             return TCL_ERROR;
           }
           argc--; argv++;
         }
         if (lb_lbnode_set_u(coord, double_return) != 0) {
           Tcl_AppendResult(interp, "General Error on lbnode set u.", (char *)NULL);
           return TCL_ERROR;
         }
       }
   } else {
     Tcl_AppendResult(interp, "unknown feature \"", argv[0], "\" of lbnode", (char *)NULL);
     return  TCL_ERROR;
   }
     
   return TCL_OK;
#else /* !defined LB */
  Tcl_AppendResult(interp, "LB is not compiled in!", NULL);
  return TCL_ERROR;
#endif
}
#ifdef LB

/* *********************** C Interface part *************************************/
/* ******************************************************************************/

int lb_lbfluid_set_density(double p_dens) {
  if ( p_dens <= 0 ) {
    return -1;
  }
  lbpar.rho = p_dens;
  mpi_bcast_lb_params(LBPAR_DENSITY);
  return 0;
}

int lb_lbfluid_set_agrid(double p_agrid){
  if ( p_agrid <= 0) {
    return -1;
  }
  lbpar.agrid = agrid = p_agrid;
  mpi_bcast_lb_params(LBPAR_AGRID);
  return 0;
}

int lb_lbfluid_set_visc(double p_visc){
  if ( p_visc <= 0 ) {
    return -1;
  }
  lbpar.viscosity = p_visc;
  mpi_bcast_lb_params(0);
  return 0;
}

int lb_lbfluid_set_tau(double p_tau){
  if ( p_tau <= 0 ) {
    return -1;
  }
  lbpar.tau = p_tau;
  mpi_bcast_lb_params(0);
  return 0;
}

int lb_lbfluid_set_bulk_visc(double p_bulk_visc){
  if ( p_bulk_visc <= 0 ) {
    return -1;
  }
  lbpar.bulk_viscosity = p_bulk_visc;
  mpi_bcast_lb_params(0);
  return 0;
}

int lb_lbfluid_set_gamma_odd(double p_gamma_odd){
  if ( fabs(p_gamma_odd) > 1 ) {
    return -1;
  }
  lbpar.gamma_odd = gamma_odd = p_gamma_odd;
  mpi_bcast_lb_params(0);
  return 0;
}

int lb_lbfluid_set_gamma_even(double p_gamma_even){
  if ( fabs(p_gamma_even) > 1 ) {
    return -1;
  }
  lbpar.gamma_even = gamma_even = p_gamma_even;
  mpi_bcast_lb_params(0);
  return 0;
}

int lb_lbfluid_set_ext_force(double p_fx, double p_fy, double p_fz) {
  lbpar.ext_force[0] = p_fx;
  lbpar.ext_force[1] = p_fy;
  lbpar.ext_force[2] = p_fz;
  mpi_bcast_lb_params(0);
  return 0;
}

int lb_lbfluid_set_friction(double p_friction){
  if ( p_friction <= 0 ) {
    return -1;
  }
  lbpar.friction = p_friction;
  mpi_bcast_lb_params(0);
  return 0;
}

int lb_lbfluid_get_density(double* p_dens){
  *p_dens = lbpar.rho;
  return 0;
}

int lb_lbfluid_get_agrid(double* p_agrid){
  *p_agrid = lbpar.agrid;
  return 0;
}

int lb_lbfluid_get_visc(double* p_visc){
  *p_visc = lbpar.viscosity;
  return 0;
}

int lb_lbfluid_get_bulk_visc(double* p_bulk_visc){ 
  *p_bulk_visc = lbpar.bulk_viscosity;
  return 0;
}

int lb_lbfluid_get_gamma_odd(double* p_gamma_odd){
  *p_gamma_odd = lbpar.gamma_odd;
  return 0;
}

int lb_lbfluid_get_gamma_even(double* p_gamma_even){
  *p_gamma_even = lbpar.gamma_even;
  return 0;
}

int lb_lbfluid_get_ext_force(double* p_fx, double* p_fy, double* p_fz){
  *p_fx = lbpar.ext_force[0];
  *p_fy = lbpar.ext_force[1];
  *p_fz = lbpar.ext_force[2];
  return 0;
}

int lb_lbnode_get_rho(int* ind, double* p_rho){

  index_t index;
  int node, grid[3], ind_shifted[3];
  double rho; double j[3]; double pi[6];

  ind_shifted[0] = ind[0]; ind_shifted[1] = ind[1]; ind_shifted[2] = ind[2];
  node = map_lattice_to_node(&lblattice,ind_shifted,grid);
  index = get_linear_index(ind_shifted[0],ind_shifted[1],ind_shifted[2],lblattice.halo_grid);
  
  mpi_recv_fluid(node,index,&rho,j,pi);
  // unit conversion
  rho *= 1/lbpar.agrid/lbpar.agrid/lbpar.agrid;
  *p_rho = rho;
  return 0;
}

int lb_lbnode_get_u(int* ind, double* p_u) {
  
  index_t index;
  int node, grid[3], ind_shifted[3];
  double rho; double j[3]; double pi[6];

  ind_shifted[0] = ind[0]; ind_shifted[1] = ind[1]; ind_shifted[2] = ind[2];
  node = map_lattice_to_node(&lblattice,ind_shifted,grid);
  index = get_linear_index(ind_shifted[0],ind_shifted[1],ind_shifted[2],lblattice.halo_grid);
  
  mpi_recv_fluid(node,index,&rho,j,pi);
  // unit conversion
  p_u[0] = j[0]/rho/tau/lbpar.agrid;
  p_u[1] = j[1]/rho/tau/lbpar.agrid;
  p_u[2] = j[2]/rho/tau/lbpar.agrid;
  return 0;
}

int lb_lbnode_get_pi(int* ind, double* p_pi) {
  
  index_t index;
  int node, grid[3], ind_shifted[3];
  double rho; double j[3]; double pi[6];

  ind_shifted[0] = ind[0]; ind_shifted[1] = ind[1]; ind_shifted[2] = ind[2];
  node = map_lattice_to_node(&lblattice,ind_shifted,grid);
  index = get_linear_index(ind_shifted[0],ind_shifted[1],ind_shifted[2],lblattice.halo_grid);
  
  mpi_recv_fluid(node,index,&rho,j,pi);
  // unit conversion // TODO: Check Unit Conversion!
  p_pi[0] = pi[0]*tau*lbpar.agrid*lbpar.agrid;
  p_pi[1] = pi[1]*tau*lbpar.agrid*lbpar.agrid;
  p_pi[2] = pi[2]*tau*lbpar.agrid*lbpar.agrid;
  p_pi[3] = pi[3]*tau*lbpar.agrid*lbpar.agrid;
  p_pi[4] = pi[4]*tau*lbpar.agrid*lbpar.agrid;
  p_pi[5] = pi[5]*tau*lbpar.agrid*lbpar.agrid;

  return 0;
}

int lb_lbnode_get_pi_neq(int* ind, double* p_pi_neq) {
  
//  double rho; double[3] j; double[6] pi;
//
//  node = map_lattice_to_node(&lblattice,ind,grid);
//  index = get_linear_index(ind[0],ind[1],ind[2],lblattice.halo_grid);
//  
//  mpi_recv_fluid(node,index,&rho,j,pi);
//  // unit conversion // TODO: Check Unit Conversion! And do the thing right!
//  *p_pi_neq[0] = pi[0]/rho*tau/time_step*lbpar.agrid;
//  *p_pi_neq[1] = pi[1]/rho*tau/time_step*lbpar.agrid;
//  *p_pi_neq[2] = pi[2]/rho*tau/time_step*lbpar.agrid;
//  *p_pi_neq[3] = pi[3]/rho*tau/time_step*lbpar.agrid;
//  *p_pi_neq[4] = pi[4]/rho*tau/time_step*lbpar.agrid;
//  *p_pi_neq[5] = pi[5]/rho*tau/time_step*lbpar.agrid;

  return -100;
}

int lb_lbnode_get_pop(int* ind, double* p_pop) {

  index_t index;
  int node, grid[3], ind_shifted[3];

  ind_shifted[0] = ind[0]; ind_shifted[1] = ind[1]; ind_shifted[2] = ind[2];
  node = map_lattice_to_node(&lblattice,ind_shifted,grid);
  index = get_linear_index(ind_shifted[0],ind_shifted[1],ind_shifted[2],lblattice.halo_grid);
  mpi_recv_fluid_populations(node, index, p_pop);

  return 0;
}

int lb_lbnode_set_rho(int* ind, double p_rho){

  index_t index;
  int node, grid[3], ind_shifted[3];
  double rho; double j[3]; double pi[6];

  ind_shifted[0] = ind[0]; ind_shifted[1] = ind[1]; ind_shifted[2] = ind[2];
  node = map_lattice_to_node(&lblattice,ind_shifted,grid);
  index = get_linear_index(ind_shifted[0],ind_shifted[1],ind_shifted[2],lblattice.halo_grid);

  mpi_recv_fluid(node,index,&rho,j,pi);
  rho  = p_rho*agrid*agrid*agrid;
  mpi_send_fluid(node,index,rho,j,pi) ;

//  lb_calc_average_rho();
//  lb_reinit_parameters();

  return 0;
}

int lb_lbnode_set_u(int* ind, double* u){

  index_t index;
  int node, grid[3], ind_shifted[3];
  double rho; double j[3]; double pi[6];

  ind_shifted[0] = ind[0]; ind_shifted[1] = ind[1]; ind_shifted[2] = ind[2];
  node = map_lattice_to_node(&lblattice,ind_shifted,grid);
  index = get_linear_index(ind_shifted[0],ind_shifted[1],ind_shifted[2],lblattice.halo_grid);

  /* transform to lattice units */

  mpi_recv_fluid(node,index,&rho,j,pi);
  j[0] = rho*u[0]*tau*agrid;
  j[1] = rho*u[1]*tau*agrid;
  j[2] = rho*u[2]*tau*agrid;
  mpi_send_fluid(node,index,rho,j,pi) ;

  return 0;
}

int lb_lbnode_set_pi(int* ind, double* pi) {
  return -100;
}

int lb_lbnode_set_pi_neq(int* ind, double* pi_neq) {
  return -100;
}

int lb_lbnode_set_pop(int* ind, double* pop) {
  return -100;
}



/********************** The Main LB Part *************************************/

/* Halo communication for push scheme */
MDINLINE void halo_push_communication() {

  index_t index;
  int x, y, z, count;
  int rnode, snode;
  double *buffer=NULL, *sbuf=NULL, *rbuf=NULL;
  MPI_Status status;

  int yperiod = lblattice.halo_grid[0];
  int zperiod = lblattice.halo_grid[0]*lblattice.halo_grid[1];

  /***************
   * X direction *
   ***************/
  count = 5*lblattice.halo_grid[1]*lblattice.halo_grid[2];
  sbuf = malloc(count*sizeof(double));
  rbuf = malloc(count*sizeof(double));

  /* send to right, recv from left i = 1, 7, 9, 11, 13 */
  snode = node_neighbors[0];
  rnode = node_neighbors[1];

  buffer = sbuf;
  index = get_linear_index(lblattice.grid[0]+1,0,0,lblattice.halo_grid);
  for (z=0; z<lblattice.halo_grid[2]; z++) {
    for (y=0; y<lblattice.halo_grid[1]; y++) {     

      buffer[0] = lbfluid[1][1][index];
      buffer[1] = lbfluid[1][7][index];
      buffer[2] = lbfluid[1][9][index];
      buffer[3] = lbfluid[1][11][index];
      buffer[4] = lbfluid[1][13][index];      
      buffer += 5;

      index += yperiod;
    }    
  }
  
  if (node_grid[0] > 1) {
    MPI_Sendrecv(sbuf, count, MPI_DOUBLE, snode, REQ_HALO_SPREAD,
		 rbuf, count, MPI_DOUBLE, rnode, REQ_HALO_SPREAD,
		 MPI_COMM_WORLD, &status);
  } else {
    memcpy(rbuf,sbuf,count*sizeof(double));
  }

  buffer = rbuf;
  index = get_linear_index(1,0,0,lblattice.halo_grid);
  for (z=0; z<lblattice.halo_grid[2]; z++) {
    for (y=0; y<lblattice.halo_grid[1]; y++) {

      lbfluid[1][1][index] = buffer[0];
      lbfluid[1][7][index] = buffer[1];
      lbfluid[1][9][index] = buffer[2];
      lbfluid[1][11][index] = buffer[3];
      lbfluid[1][13][index] = buffer[4];
      buffer += 5;

=======
int tclcommand_lbfluid(ClientData data, Tcl_Interp *interp, int argc, char **argv) {
#ifdef LB
  int err = TCL_OK;
  double floatarg;
  double vectarg[3];
  
  argc--; argv++;

  if (argc < 1) {
    lbfluid_tcl_print_usage(interp);
    return TCL_ERROR;
  }
  else if (ARG0_IS_S("off")) {
    lbfluid_tcl_print_usage(interp);
    return TCL_ERROR;
  }
  else if (ARG0_IS_S("init")) {
    lbfluid_tcl_print_usage(interp);
    return TCL_ERROR;
  }
  else while (argc > 0) {
      if (ARG0_IS_S("density") || ARG0_IS_S("dens")) {
        if ( argc < 2 || !ARG1_IS_D(floatarg) ) {
	        Tcl_AppendResult(interp, "dens requires 1 argument", (char *)NULL);
          return TCL_ERROR;
        } else if (floatarg <= 0) {
	        Tcl_AppendResult(interp, "dens must be positive", (char *)NULL);
          return TCL_ERROR;
        } else {
          if ( lb_lbfluid_set_density(floatarg) == 0 ) {
            argc-=2; argv+=2;
          } else {
	          Tcl_AppendResult(interp, "Unknown Error setting dens", (char *)NULL);
            return TCL_ERROR;
          }
        }
      }
      else if (ARG0_IS_S("grid") || ARG0_IS_S("agrid")) {
        if ( argc < 2 || !ARG1_IS_D(floatarg) ) {
	        Tcl_AppendResult(interp, "agrid requires 1 argument", (char *)NULL);
          return TCL_ERROR;
        } else if (floatarg <= 0) {
	        Tcl_AppendResult(interp, "agrid must be positive", (char *)NULL);
          return TCL_ERROR;
        } else if (0) {
          // agrid not is compatible with box_l;
          // Not necessary because this is caught on the mpi level!
        } else {
          if ( lb_lbfluid_set_agrid(floatarg) == 0 ) {
            argc-=2; argv+=2;
          } else {
	          Tcl_AppendResult(interp, "Unknown Error setting agrid", (char *)NULL);
            return TCL_ERROR;
          }
        }
      }
      else if (ARG0_IS_S("tau")) {
        if ( argc < 2 || !ARG1_IS_D(floatarg) ) {
	        Tcl_AppendResult(interp, "tau requires 1 argument", (char *)NULL);
          return TCL_ERROR;
        } else if (floatarg <= 0) {
	        Tcl_AppendResult(interp, "tau must be positive", (char *)NULL);
          return TCL_ERROR;
        } else if (floatarg < time_step ) {
	        Tcl_AppendResult(interp, "tau must larger than the MD time step", (char *)NULL);
          return TCL_ERROR;
        } else {
          if ( lb_lbfluid_set_tau(floatarg) == 0 ) {
            argc-=2; argv+=2;
          } else {
	          Tcl_AppendResult(interp, "Unknown Error setting tau", (char *)NULL);
            return TCL_ERROR;
          }
        }
      }
      else if (ARG0_IS_S("viscosity") || ARG0_IS_S("visc")) {
        if ( argc < 2 || !ARG1_IS_D(floatarg) ) {
	        Tcl_AppendResult(interp, "visc requires 1 argument", (char *)NULL);
          return TCL_ERROR;
        } else if (floatarg <= 0) {
	        Tcl_AppendResult(interp, "visc must be positive", (char *)NULL);
          return TCL_ERROR;
        } else {
          if ( lb_lbfluid_set_visc(floatarg) == 0 ) {
            argc-=2; argv+=2;
          } else {
	          Tcl_AppendResult(interp, "Unknown Error setting viscosity", (char *)NULL);
            return TCL_ERROR;
          }
        }
      }
      else if (ARG0_IS_S("bulk_viscosity")) {
        if ( argc < 2 || !ARG1_IS_D(floatarg) ) {
	        Tcl_AppendResult(interp, "bulk_visc requires 1 argument", (char *)NULL);
          return TCL_ERROR;
        } else if (floatarg <= 0) {
	        Tcl_AppendResult(interp, "bulk_visc must be positive", (char *)NULL);
          return TCL_ERROR;
        } else {
          if ( lb_lbfluid_set_bulk_visc(floatarg) == 0 ) {
            argc-=2; argv+=2;
          } else {
	          Tcl_AppendResult(interp, "Unknown Error setting bulk_viscosity", (char *)NULL);
            return TCL_ERROR;
          }
        }
      }
      else if (ARG0_IS_S("friction") || ARG0_IS_S("coupling")) {
        if ( argc < 2 || !ARG1_IS_D(floatarg) ) {
	        Tcl_AppendResult(interp, "friction requires 1 argument", (char *)NULL);
          return TCL_ERROR;
        } else if (floatarg <= 0) {
	        Tcl_AppendResult(interp, "friction must be positive", (char *)NULL);
          return TCL_ERROR;
        } else {
          if ( lb_lbfluid_set_friction(floatarg) == 0 ) {
            argc-=2; argv+=2;
          } else {
	          Tcl_AppendResult(interp, "Unknown Error setting friction", (char *)NULL);
            return TCL_ERROR;
          }
        }
      }
      else if (ARG0_IS_S("ext_force")) {
        if ( argc < 4 || !ARG_IS_D(1, vectarg[0]) || !ARG_IS_D(2, vectarg[1]) ||  !ARG_IS_D(3, vectarg[2]) ) {
	        Tcl_AppendResult(interp, "friction requires 1 argument", (char *)NULL);
          return TCL_ERROR;
        } else if (lb_lbfluid_set_ext_force(vectarg[0], vectarg[1], vectarg[2]) == 0) {
          argc-=4; argv+=4;
        } else {
	        Tcl_AppendResult(interp, "Unknown Error setting ext_force", (char *)NULL);
          return TCL_ERROR;
        }
      }
      else if (ARG0_IS_S("gamma_odd")) {
        if ( argc < 2 || !ARG1_IS_D(floatarg) ) {
	        Tcl_AppendResult(interp, "gamma_odd requires 1 argument", (char *)NULL);
          return TCL_ERROR;
        } else if (fabs(floatarg) >= 1) {
	        Tcl_AppendResult(interp, "gamma_odd must < 1", (char *)NULL);
          return TCL_ERROR;
        } else {
          if ( lb_lbfluid_set_gamma_odd(floatarg) == 0 ) {
            argc-=2; argv+=2;
          } else {
	          Tcl_AppendResult(interp, "Unknown Error setting gamma_odd", (char *)NULL);
            return TCL_ERROR;
          }
        }
      }
      else if (ARG0_IS_S("gamma_even")) {
        if ( argc < 2 || !ARG1_IS_D(floatarg) ) {
	        Tcl_AppendResult(interp, "gamma_even requires 1 argument", (char *)NULL);
          return TCL_ERROR;
        } else if (fabs(floatarg) >= 1) {
	        Tcl_AppendResult(interp, "gamma_even must < 1", (char *)NULL);
          return TCL_ERROR;
        } else {
          if ( lb_lbfluid_set_gamma_even(floatarg) == 0 ) {
            argc-=2; argv+=2;
          } else {
	          Tcl_AppendResult(interp, "Unknown Error setting gamma_even", (char *)NULL);
            return TCL_ERROR;
          }
        }
      }
      else {
    	  Tcl_AppendResult(interp, "unknown feature \"", argv[0],"\" of lbfluid", (char *)NULL);
    	  return TCL_ERROR ;
      }

      if ((err = mpi_gather_runtime_errors(interp, err)) != TCL_OK)
        return TCL_ERROR;
  }

  lattice_switch = (lattice_switch | LATTICE_LB) ;
  mpi_bcast_parameter(FIELD_LATTICE_SWITCH) ;
//
  /* thermo_switch is retained for backwards compatibility */
  thermo_switch = (thermo_switch | THERMO_LB);
  mpi_bcast_parameter(FIELD_THERMO_SWITCH);
//
//  return err;    

  return TCL_OK;
#else /* !defined LB */
  Tcl_AppendResult(interp, "LB is not compiled in!", NULL);
  return TCL_ERROR;
#endif
}
#ifdef LB

#endif
/** Parser for the \ref lbnode command. */
int tclcommand_lbnode(ClientData data, Tcl_Interp *interp, int argc, char **argv) {
#ifdef LB
   int coord[3];
   int counter;
   double double_return[19];

   char double_buffer[TCL_DOUBLE_SPACE];

   for (counter = 0; counter < 19; counter++) 
     double_return[counter]=0;


   --argc; ++argv;
  
   if (lbfluid[0][0]==0) {
     Tcl_AppendResult(interp, "lbnode: lbfluid not correctly initialized", (char *)NULL);
     return TCL_ERROR;
   }

   if (argc < 3) {
     lbnode_tcl_print_usage(interp);
     return TCL_ERROR;
   }

   if (!ARG_IS_I(0,coord[0]) || !ARG_IS_I(1,coord[1]) || !ARG_IS_I(2,coord[2])) {
     Tcl_AppendResult(interp, "Coordinates are not integer.", (char *)NULL);
     return TCL_ERROR;
   } 
   argc-=3; argv+=3;

   if (ARG0_IS_S("print")) {
     argc--; argv++;
     while (argc > 0) {
       if (ARG0_IS_S("rho") || ARG0_IS_S("density")) {
         lb_lbnode_get_rho(coord, double_return);
         for (counter = 0; counter < 1; counter++) {
           Tcl_PrintDouble(interp, double_return[counter], double_buffer);
           Tcl_AppendResult(interp, double_buffer, " ", (char *)NULL);
         }
         argc--; argv++;
       }
       else if (ARG0_IS_S("u") || ARG0_IS_S("v") || ARG0_IS_S("velocity")) {
         lb_lbnode_get_u(coord, double_return);
         for (counter = 0; counter < 3; counter++) {
           Tcl_PrintDouble(interp, double_return[counter], double_buffer);
           Tcl_AppendResult(interp, double_buffer, " ", (char *)NULL);
         }
         argc--; argv++;
       }
       else if (ARG0_IS_S("pi") || ARG0_IS_S("pressure")) {
         lb_lbnode_get_pi(coord, double_return);
         for (counter = 0; counter < 6; counter++) {
           Tcl_PrintDouble(interp, double_return[counter], double_buffer);
           Tcl_AppendResult(interp, double_buffer, " ", (char *)NULL);
         }
         argc--; argv++;
       }
       else if (ARG0_IS_S("pi_neq")) { /* this has to come after pi */
         lb_lbnode_get_pi_neq(coord, double_return);
         for (counter = 0; counter < 6; counter++) {
           Tcl_PrintDouble(interp, double_return[counter], double_buffer);
           Tcl_AppendResult(interp, double_buffer, " ", (char *)NULL);
         }
         argc--; argv++;
       }
       else if (ARG0_IS_S("boundary")) {
       } 
       else if (ARG0_IS_S("populations") || ARG0_IS_S("pop")) { 
         lb_lbnode_get_pop(coord, double_return);
         for (counter = 0; counter < 19; counter++) {
           Tcl_PrintDouble(interp, double_return[counter], double_buffer);
           Tcl_AppendResult(interp, double_buffer, " ", (char *)NULL);
         }
         argc--; argv++;
       }
       else {
         Tcl_ResetResult(interp);
         Tcl_AppendResult(interp, "unknown fluid data \"", argv[0], "\" requested", (char *)NULL);
         return TCL_ERROR;
       }
     }
   }
   else if (ARG0_IS_S("set")) {
       argc--; argv++;
       if (ARG0_IS_S("rho") || ARG0_IS_S("density")) {
         argc--; argv++;
         for (counter = 0; counter < 1; counter++) {
           if (!ARG0_IS_D(double_return[counter])) {
             Tcl_AppendResult(interp, "recieved not a double but \"", argv[0], "\" requested", (char *)NULL);
             return TCL_ERROR;
           }
           argc--; argv++;
         }
         if (lb_lbnode_set_rho(coord, double_return[0]) != 0) {
           Tcl_AppendResult(interp, "General Error on lbnode set rho.", (char *)NULL);
           return TCL_ERROR;
         }
       }
       else if (ARG0_IS_S("u") || ARG0_IS_S("v") || ARG0_IS_S("velocity")) {
         argc--; argv++;
         for (counter = 0; counter < 3; counter++) {
           if (!ARG0_IS_D(double_return[counter])) {
             Tcl_AppendResult(interp, "recieved not a double but \"", argv[0], "\" requested", (char *)NULL);
             return TCL_ERROR;
           }
           argc--; argv++;
         }
         if (lb_lbnode_set_u(coord, double_return) != 0) {
           Tcl_AppendResult(interp, "General Error on lbnode set u.", (char *)NULL);
           return TCL_ERROR;
         }
       }
   } else {
     Tcl_AppendResult(interp, "unknown feature \"", argv[0], "\" of lbnode", (char *)NULL);
     return  TCL_ERROR;
   }
     
   return TCL_OK;
#else /* !defined LB */
  Tcl_AppendResult(interp, "LB is not compiled in!", NULL);
  return TCL_ERROR;
#endif
}
#ifdef LB

/* *********************** C Interface part *************************************/
/* ******************************************************************************/

int lb_lbfluid_set_density(double p_dens) {
  if ( p_dens <= 0 ) {
    return -1;
  }
  lbpar.rho = p_dens;
  mpi_bcast_lb_params(LBPAR_DENSITY);
  return 0;
}

int lb_lbfluid_set_agrid(double p_agrid){
  if ( p_agrid <= 0) {
    return -1;
  }
  lbpar.agrid = agrid = p_agrid;
  mpi_bcast_lb_params(LBPAR_AGRID);
  return 0;
}

int lb_lbfluid_set_visc(double p_visc){
  if ( p_visc <= 0 ) {
    return -1;
  }
  lbpar.viscosity = p_visc;
  mpi_bcast_lb_params(0);
  return 0;
}

int lb_lbfluid_set_tau(double p_tau){
  if ( p_tau <= 0 ) {
    return -1;
  }
  lbpar.tau = p_tau;
  mpi_bcast_lb_params(0);
  return 0;
}

int lb_lbfluid_set_bulk_visc(double p_bulk_visc){
  if ( p_bulk_visc <= 0 ) {
    return -1;
  }
  lbpar.bulk_viscosity = p_bulk_visc;
  mpi_bcast_lb_params(0);
  return 0;
}

int lb_lbfluid_set_gamma_odd(double p_gamma_odd){
  if ( fabs(p_gamma_odd) > 1 ) {
    return -1;
  }
  lbpar.gamma_odd = gamma_odd = p_gamma_odd;
  mpi_bcast_lb_params(0);
  return 0;
}

int lb_lbfluid_set_gamma_even(double p_gamma_even){
  if ( fabs(p_gamma_even) > 1 ) {
    return -1;
  }
  lbpar.gamma_even = gamma_even = p_gamma_even;
  mpi_bcast_lb_params(0);
  return 0;
}

int lb_lbfluid_set_ext_force(double p_fx, double p_fy, double p_fz) {
  lbpar.ext_force[0] = p_fx;
  lbpar.ext_force[1] = p_fy;
  lbpar.ext_force[2] = p_fz;
  mpi_bcast_lb_params(0);
  return 0;
}

int lb_lbfluid_set_friction(double p_friction){
  if ( p_friction <= 0 ) {
    return -1;
  }
  lbpar.friction = p_friction;
  mpi_bcast_lb_params(0);
  return 0;
}

int lb_lbfluid_get_density(double* p_dens){
  *p_dens = lbpar.rho;
  return 0;
}

int lb_lbfluid_get_agrid(double* p_agrid){
  *p_agrid = lbpar.agrid;
  return 0;
}

int lb_lbfluid_get_visc(double* p_visc){
  *p_visc = lbpar.viscosity;
  return 0;
}

int lb_lbfluid_get_bulk_visc(double* p_bulk_visc){ 
  *p_bulk_visc = lbpar.bulk_viscosity;
  return 0;
}

int lb_lbfluid_get_gamma_odd(double* p_gamma_odd){
  *p_gamma_odd = lbpar.gamma_odd;
  return 0;
}

int lb_lbfluid_get_gamma_even(double* p_gamma_even){
  *p_gamma_even = lbpar.gamma_even;
  return 0;
}

int lb_lbfluid_get_ext_force(double* p_fx, double* p_fy, double* p_fz){
  *p_fx = lbpar.ext_force[0];
  *p_fy = lbpar.ext_force[1];
  *p_fz = lbpar.ext_force[2];
  return 0;
}

int lb_lbnode_get_rho(int* ind, double* p_rho){

  index_t index;
  int node, grid[3], ind_shifted[3];
  double rho; double j[3]; double pi[6];

  ind_shifted[0] = ind[0]; ind_shifted[1] = ind[1]; ind_shifted[2] = ind[2];
  node = map_lattice_to_node(&lblattice,ind_shifted,grid);
  index = get_linear_index(ind_shifted[0],ind_shifted[1],ind_shifted[2],lblattice.halo_grid);
  
  mpi_recv_fluid(node,index,&rho,j,pi);
  // unit conversion
  rho *= 1/lbpar.agrid/lbpar.agrid/lbpar.agrid;
  *p_rho = rho;
  return 0;
}

int lb_lbnode_get_u(int* ind, double* p_u) {
  
  index_t index;
  int node, grid[3], ind_shifted[3];
  double rho; double j[3]; double pi[6];

  ind_shifted[0] = ind[0]; ind_shifted[1] = ind[1]; ind_shifted[2] = ind[2];
  node = map_lattice_to_node(&lblattice,ind_shifted,grid);
  index = get_linear_index(ind_shifted[0],ind_shifted[1],ind_shifted[2],lblattice.halo_grid);
  
  mpi_recv_fluid(node,index,&rho,j,pi);
  // unit conversion
  p_u[0] = j[0]/rho/tau/lbpar.agrid;
  p_u[1] = j[1]/rho/tau/lbpar.agrid;
  p_u[2] = j[2]/rho/tau/lbpar.agrid;
  return 0;
}

int lb_lbnode_get_pi(int* ind, double* p_pi) {
  
  index_t index;
  int node, grid[3], ind_shifted[3];
  double rho; double j[3]; double pi[6];

  ind_shifted[0] = ind[0]; ind_shifted[1] = ind[1]; ind_shifted[2] = ind[2];
  node = map_lattice_to_node(&lblattice,ind_shifted,grid);
  index = get_linear_index(ind_shifted[0],ind_shifted[1],ind_shifted[2],lblattice.halo_grid);
  
  mpi_recv_fluid(node,index,&rho,j,pi);
  // unit conversion // TODO: Check Unit Conversion!
  p_pi[0] = pi[0]*tau*lbpar.agrid*lbpar.agrid;
  p_pi[1] = pi[1]*tau*lbpar.agrid*lbpar.agrid;
  p_pi[2] = pi[2]*tau*lbpar.agrid*lbpar.agrid;
  p_pi[3] = pi[3]*tau*lbpar.agrid*lbpar.agrid;
  p_pi[4] = pi[4]*tau*lbpar.agrid*lbpar.agrid;
  p_pi[5] = pi[5]*tau*lbpar.agrid*lbpar.agrid;

  return 0;
}

int lb_lbnode_get_pi_neq(int* ind, double* p_pi_neq) {
  
//  double rho; double[3] j; double[6] pi;
//
//  node = map_lattice_to_node(&lblattice,ind,grid);
//  index = get_linear_index(ind[0],ind[1],ind[2],lblattice.halo_grid);
//  
//  mpi_recv_fluid(node,index,&rho,j,pi);
//  // unit conversion // TODO: Check Unit Conversion! And do the thing right!
//  *p_pi_neq[0] = pi[0]/rho*tau/time_step*lbpar.agrid;
//  *p_pi_neq[1] = pi[1]/rho*tau/time_step*lbpar.agrid;
//  *p_pi_neq[2] = pi[2]/rho*tau/time_step*lbpar.agrid;
//  *p_pi_neq[3] = pi[3]/rho*tau/time_step*lbpar.agrid;
//  *p_pi_neq[4] = pi[4]/rho*tau/time_step*lbpar.agrid;
//  *p_pi_neq[5] = pi[5]/rho*tau/time_step*lbpar.agrid;

  return -100;
}

int lb_lbnode_get_pop(int* ind, double* p_pop) {

  index_t index;
  int node, grid[3], ind_shifted[3];

  ind_shifted[0] = ind[0]; ind_shifted[1] = ind[1]; ind_shifted[2] = ind[2];
  node = map_lattice_to_node(&lblattice,ind_shifted,grid);
  index = get_linear_index(ind_shifted[0],ind_shifted[1],ind_shifted[2],lblattice.halo_grid);
  mpi_recv_fluid_populations(node, index, p_pop);

  return 0;
}

int lb_lbnode_set_rho(int* ind, double p_rho){

  index_t index;
  int node, grid[3], ind_shifted[3];
  double rho; double j[3]; double pi[6];

  ind_shifted[0] = ind[0]; ind_shifted[1] = ind[1]; ind_shifted[2] = ind[2];
  node = map_lattice_to_node(&lblattice,ind_shifted,grid);
  index = get_linear_index(ind_shifted[0],ind_shifted[1],ind_shifted[2],lblattice.halo_grid);

  mpi_recv_fluid(node,index,&rho,j,pi);
  rho  = p_rho*agrid*agrid*agrid;
  mpi_send_fluid(node,index,rho,j,pi) ;

//  lb_calc_average_rho();
//  lb_reinit_parameters();

  return 0;
}

int lb_lbnode_set_u(int* ind, double* u){

  index_t index;
  int node, grid[3], ind_shifted[3];
  double rho; double j[3]; double pi[6];

  ind_shifted[0] = ind[0]; ind_shifted[1] = ind[1]; ind_shifted[2] = ind[2];
  node = map_lattice_to_node(&lblattice,ind_shifted,grid);
  index = get_linear_index(ind_shifted[0],ind_shifted[1],ind_shifted[2],lblattice.halo_grid);

  /* transform to lattice units */

  mpi_recv_fluid(node,index,&rho,j,pi);
  j[0] = rho*u[0]*tau*agrid;
  j[1] = rho*u[1]*tau*agrid;
  j[2] = rho*u[2]*tau*agrid;
  mpi_send_fluid(node,index,rho,j,pi) ;

  return 0;
}

int lb_lbnode_set_pi(int* ind, double* pi) {
  return -100;
}

int lb_lbnode_set_pi_neq(int* ind, double* pi_neq) {
  return -100;
}

int lb_lbnode_set_pop(int* ind, double* pop) {
  return -100;
}



/********************** The Main LB Part *************************************/

/* Halo communication for push scheme */
MDINLINE void halo_push_communication() {

  index_t index;
  int x, y, z, count;
  int rnode, snode;
  double *buffer=NULL, *sbuf=NULL, *rbuf=NULL;
  MPI_Status status;

  int yperiod = lblattice.halo_grid[0];
  int zperiod = lblattice.halo_grid[0]*lblattice.halo_grid[1];

  /***************
   * X direction *
   ***************/
  count = 5*lblattice.halo_grid[1]*lblattice.halo_grid[2];
  sbuf = malloc(count*sizeof(double));
  rbuf = malloc(count*sizeof(double));

  /* send to right, recv from left i = 1, 7, 9, 11, 13 */
  snode = node_neighbors[0];
  rnode = node_neighbors[1];

  buffer = sbuf;
  index = get_linear_index(lblattice.grid[0]+1,0,0,lblattice.halo_grid);
  for (z=0; z<lblattice.halo_grid[2]; z++) {
    for (y=0; y<lblattice.halo_grid[1]; y++) {     

      buffer[0] = lbfluid[1][1][index];
      buffer[1] = lbfluid[1][7][index];
      buffer[2] = lbfluid[1][9][index];
      buffer[3] = lbfluid[1][11][index];
      buffer[4] = lbfluid[1][13][index];      
      buffer += 5;

      index += yperiod;
    }    
  }
  
  if (node_grid[0] > 1) {
    MPI_Sendrecv(sbuf, count, MPI_DOUBLE, snode, REQ_HALO_SPREAD,
		 rbuf, count, MPI_DOUBLE, rnode, REQ_HALO_SPREAD,
		 MPI_COMM_WORLD, &status);
  } else {
    memcpy(rbuf,sbuf,count*sizeof(double));
  }

  buffer = rbuf;
  index = get_linear_index(1,0,0,lblattice.halo_grid);
  for (z=0; z<lblattice.halo_grid[2]; z++) {
    for (y=0; y<lblattice.halo_grid[1]; y++) {

      lbfluid[1][1][index] = buffer[0];
      lbfluid[1][7][index] = buffer[1];
      lbfluid[1][9][index] = buffer[2];
      lbfluid[1][11][index] = buffer[3];
      lbfluid[1][13][index] = buffer[4];
      buffer += 5;

>>>>>>> d77fb071
      index += yperiod;
    }    
  }

  /* send to left, recv from right i = 2, 8, 10, 12, 14 */
  snode = node_neighbors[1];
  rnode = node_neighbors[0];

  buffer = sbuf;
  index = get_linear_index(0,0,0,lblattice.halo_grid);
  for (z=0; z<lblattice.halo_grid[2]; z++) {
    for (y=0; y<lblattice.halo_grid[1]; y++) {     

      buffer[0] = lbfluid[1][2][index];
      buffer[1] = lbfluid[1][8][index];
      buffer[2] = lbfluid[1][10][index];
      buffer[3] = lbfluid[1][12][index];
      buffer[4] = lbfluid[1][14][index];      
      buffer += 5;

      index += yperiod;
    }    
  }

  if (node_grid[0] > 1) {
    MPI_Sendrecv(sbuf, count, MPI_DOUBLE, snode, REQ_HALO_SPREAD,
		 rbuf, count, MPI_DOUBLE, rnode, REQ_HALO_SPREAD,
		 MPI_COMM_WORLD, &status);
  } else {
    memcpy(rbuf,sbuf,count*sizeof(double));
  }

  buffer = rbuf;
  index = get_linear_index(lblattice.grid[0],0,0,lblattice.halo_grid);
  for (z=0; z<lblattice.halo_grid[2]; z++) {
    for (y=0; y<lblattice.halo_grid[1]; y++) {     

      lbfluid[1][2][index] = buffer[0];
      lbfluid[1][8][index] = buffer[1];
      lbfluid[1][10][index] = buffer[2];
      lbfluid[1][12][index] = buffer[3];
      lbfluid[1][14][index] = buffer[4];
      buffer += 5;

      index += yperiod;
    }    
  }

  /***************
   * Y direction *
   ***************/
  count = 5*lblattice.halo_grid[0]*lblattice.halo_grid[2];
  sbuf = realloc(sbuf, count*sizeof(double));
  rbuf = realloc(rbuf, count*sizeof(double));

  /* send to right, recv from left i = 3, 7, 10, 15, 17 */
  snode = node_neighbors[2];
  rnode = node_neighbors[3];

  buffer = sbuf;
  index = get_linear_index(0,lblattice.grid[1]+1,0,lblattice.halo_grid);
  for (z=0; z<lblattice.halo_grid[2]; z++) {
    for (x=0; x<lblattice.halo_grid[0]; x++) {

      buffer[0] = lbfluid[1][3][index];
      buffer[1] = lbfluid[1][7][index];
      buffer[2] = lbfluid[1][10][index];
      buffer[3] = lbfluid[1][15][index];
      buffer[4] = lbfluid[1][17][index];
      buffer += 5;

      ++index;
    }
    index += zperiod - lblattice.halo_grid[0];
  }

  if (node_grid[1] > 1) {
    MPI_Sendrecv(sbuf, count, MPI_DOUBLE, snode, REQ_HALO_SPREAD,
		 rbuf, count, MPI_DOUBLE, rnode, REQ_HALO_SPREAD,
		 MPI_COMM_WORLD, &status);
  } else {
    memcpy(rbuf,sbuf,count*sizeof(double));
  }

  buffer = rbuf;
  index = get_linear_index(0,1,0,lblattice.halo_grid);  
  for (z=0; z<lblattice.halo_grid[2]; z++) {
    for (x=0; x<lblattice.halo_grid[0]; x++) {
<<<<<<< HEAD

      lbfluid[1][3][index] = buffer[0];
      lbfluid[1][7][index] = buffer[1];
      lbfluid[1][10][index] = buffer[2];
      lbfluid[1][15][index] = buffer[3];
      lbfluid[1][17][index] = buffer[4];
      buffer += 5;

      ++index;
    }
    index += zperiod - lblattice.halo_grid[0];
  }

  /* send to left, recv from right i = 4, 8, 9, 16, 18 */
  snode = node_neighbors[3];
  rnode = node_neighbors[2];

  buffer = sbuf;
  index = get_linear_index(0,0,0,lblattice.halo_grid);
  for (z=0; z<lblattice.halo_grid[2]; z++) {
    for (x=0; x<lblattice.halo_grid[0]; x++) {

      buffer[0] = lbfluid[1][4][index];
      buffer[1] = lbfluid[1][8][index];
      buffer[2] = lbfluid[1][9][index];
      buffer[3] = lbfluid[1][16][index];
      buffer[4] = lbfluid[1][18][index];
      buffer += 5;

      ++index;
    }
    index += zperiod - lblattice.halo_grid[0];
  }

  if (node_grid[1] > 1) {
    MPI_Sendrecv(sbuf, count, MPI_DOUBLE, snode, REQ_HALO_SPREAD,
		 rbuf, count, MPI_DOUBLE, rnode, REQ_HALO_SPREAD,
		 MPI_COMM_WORLD, &status);
  } else {
    memcpy(rbuf,sbuf,count*sizeof(double));
  }

  buffer = rbuf;
  index = get_linear_index(0,lblattice.grid[1],0,lblattice.halo_grid); 
  for (z=0; z<lblattice.halo_grid[2]; z++) {
    for (x=0; x<lblattice.halo_grid[0]; x++) {
      
      lbfluid[1][4][index] = buffer[0];
      lbfluid[1][8][index] = buffer[1];
      lbfluid[1][9][index] = buffer[2];
      lbfluid[1][16][index] = buffer[3];
      lbfluid[1][18][index] = buffer[4];
      buffer += 5;

      ++index;
    }
    index += zperiod - lblattice.halo_grid[0];
  }

  /***************
   * Z direction *
   ***************/
  count = 5*lblattice.halo_grid[0]*lblattice.halo_grid[1];
  sbuf = realloc(sbuf, count*sizeof(double));
  rbuf = realloc(rbuf, count*sizeof(double));
  
  /* send to right, recv from left i = 5, 11, 14, 15, 18 */
  snode = node_neighbors[4];
  rnode = node_neighbors[5];

  buffer = sbuf;
  index = get_linear_index(0,0,lblattice.grid[2]+1,lblattice.halo_grid);
  for (y=0; y<lblattice.halo_grid[1]; y++) {
    for (x=0; x<lblattice.halo_grid[0]; x++) {
      
      buffer[0] = lbfluid[1][5][index];
      buffer[1] = lbfluid[1][11][index];
      buffer[2] = lbfluid[1][14][index];
      buffer[3] = lbfluid[1][15][index];
      buffer[4] = lbfluid[1][18][index];      
      buffer += 5;

      ++index;
    }
  }

  if (node_grid[2] > 1) {
    MPI_Sendrecv(sbuf, count, MPI_DOUBLE, snode, REQ_HALO_SPREAD,
		 rbuf, count, MPI_DOUBLE, rnode, REQ_HALO_SPREAD,
		 MPI_COMM_WORLD, &status);
  } else {
    memcpy(rbuf,sbuf,count*sizeof(double));
  }

  buffer = rbuf;
  index = get_linear_index(0,0,1,lblattice.halo_grid);  
  for (y=0; y<lblattice.halo_grid[1]; y++) {
    for (x=0; x<lblattice.halo_grid[0]; x++) {
      
      lbfluid[1][5][index] = buffer[0];
      lbfluid[1][11][index] = buffer[1];
      lbfluid[1][14][index] = buffer[2];
      lbfluid[1][15][index] = buffer[3];
      lbfluid[1][18][index] = buffer[4];
      buffer += 5;

      ++index;
    }
  }

  /* send to left, recv from right i = 6, 12, 13, 16, 17 */
  snode = node_neighbors[5];
  rnode = node_neighbors[4];

  buffer = sbuf;
  index = get_linear_index(0,0,0,lblattice.halo_grid);
  for (y=0; y<lblattice.halo_grid[1]; y++) {
    for (x=0; x<lblattice.halo_grid[0]; x++) {
      
      buffer[0] = lbfluid[1][6][index];
      buffer[1] = lbfluid[1][12][index];
      buffer[2] = lbfluid[1][13][index];
      buffer[3] = lbfluid[1][16][index];
      buffer[4] = lbfluid[1][17][index];      
      buffer += 5;

      ++index;
    }
  }

  if (node_grid[2] > 1) {
    MPI_Sendrecv(sbuf, count, MPI_DOUBLE, snode, REQ_HALO_SPREAD,
		 rbuf, count, MPI_DOUBLE, rnode, REQ_HALO_SPREAD,
		 MPI_COMM_WORLD, &status);
  } else {
    memcpy(rbuf,sbuf,count*sizeof(double));
  }

  buffer = rbuf;
  index = get_linear_index(0,0,lblattice.grid[2],lblattice.halo_grid);
  for (y=0; y<lblattice.halo_grid[1]; y++) {
    for (x=0; x<lblattice.halo_grid[0]; x++) {
      
      lbfluid[1][6][index] = buffer[0];
      lbfluid[1][12][index] = buffer[1];
      lbfluid[1][13][index] = buffer[2];
      lbfluid[1][16][index] = buffer[3];
      lbfluid[1][17][index] = buffer[4];
      buffer += 5;

      ++index;
    }
  }

  free(rbuf);
  free(sbuf);
}

/***********************************************************************/

/** Performs basic sanity checks. */
static int lb_sanity_checks() {

  char *errtxt;
  int ret = 0;

    if (cell_structure.type != CELL_STRUCTURE_DOMDEC) {
      errtxt = runtime_error(128);
      ERROR_SPRINTF(errtxt, "{103 LB requires domain-decomposition cellsystem} ");
      ret = -1;
    } 
    else if (dd.use_vList) {
      errtxt = runtime_error(128);
      ERROR_SPRINTF(errtxt, "{104 LB requires no Verlet Lists} ");
      ret = -1;
    }    

=======

      lbfluid[1][3][index] = buffer[0];
      lbfluid[1][7][index] = buffer[1];
      lbfluid[1][10][index] = buffer[2];
      lbfluid[1][15][index] = buffer[3];
      lbfluid[1][17][index] = buffer[4];
      buffer += 5;

      ++index;
    }
    index += zperiod - lblattice.halo_grid[0];
  }

  /* send to left, recv from right i = 4, 8, 9, 16, 18 */
  snode = node_neighbors[3];
  rnode = node_neighbors[2];

  buffer = sbuf;
  index = get_linear_index(0,0,0,lblattice.halo_grid);
  for (z=0; z<lblattice.halo_grid[2]; z++) {
    for (x=0; x<lblattice.halo_grid[0]; x++) {

      buffer[0] = lbfluid[1][4][index];
      buffer[1] = lbfluid[1][8][index];
      buffer[2] = lbfluid[1][9][index];
      buffer[3] = lbfluid[1][16][index];
      buffer[4] = lbfluid[1][18][index];
      buffer += 5;

      ++index;
    }
    index += zperiod - lblattice.halo_grid[0];
  }

  if (node_grid[1] > 1) {
    MPI_Sendrecv(sbuf, count, MPI_DOUBLE, snode, REQ_HALO_SPREAD,
		 rbuf, count, MPI_DOUBLE, rnode, REQ_HALO_SPREAD,
		 MPI_COMM_WORLD, &status);
  } else {
    memcpy(rbuf,sbuf,count*sizeof(double));
  }

  buffer = rbuf;
  index = get_linear_index(0,lblattice.grid[1],0,lblattice.halo_grid); 
  for (z=0; z<lblattice.halo_grid[2]; z++) {
    for (x=0; x<lblattice.halo_grid[0]; x++) {
      
      lbfluid[1][4][index] = buffer[0];
      lbfluid[1][8][index] = buffer[1];
      lbfluid[1][9][index] = buffer[2];
      lbfluid[1][16][index] = buffer[3];
      lbfluid[1][18][index] = buffer[4];
      buffer += 5;

      ++index;
    }
    index += zperiod - lblattice.halo_grid[0];
  }

  /***************
   * Z direction *
   ***************/
  count = 5*lblattice.halo_grid[0]*lblattice.halo_grid[1];
  sbuf = realloc(sbuf, count*sizeof(double));
  rbuf = realloc(rbuf, count*sizeof(double));
  
  /* send to right, recv from left i = 5, 11, 14, 15, 18 */
  snode = node_neighbors[4];
  rnode = node_neighbors[5];

  buffer = sbuf;
  index = get_linear_index(0,0,lblattice.grid[2]+1,lblattice.halo_grid);
  for (y=0; y<lblattice.halo_grid[1]; y++) {
    for (x=0; x<lblattice.halo_grid[0]; x++) {
      
      buffer[0] = lbfluid[1][5][index];
      buffer[1] = lbfluid[1][11][index];
      buffer[2] = lbfluid[1][14][index];
      buffer[3] = lbfluid[1][15][index];
      buffer[4] = lbfluid[1][18][index];      
      buffer += 5;

      ++index;
    }
  }

  if (node_grid[2] > 1) {
    MPI_Sendrecv(sbuf, count, MPI_DOUBLE, snode, REQ_HALO_SPREAD,
		 rbuf, count, MPI_DOUBLE, rnode, REQ_HALO_SPREAD,
		 MPI_COMM_WORLD, &status);
  } else {
    memcpy(rbuf,sbuf,count*sizeof(double));
  }

  buffer = rbuf;
  index = get_linear_index(0,0,1,lblattice.halo_grid);  
  for (y=0; y<lblattice.halo_grid[1]; y++) {
    for (x=0; x<lblattice.halo_grid[0]; x++) {
      
      lbfluid[1][5][index] = buffer[0];
      lbfluid[1][11][index] = buffer[1];
      lbfluid[1][14][index] = buffer[2];
      lbfluid[1][15][index] = buffer[3];
      lbfluid[1][18][index] = buffer[4];
      buffer += 5;

      ++index;
    }
  }

  /* send to left, recv from right i = 6, 12, 13, 16, 17 */
  snode = node_neighbors[5];
  rnode = node_neighbors[4];

  buffer = sbuf;
  index = get_linear_index(0,0,0,lblattice.halo_grid);
  for (y=0; y<lblattice.halo_grid[1]; y++) {
    for (x=0; x<lblattice.halo_grid[0]; x++) {
      
      buffer[0] = lbfluid[1][6][index];
      buffer[1] = lbfluid[1][12][index];
      buffer[2] = lbfluid[1][13][index];
      buffer[3] = lbfluid[1][16][index];
      buffer[4] = lbfluid[1][17][index];      
      buffer += 5;

      ++index;
    }
  }

  if (node_grid[2] > 1) {
    MPI_Sendrecv(sbuf, count, MPI_DOUBLE, snode, REQ_HALO_SPREAD,
		 rbuf, count, MPI_DOUBLE, rnode, REQ_HALO_SPREAD,
		 MPI_COMM_WORLD, &status);
  } else {
    memcpy(rbuf,sbuf,count*sizeof(double));
  }

  buffer = rbuf;
  index = get_linear_index(0,0,lblattice.grid[2],lblattice.halo_grid);
  for (y=0; y<lblattice.halo_grid[1]; y++) {
    for (x=0; x<lblattice.halo_grid[0]; x++) {
      
      lbfluid[1][6][index] = buffer[0];
      lbfluid[1][12][index] = buffer[1];
      lbfluid[1][13][index] = buffer[2];
      lbfluid[1][16][index] = buffer[3];
      lbfluid[1][17][index] = buffer[4];
      buffer += 5;

      ++index;
    }
  }

  free(rbuf);
  free(sbuf);
}

/***********************************************************************/

/** Performs basic sanity checks. */
static int lb_sanity_checks() {

  char *errtxt;
  int ret = 0;

    if (cell_structure.type != CELL_STRUCTURE_DOMDEC) {
      errtxt = runtime_error(128);
      ERROR_SPRINTF(errtxt, "{103 LB requires domain-decomposition cellsystem} ");
      ret = -1;
    } 
    else if (dd.use_vList) {
      errtxt = runtime_error(128);
      ERROR_SPRINTF(errtxt, "{104 LB requires no Verlet Lists} ");
      ret = -1;
    }    

>>>>>>> d77fb071
    if (thermo_switch & ~THERMO_LB) {
      errtxt = runtime_error(128);
      ERROR_SPRINTF(errtxt, "{122 LB must not be used with other thermostats} ");
      ret = 1;
    }

    return ret;

}

/***********************************************************************/

/** (Pre-)allocate memory for data structures */
void lb_pre_init() {
  n_veloc = lbmodel.n_veloc;
  lbfluid[0]    = malloc(2*lbmodel.n_veloc*sizeof(double *));
  lbfluid[0][0] = malloc(2*lblattice.halo_grid_volume*lbmodel.n_veloc*sizeof(double));
}

/** (Re-)allocate memory for the fluid and initialize pointers. */
static void lb_realloc_fluid() {
  int i;

  LB_TRACE(printf("reallocating fluid\n"));

  lbfluid[0]    = realloc(*lbfluid,2*lbmodel.n_veloc*sizeof(double *));
  lbfluid[0][0] = realloc(**lbfluid,2*lblattice.halo_grid_volume*lbmodel.n_veloc*sizeof(double));
  lbfluid[1]    = (double **)lbfluid[0] + lbmodel.n_veloc;
  lbfluid[1][0] = (double *)lbfluid[0][0] + lblattice.halo_grid_volume*lbmodel.n_veloc;

  for (i=0; i<lbmodel.n_veloc; ++i) {
    lbfluid[0][i] = lbfluid[0][0] + i*lblattice.halo_grid_volume;
    lbfluid[1][i] = lbfluid[1][0] + i*lblattice.halo_grid_volume;
  }

  lbfields = realloc(lbfields,lblattice.halo_grid_volume*sizeof(*lbfields));

}

/** Sets up the structures for exchange of the halo regions.
 *  See also \ref halo.c */
static void lb_prepare_communication() {
    int i;
    HaloCommunicator comm = { 0, NULL };

    /* since the data layout is a structure of arrays, we have to
     * generate a communication for this structure: first we generate
     * the communication for one of the arrays (the 0-th velocity
     * population), then we replicate this communication for the other
     * velocity indices by constructing appropriate vector
     * datatypes */

    /* prepare the communication for a single velocity */
    prepare_halo_communication(&comm, &lblattice, FIELDTYPE_DOUBLE, MPI_DOUBLE);

    update_halo_comm.num = comm.num;
    update_halo_comm.halo_info = realloc(update_halo_comm.halo_info,comm.num*sizeof(HaloInfo));

    /* replicate the halo structure */
    for (i=0; i<comm.num; i++) {
      HaloInfo *hinfo = &(update_halo_comm.halo_info[i]);

      hinfo->source_node = comm.halo_info[i].source_node;
      hinfo->dest_node   = comm.halo_info[i].dest_node;
      hinfo->s_offset    = comm.halo_info[i].s_offset;
      hinfo->r_offset    = comm.halo_info[i].r_offset;
      hinfo->type        = comm.halo_info[i].type;

      /* generate the vector datatype for the structure of lattices we
       * have to use hvector here because the extent of the subtypes
       * does not span the full lattice and hence we cannot get the
       * correct vskip out of them */

      MPI_Aint extent;
      MPI_Type_extent(MPI_DOUBLE,&extent);      
      MPI_Type_hvector(lbmodel.n_veloc,1,lblattice.halo_grid_volume*extent,comm.halo_info[i].datatype,&hinfo->datatype);
      MPI_Type_commit(&hinfo->datatype);
      
      halo_create_field_hvector(lbmodel.n_veloc,1,lblattice.halo_grid_volume*sizeof(double),comm.halo_info[i].fieldtype,&hinfo->fieldtype);
    }      

    release_halo_communication(&comm);    
}

/** (Re-)initializes the fluid. */
void lb_reinit_parameters() {
  int i;

  n_veloc = lbmodel.n_veloc;

  agrid   = lbpar.agrid;
  tau     = lbpar.tau;

<<<<<<< HEAD
=======
#ifdef LANGEVIN_INTEGRATOR
  /* force prefactor for the 2nd-order Langevin integrator */
  integrate_pref2 = (1.-exp(-lbpar.friction*time_step))/lbpar.friction*time_step;  /* one factor time_step is due to the scaled velocities */
#endif

>>>>>>> d77fb071
  if (lbpar.viscosity > 0.0) {
    /* Eq. (80) Duenweg, Schiller, Ladd, PRE 76(3):036704 (2007). */
    // unit conversion: viscosity
    gamma_shear = 1. - 2./(6.*lbpar.viscosity*tau/(agrid*agrid)+1.);
    //gamma_shear = 0.0;    
  }

  if (lbpar.bulk_viscosity > 0.0) {
    /* Eq. (81) Duenweg, Schiller, Ladd, PRE 76(3):036704 (2007). */
    // unit conversion: viscosity
    gamma_bulk = 1. - 2./(9.*lbpar.bulk_viscosity*tau/(agrid*agrid)+1.);
  }
  
  //gamma_odd = gamma_even = gamma_bulk = gamma_shear;
  gamma_odd = lbpar.gamma_odd;
  gamma_even = lbpar.gamma_even;
////
  //fprintf(stderr,"%f %f %f %f\n",gamma_shear,gamma_bulk,gamma_even,gamma_odd);

  double mu = 0.0;
<<<<<<< HEAD

  if (temperature > 0.0) {  /* fluctuating hydrodynamics ? */

    fluct = 1;

=======

  if (temperature > 0.0) {  /* fluctuating hydrodynamics ? */

    fluct = 1;

>>>>>>> d77fb071
    /* Eq. (51) Duenweg, Schiller, Ladd, PRE 76(3):036704 (2007).
     * Note that the modes are not normalized as in the paper here! */
    mu = temperature/lbmodel.c_sound_sq*tau*tau/(agrid*agrid);
    //mu *= agrid*agrid*agrid;  // Marcello's conjecture
#ifdef D3Q19
    double (*e)[19] = d3q19_modebase;
#else
    double **e = lbmodel.e;
#endif
    for (i=0; i<3; i++) lb_phi[i] = 0.0;
    lb_phi[4] = sqrt(mu*e[19][4]*(1.-SQR(gamma_bulk)));
    for (i=5; i<10; i++) lb_phi[i] = sqrt(mu*e[19][i]*(1.-SQR(gamma_shear)));
    for (i=10; i<n_veloc; i++) lb_phi[i] = sqrt(mu*e[19][i]);
 
    /* lb_coupl_pref is stored in MD units (force)
     * Eq. (16) Ahlrichs and Duenweg, JCP 111(17):8225 (1999).
     * The factor 12 comes from the fact that we use random numbers
     * from -0.5 to 0.5 (equally distributed) which have variance 1/12.
     * time_step comes from the discretization.
     */
<<<<<<< HEAD

    lb_coupl_pref = sqrt(12.*2.*lbpar.friction*temperature/time_step);
    lb_coupl_pref2 = sqrt(2.*lbpar.friction*temperature/time_step);

=======
#ifdef LANGEVIN_INTEGRATOR
    double tmp = exp(-lbpar.friction*time_step);
    lb_coupl_pref = lbpar.friction*sqrt(temperature*(1.+tmp)/(1.-tmp));
#else
    lb_coupl_pref = sqrt(12.*2.*lbpar.friction*temperature/time_step);
#endif
>>>>>>> d77fb071

  } else {
    /* no fluctuations at zero temperature */
    fluct = 0;
    for (i=0;i<n_veloc;i++) lb_phi[i] = 0.0;
    lb_coupl_pref = 0.0;
    lb_coupl_pref2 = 0.0;
  }

  LB_TRACE(fprintf(stderr,"%d: gamma_shear=%f gamma_bulk=%f shear_fluct=%f bulk_fluct=%f mu=%f, bulkvisc=%f\n",this_node,gamma_shear,gamma_bulk,lb_phi[9],lb_phi[4],mu, lbpar.bulk_viscosity));

  //LB_TRACE(fprintf(stderr,"%d: phi[4]=%f phi[5]=%f phi[6]=%f phi[7]=%f phi[8]=%f phi[9]=%f\n",this_node,lb_phi[4],lb_phi[5],lb_phi[6],lb_phi[7],lb_phi[8],lb_phi[9]));

  //LB_TRACE(fprintf(stderr,"%d: lb_coupl_pref=%f (temp=%f, friction=%f, time_step=%f)\n",this_node,lb_coupl_pref,temperature,lbpar.friction,time_step));

}


/** Resets the forces on the fluid nodes */
void lb_reinit_forces() {
  index_t index;

  for (index=0; index<lblattice.halo_grid_volume; index++) {

#ifdef EXTERNAL_FORCES
    // unit conversion: force density
      lbfields[index].force[0] = lbpar.ext_force[0]*lbpar.agrid*lbpar.agrid*tau*tau;
      lbfields[index].force[1] = lbpar.ext_force[1]*lbpar.agrid*lbpar.agrid*tau*tau;
      lbfields[index].force[2] = lbpar.ext_force[2]*lbpar.agrid*lbpar.agrid*tau*tau;
#else
      lbfields[index].force[0] = 0.0;
      lbfields[index].force[1] = 0.0;
      lbfields[index].force[2] = 0.0;
      lbfields[index].has_force = 0;
#endif

  }

  LB_TRACE(fprintf(stderr,"%d: gamma_shear=%f gamma_bulk=%f shear_fluct=%f bulk_fluct=%f mu=%f, bulkvisc=%f\n",this_node,gamma_shear,gamma_bulk,lb_phi[9],lb_phi[4],mu, lbpar.bulk_viscosity));

  //LB_TRACE(fprintf(stderr,"%d: phi[4]=%f phi[5]=%f phi[6]=%f phi[7]=%f phi[8]=%f phi[9]=%f\n",this_node,lb_phi[4],lb_phi[5],lb_phi[6],lb_phi[7],lb_phi[8],lb_phi[9]));

  //LB_TRACE(fprintf(stderr,"%d: lb_coupl_pref=%f (temp=%f, friction=%f, time_step=%f)\n",this_node,lb_coupl_pref,temperature,lbpar.friction,time_step));

}


/** Resets the forces on the fluid nodes */
void lb_reinit_forces() {
  index_t index;

  for (index=0; index<lblattice.halo_grid_volume; index++) {

#ifdef EXTERNAL_FORCES
    // unit conversion: force density
      lbfields[index].force[0] = lbpar.ext_force[0]*lbpar.agrid*lbpar.agrid*tau*tau;
      lbfields[index].force[1] = lbpar.ext_force[1]*lbpar.agrid*lbpar.agrid*tau*tau;
      lbfields[index].force[2] = lbpar.ext_force[2]*lbpar.agrid*lbpar.agrid*tau*tau;
#else
      lbfields[index].force[0] = 0.0;
      lbfields[index].force[1] = 0.0;
      lbfields[index].force[2] = 0.0;
      lbfields[index].has_force = 0;
#endif

  }

}

/** (Re-)initializes the fluid according to the given value of rho. */
void lb_reinit_fluid() {

    index_t index;

    /* default values for fields in lattice units */
    /* here the conversion to lb units is performed */
    double rho = lbpar.rho*agrid*agrid*agrid;
    double v[3] = { 0.0, 0., 0. };
    double pi[6] = { rho*lbmodel.c_sound_sq, 0., rho*lbmodel.c_sound_sq, 0., 0., rho*lbmodel.c_sound_sq };

    for (index=0; index<lblattice.halo_grid_volume; index++) {

// TODO #ifdef LB_BOUNDARIES
//       double **tmp;
//       if (lbfields[index].boundary==0) {
//       	lb_calc_n_equilibrium(index,rho,v,pi);
//       } else {
// 	       tmp = lbfluid[0];
// 	       lb_set_boundary_node(index,rho,v,pi);
// 	       lbfluid[0] = lbfluid[1];
//          lb_set_boundary_node(index,rho,v,pi);
// 	       lbfluid[0] = tmp;
//       }
// #else
      lb_calc_n_equilibrium(index,rho,v,pi);
// #endif

      lbfields[index].recalc_fields = 1;

    }

    resend_halo = 0;

}

/** Performs a full initialization of
 *  the Lattice Boltzmann system. All derived parameters
 *  and the fluid are reset to their default values. */
void lb_init() {

  //lb_init_mode_transformation();
  //lb_lattice_sum();
  //exit(-1);

  if (lb_sanity_checks()) return;

  /* initialize the local lattice domain */
  init_lattice(&lblattice,lbpar.agrid,lbpar.tau);  

  if (check_runtime_errors()) return;

  /* allocate memory for data structures */
  lb_realloc_fluid();
<<<<<<< HEAD

  /* prepare the halo communication */
  lb_prepare_communication();

  /* initialize derived parameters */
  lb_reinit_parameters();

=======

  /* prepare the halo communication */
  lb_prepare_communication();

  /* initialize derived parameters */
  lb_reinit_parameters();

>>>>>>> d77fb071
#ifdef LB_BOUNDARIES
  /* setup boundaries of constraints */
//  lb_init_constraints();
#endif

  /* setup the initial particle velocity distribution */
  lb_reinit_fluid();

  /* setup the external forces */
  lb_reinit_forces();

}

/** Release the fluid. */
MDINLINE void lb_release_fluid() {
  free(lbfluid[0][0]);
  free(lbfluid[0]);
  free(lbfields);
}

/** Release fluid and communication. */
void lb_release() {
  
  lb_release_fluid();

  release_halo_communication(&update_halo_comm);

}

/***********************************************************************/
/** \name Mapping between hydrodynamic fields and particle populations */
/***********************************************************************/
/*@{*/

/** Calculate local populations from hydrodynamic fields.
 *
 * The mapping is given in terms of the equilibrium distribution.
 *
 * Eq. (2.15) Ladd, J. Fluid Mech. 271, 295-309 (1994)
 * Eq. (4) in Berk Usta, Ladd and Butler, JCP 122, 094902 (2005)
 *
 * @param local_node Pointer to the local lattice site (Input).
 * @param trace      Trace of the local stress tensor (Input).
 * @param trace_eq   Trace of equilibriumd part of local stress tensor (Input).
 */
void lb_calc_n_equilibrium(const index_t index, const double rho, const double *v, double *pi) {

  const double rhoc_sq = rho*lbmodel.c_sound_sq;
  // unit conversion: mass density
  const double avg_rho = lbpar.rho*agrid*agrid*agrid;

  double local_rho, local_j[3], local_pi[6], trace;

  int i;

  local_rho  = rho;

  local_j[0] = rho * v[0];
  local_j[1] = rho * v[1];
  local_j[2] = rho * v[2];

  for (i=0; i<6; i++) 
    local_pi[i] = pi[i];

  /* reduce the pressure tensor to the part needed here */
  local_pi[0] -= rhoc_sq;
  local_pi[2] -= rhoc_sq;
  local_pi[5] -= rhoc_sq;

  trace = local_pi[0] + local_pi[2] + local_pi[5];

#ifdef D3Q19
  double rho_times_coeff;
  double tmp1,tmp2;

  /* update the q=0 sublattice */
  lbfluid[0][0][index] = 1./3. * (local_rho-avg_rho) - 1./2.*trace;

  /* update the q=1 sublattice */
  rho_times_coeff = 1./18. * (local_rho-avg_rho);

  lbfluid[0][1][index] = rho_times_coeff + 1./6.*local_j[0] + 1./4.*local_pi[0] - 1./12.*trace;
  lbfluid[0][2][index] = rho_times_coeff - 1./6.*local_j[0] + 1./4.*local_pi[0] - 1./12.*trace;
  lbfluid[0][3][index] = rho_times_coeff + 1./6.*local_j[1] + 1./4.*local_pi[2] - 1./12.*trace;
  lbfluid[0][4][index] = rho_times_coeff - 1./6.*local_j[1] + 1./4.*local_pi[2] - 1./12.*trace;
  lbfluid[0][5][index] = rho_times_coeff + 1./6.*local_j[2] + 1./4.*local_pi[5] - 1./12.*trace;
  lbfluid[0][6][index] = rho_times_coeff - 1./6.*local_j[2] + 1./4.*local_pi[5] - 1./12.*trace;

  /* update the q=2 sublattice */
  rho_times_coeff = 1./36. * (local_rho-avg_rho);

  tmp1 = local_pi[0] + local_pi[2];
  tmp2 = 2.0*local_pi[1];

  lbfluid[0][7][index]  = rho_times_coeff + 1./12.*(local_j[0]+local_j[1]) + 1./8.*(tmp1+tmp2) - 1./24.*trace;
  lbfluid[0][8][index]  = rho_times_coeff - 1./12.*(local_j[0]+local_j[1]) + 1./8.*(tmp1+tmp2) - 1./24.*trace;
  lbfluid[0][9][index]  = rho_times_coeff + 1./12.*(local_j[0]-local_j[1]) + 1./8.*(tmp1-tmp2) - 1./24.*trace;
  lbfluid[0][10][index] = rho_times_coeff - 1./12.*(local_j[0]-local_j[1]) + 1./8.*(tmp1-tmp2) - 1./24.*trace;

  tmp1 = local_pi[0] + local_pi[5];
  tmp2 = 2.0*local_pi[3];

  lbfluid[0][11][index] = rho_times_coeff + 1./12.*(local_j[0]+local_j[2]) + 1./8.*(tmp1+tmp2) - 1./24.*trace;
  lbfluid[0][12][index] = rho_times_coeff - 1./12.*(local_j[0]+local_j[2]) + 1./8.*(tmp1+tmp2) - 1./24.*trace;
  lbfluid[0][13][index] = rho_times_coeff + 1./12.*(local_j[0]-local_j[2]) + 1./8.*(tmp1-tmp2) - 1./24.*trace;
  lbfluid[0][14][index] = rho_times_coeff - 1./12.*(local_j[0]-local_j[2]) + 1./8.*(tmp1-tmp2) - 1./24.*trace;

  tmp1 = local_pi[2] + local_pi[5];
  tmp2 = 2.0*local_pi[4];

  lbfluid[0][15][index] = rho_times_coeff + 1./12.*(local_j[1]+local_j[2]) + 1./8.*(tmp1+tmp2) - 1./24.*trace;
  lbfluid[0][16][index] = rho_times_coeff - 1./12.*(local_j[1]+local_j[2]) + 1./8.*(tmp1+tmp2) - 1./24.*trace;
  lbfluid[0][17][index] = rho_times_coeff + 1./12.*(local_j[1]-local_j[2]) + 1./8.*(tmp1-tmp2) - 1./24.*trace;
  lbfluid[0][18][index] = rho_times_coeff - 1./12.*(local_j[1]-local_j[2]) + 1./8.*(tmp1-tmp2) - 1./24.*trace;

#else
  int i;
  double tmp=0.0;
  double (*c)[3] = lbmodel.c;
  double (*coeff)[4] = lbmodel.coeff;

  for (i=0;i<n_veloc;i++) {

    tmp = local_pi[0]*c[i][0]*c[i][0]
      + (2.0*local_pi[1]*c[i][0]+local_pi[2]*c[i][1])*c[i][1]
      + (2.0*(local_pi[3]*c[i][0]+local_pi[4]*c[i][1])+local_pi[5]*c[i][2])*c[i][2];

    lbfluid[0][i][index] =  coeff[i][0] * (local_rho-avg_rho);
    lbfluid[0][i][index] += coeff[i][1] * scalar(local_j,c[i]);
    lbfluid[0][i][index] += coeff[i][2] * tmp;
    lbfluid[0][i][index] += coeff[i][3] * trace;

  }
#endif

  /* restore the pressure tensor to the full part */
  local_pi[0] += rhoc_sq;
  local_pi[2] += rhoc_sq;
  local_pi[5] += rhoc_sq;

}
  
/*@}*/
<<<<<<< HEAD

/** Calculation of hydrodynamic modes */
MDINLINE void lb_calc_modes(index_t index, double *mode) {

#ifdef D3Q19
  double n0, n1p, n1m, n2p, n2m, n3p, n3m, n4p, n4m, n5p, n5m, n6p, n6m, n7p, n7m, n8p, n8m, n9p, n9m;

  n0  = lbfluid[0][0][index];
  n1p = lbfluid[0][1][index] + lbfluid[0][2][index];
  n1m = lbfluid[0][1][index] - lbfluid[0][2][index];
  n2p = lbfluid[0][3][index] + lbfluid[0][4][index];
  n2m = lbfluid[0][3][index] - lbfluid[0][4][index];
  n3p = lbfluid[0][5][index] + lbfluid[0][6][index];
  n3m = lbfluid[0][5][index] - lbfluid[0][6][index];
  n4p = lbfluid[0][7][index] + lbfluid[0][8][index];
  n4m = lbfluid[0][7][index] - lbfluid[0][8][index];
  n5p = lbfluid[0][9][index] + lbfluid[0][10][index];
  n5m = lbfluid[0][9][index] - lbfluid[0][10][index];
  n6p = lbfluid[0][11][index] + lbfluid[0][12][index];
  n6m = lbfluid[0][11][index] - lbfluid[0][12][index];
  n7p = lbfluid[0][13][index] + lbfluid[0][14][index];
  n7m = lbfluid[0][13][index] - lbfluid[0][14][index];
  n8p = lbfluid[0][15][index] + lbfluid[0][16][index];
  n8m = lbfluid[0][15][index] - lbfluid[0][16][index];
  n9p = lbfluid[0][17][index] + lbfluid[0][18][index];
  n9m = lbfluid[0][17][index] - lbfluid[0][18][index];
//  printf("n: ");
//  for (i=0; i<19; i++)
//    printf("%f ", lbfluid[1][i][index]);
//  printf("\n");
  
  /* mass mode */
  mode[0] = n0 + n1p + n2p + n3p + n4p + n5p + n6p + n7p + n8p + n9p;
  
  /* momentum modes */
  mode[1] = n1m + n4m + n5m + n6m + n7m;
  mode[2] = n2m + n4m - n5m + n8m + n9m;
  mode[3] = n3m + n6m - n7m + n8m - n9m;

  /* stress modes */
  mode[4] = -n0 + n4p + n5p + n6p + n7p + n8p + n9p;
  mode[5] = n1p - n2p + n6p + n7p - n8p - n9p;
  mode[6] = n1p + n2p - n6p - n7p - n8p - n9p - 2.*(n3p - n4p - n5p);
  mode[7] = n4p - n5p;
  mode[8] = n6p - n7p;
  mode[9] = n8p - n9p;

#ifndef OLD_FLUCT
  /* kinetic modes */
  mode[10] = -2.*n1m + n4m + n5m + n6m + n7m;
  mode[11] = -2.*n2m + n4m - n5m + n8m + n9m;
  mode[12] = -2.*n3m + n6m - n7m + n8m - n9m;
  mode[13] = n4m + n5m - n6m - n7m;
  mode[14] = n4m - n5m - n8m - n9m;
  mode[15] = n6m - n7m - n8m + n9m;
  mode[16] = n0 + n4p + n5p + n6p + n7p + n8p + n9p 
             - 2.*(n1p + n2p + n3p);
  mode[17] = - n1p + n2p + n6p + n7p - n8p - n9p;
  mode[18] = - n1p - n2p -n6p - n7p - n8p - n9p
             + 2.*(n3p + n4p + n5p);
#endif

#else
  int i, j;
  for (i=0; i<n_veloc; i++) {
    mode[i] = 0.0;
    for (j=0; j<n_veloc; j++) {
      mode[i] += lbmodel.e[i][j]*lbfluid[0][i][index];
    }
  }
#endif
=======

/** Calculation of hydrodynamic modes */
MDINLINE void lb_calc_modes(index_t index, double *mode) {

#ifdef D3Q19
  double n0, n1p, n1m, n2p, n2m, n3p, n3m, n4p, n4m, n5p, n5m, n6p, n6m, n7p, n7m, n8p, n8m, n9p, n9m;

  n0  = lbfluid[0][0][index];
  n1p = lbfluid[0][1][index] + lbfluid[0][2][index];
  n1m = lbfluid[0][1][index] - lbfluid[0][2][index];
  n2p = lbfluid[0][3][index] + lbfluid[0][4][index];
  n2m = lbfluid[0][3][index] - lbfluid[0][4][index];
  n3p = lbfluid[0][5][index] + lbfluid[0][6][index];
  n3m = lbfluid[0][5][index] - lbfluid[0][6][index];
  n4p = lbfluid[0][7][index] + lbfluid[0][8][index];
  n4m = lbfluid[0][7][index] - lbfluid[0][8][index];
  n5p = lbfluid[0][9][index] + lbfluid[0][10][index];
  n5m = lbfluid[0][9][index] - lbfluid[0][10][index];
  n6p = lbfluid[0][11][index] + lbfluid[0][12][index];
  n6m = lbfluid[0][11][index] - lbfluid[0][12][index];
  n7p = lbfluid[0][13][index] + lbfluid[0][14][index];
  n7m = lbfluid[0][13][index] - lbfluid[0][14][index];
  n8p = lbfluid[0][15][index] + lbfluid[0][16][index];
  n8m = lbfluid[0][15][index] - lbfluid[0][16][index];
  n9p = lbfluid[0][17][index] + lbfluid[0][18][index];
  n9m = lbfluid[0][17][index] - lbfluid[0][18][index];
//  printf("n: ");
//  for (i=0; i<19; i++)
//    printf("%f ", lbfluid[1][i][index]);
//  printf("\n");
  
  /* mass mode */
  mode[0] = n0 + n1p + n2p + n3p + n4p + n5p + n6p + n7p + n8p + n9p;
  
  /* momentum modes */
  mode[1] = n1m + n4m + n5m + n6m + n7m;
  mode[2] = n2m + n4m - n5m + n8m + n9m;
  mode[3] = n3m + n6m - n7m + n8m - n9m;

  /* stress modes */
  mode[4] = -n0 + n4p + n5p + n6p + n7p + n8p + n9p;
  mode[5] = n1p - n2p + n6p + n7p - n8p - n9p;
  mode[6] = n1p + n2p - n6p - n7p - n8p - n9p - 2.*(n3p - n4p - n5p);
  mode[7] = n4p - n5p;
  mode[8] = n6p - n7p;
  mode[9] = n8p - n9p;

#ifndef OLD_FLUCT
  /* kinetic modes */
  mode[10] = -2.*n1m + n4m + n5m + n6m + n7m;
  mode[11] = -2.*n2m + n4m - n5m + n8m + n9m;
  mode[12] = -2.*n3m + n6m - n7m + n8m - n9m;
  mode[13] = n4m + n5m - n6m - n7m;
  mode[14] = n4m - n5m - n8m - n9m;
  mode[15] = n6m - n7m - n8m + n9m;
  mode[16] = n0 + n4p + n5p + n6p + n7p + n8p + n9p 
             - 2.*(n1p + n2p + n3p);
  mode[17] = - n1p + n2p + n6p + n7p - n8p - n9p;
  mode[18] = - n1p - n2p -n6p - n7p - n8p - n9p
             + 2.*(n3p + n4p + n5p);
#endif

#else
  int i, j;
  for (i=0; i<n_veloc; i++) {
    mode[i] = 0.0;
    for (j=0; j<n_veloc; j++) {
      mode[i] += lbmodel.e[i][j]*lbfluid[0][i][index];
    }
  }
#endif

}

/** Streaming and calculation of modes (pull scheme) */
MDINLINE void lb_pull_calc_modes(index_t index, double *mode) {

  int yperiod = lblattice.halo_grid[0];
  int zperiod = lblattice.halo_grid[0]*lblattice.halo_grid[1];
>>>>>>> d77fb071

  double n[19];
  n[0]  = lbfluid[0][0][index];
  n[1]  = lbfluid[0][1][index-1];
  n[2]  = lbfluid[0][2][index+1];
  n[3]  = lbfluid[0][3][index-yperiod];
  n[4]  = lbfluid[0][4][index+yperiod];
  n[5]  = lbfluid[0][5][index-zperiod];
  n[6]  = lbfluid[0][6][index+zperiod];
  n[7]  = lbfluid[0][7][index-(1+yperiod)];
  n[8]  = lbfluid[0][8][index+(1+yperiod)];
  n[9]  = lbfluid[0][9][index-(1-yperiod)];
  n[10] = lbfluid[0][10][index+(1-yperiod)];
  n[11] = lbfluid[0][11][index-(1+zperiod)];
  n[12] = lbfluid[0][12][index+(1+zperiod)];
  n[13] = lbfluid[0][13][index-(1-zperiod)];
  n[14] = lbfluid[0][14][index+(1-zperiod)];
  n[15] = lbfluid[0][15][index-(yperiod+zperiod)];
  n[16] = lbfluid[0][16][index+(yperiod+zperiod)];
  n[17] = lbfluid[0][17][index-(yperiod-zperiod)];
  n[18] = lbfluid[0][18][index+(yperiod-zperiod)];

#ifdef D3Q19
  /* mass mode */
  mode[ 0] =   n[ 0] + n[ 1] + n[ 2] + n[ 3] + n[4] + n[5] + n[6]
             + n[ 7] + n[ 8] + n[ 9] + n[10]
             + n[11] + n[12] + n[13] + n[14]
             + n[15] + n[16] + n[17] + n[18];

  /* momentum modes */
  mode[ 1] =   n[ 1] - n[ 2] 
             + n[ 7] - n[ 8] + n[ 9] - n[10] + n[11] - n[12] + n[13] - n[14];
  mode[ 2] =   n[ 3] - n[ 4]
             + n[ 7] - n[ 8] - n[ 9] + n[10] + n[15] - n[16] + n[17] - n[18];
  mode[ 3] =   n[ 5] - n[ 6]
             + n[11] - n[12] - n[13] + n[14] + n[15] - n[16] - n[17] + n[18];

  /* stress modes */
  mode[ 4] = - n[ 0] 
             + n[ 7] + n[ 8] + n[ 9] + n[10] 
             + n[11] + n[12] + n[13] + n[14] 
             + n[15] + n[16] + n[17] + n[18];
  mode[ 5] =   n[ 1] + n[ 2] - n[ 3] - n[4]
             + n[11] + n[12] + n[13] + n[14] - n[15] - n[16] - n[17] - n[18];
  mode[ 6] =   n[ 1] + n[ 2] + n[ 3] + n[ 4] 
             - n[11] - n[12] - n[13] - n[14] - n[15] - n[16] - n[17] - n[18]
             - 2.*(n[5] + n[6] - n[7] - n[8] - n[9] - n[10]);
  mode[ 7] =   n[ 7] + n[ 8] - n[ 9] - n[10];
  mode[ 8] =   n[11] + n[12] - n[13] - n[14];
  mode[ 9] =   n[15] + n[16] - n[17] - n[18];

  /* kinetic modes */
  mode[10] = 2.*(n[2] - n[1]) 
             + n[7] - n[8] + n[9] - n[10] + n[11] - n[12] + n[13] - n[14];
  mode[11] = 2.*(n[4] - n[3])
             + n[7] - n[8] - n[9] + n[10] + n[15] - n[16] + n[17] - n[18];
  mode[12] = 2.*(n[6] - n[5])
             + n[11] - n[12] - n[13] + n[14] + n[15] - n[16] - n[17] + n[18];
  mode[13] =   n[ 7] - n[ 8] + n[ 9] - n[10] - n[11] + n[12] - n[13] + n[14];
  mode[14] =   n[ 7] - n[ 8] - n[ 9] + n[10] - n[15] + n[16] - n[17] + n[18];
  mode[15] =   n[11] - n[12] - n[13] + n[14] - n[15] + n[16] + n[17] - n[18];
  mode[16] =   n[ 0]
             + n[ 7] + n[ 8] + n[ 9] + n[10] 
             + n[11] + n[12] + n[13] + n[14] 
             + n[15] + n[16] + n[17] + n[18]
             - 2.*(n[1] + n[2] + n[3] + n[4] + n[5] + n[6]);
  mode[17] =   n[ 3] + n[ 4] - n[ 1] - n[ 2] 
             + n[11] + n[12] + n[13] + n[14] 
             - n[15] - n[16] - n[17] - n[18];
  mode[18] = - n[ 1] - n[ 2] - n[ 3] - n[ 4] 
             - n[11] - n[12] - n[13] - n[14] - n[15] - n[16] - n[17] - n[18]
             + 2.*(n[5] + n[6] + n[7] + n[8] + n[9] + n[10]);
#else
  int i, j;
  double **e = lbmodel.e;
  for (i=0; i<n_veloc; i++) {
    mode[i] = 0.0;
    for (j=0; j<n_veloc; j++) {
      mode[i] += e[i][j]*n[j];
    }
  }
#endif
}

<<<<<<< HEAD
/** Streaming and calculation of modes (pull scheme) */
MDINLINE void lb_pull_calc_modes(index_t index, double *mode) {

  int yperiod = lblattice.halo_grid[0];
  int zperiod = lblattice.halo_grid[0]*lblattice.halo_grid[1];

  double n[19];
  n[0]  = lbfluid[0][0][index];
  n[1]  = lbfluid[0][1][index-1];
  n[2]  = lbfluid[0][2][index+1];
  n[3]  = lbfluid[0][3][index-yperiod];
  n[4]  = lbfluid[0][4][index+yperiod];
  n[5]  = lbfluid[0][5][index-zperiod];
  n[6]  = lbfluid[0][6][index+zperiod];
  n[7]  = lbfluid[0][7][index-(1+yperiod)];
  n[8]  = lbfluid[0][8][index+(1+yperiod)];
  n[9]  = lbfluid[0][9][index-(1-yperiod)];
  n[10] = lbfluid[0][10][index+(1-yperiod)];
  n[11] = lbfluid[0][11][index-(1+zperiod)];
  n[12] = lbfluid[0][12][index+(1+zperiod)];
  n[13] = lbfluid[0][13][index-(1-zperiod)];
  n[14] = lbfluid[0][14][index+(1-zperiod)];
  n[15] = lbfluid[0][15][index-(yperiod+zperiod)];
  n[16] = lbfluid[0][16][index+(yperiod+zperiod)];
  n[17] = lbfluid[0][17][index-(yperiod-zperiod)];
  n[18] = lbfluid[0][18][index+(yperiod-zperiod)];

#ifdef D3Q19
  /* mass mode */
  mode[ 0] =   n[ 0] + n[ 1] + n[ 2] + n[ 3] + n[4] + n[5] + n[6]
             + n[ 7] + n[ 8] + n[ 9] + n[10]
             + n[11] + n[12] + n[13] + n[14]
             + n[15] + n[16] + n[17] + n[18];

  /* momentum modes */
  mode[ 1] =   n[ 1] - n[ 2] 
             + n[ 7] - n[ 8] + n[ 9] - n[10] + n[11] - n[12] + n[13] - n[14];
  mode[ 2] =   n[ 3] - n[ 4]
             + n[ 7] - n[ 8] - n[ 9] + n[10] + n[15] - n[16] + n[17] - n[18];
  mode[ 3] =   n[ 5] - n[ 6]
             + n[11] - n[12] - n[13] + n[14] + n[15] - n[16] - n[17] + n[18];

  /* stress modes */
  mode[ 4] = - n[ 0] 
             + n[ 7] + n[ 8] + n[ 9] + n[10] 
             + n[11] + n[12] + n[13] + n[14] 
             + n[15] + n[16] + n[17] + n[18];
  mode[ 5] =   n[ 1] + n[ 2] - n[ 3] - n[4]
             + n[11] + n[12] + n[13] + n[14] - n[15] - n[16] - n[17] - n[18];
  mode[ 6] =   n[ 1] + n[ 2] + n[ 3] + n[ 4] 
             - n[11] - n[12] - n[13] - n[14] - n[15] - n[16] - n[17] - n[18]
             - 2.*(n[5] + n[6] - n[7] - n[8] - n[9] - n[10]);
  mode[ 7] =   n[ 7] + n[ 8] - n[ 9] - n[10];
  mode[ 8] =   n[11] + n[12] - n[13] - n[14];
  mode[ 9] =   n[15] + n[16] - n[17] - n[18];

  /* kinetic modes */
  mode[10] = 2.*(n[2] - n[1]) 
             + n[7] - n[8] + n[9] - n[10] + n[11] - n[12] + n[13] - n[14];
  mode[11] = 2.*(n[4] - n[3])
             + n[7] - n[8] - n[9] + n[10] + n[15] - n[16] + n[17] - n[18];
  mode[12] = 2.*(n[6] - n[5])
             + n[11] - n[12] - n[13] + n[14] + n[15] - n[16] - n[17] + n[18];
  mode[13] =   n[ 7] - n[ 8] + n[ 9] - n[10] - n[11] + n[12] - n[13] + n[14];
  mode[14] =   n[ 7] - n[ 8] - n[ 9] + n[10] - n[15] + n[16] - n[17] + n[18];
  mode[15] =   n[11] - n[12] - n[13] + n[14] - n[15] + n[16] + n[17] - n[18];
  mode[16] =   n[ 0]
             + n[ 7] + n[ 8] + n[ 9] + n[10] 
             + n[11] + n[12] + n[13] + n[14] 
             + n[15] + n[16] + n[17] + n[18]
             - 2.*(n[1] + n[2] + n[3] + n[4] + n[5] + n[6]);
  mode[17] =   n[ 3] + n[ 4] - n[ 1] - n[ 2] 
             + n[11] + n[12] + n[13] + n[14] 
             - n[15] - n[16] - n[17] - n[18];
  mode[18] = - n[ 1] - n[ 2] - n[ 3] - n[ 4] 
             - n[11] - n[12] - n[13] - n[14] - n[15] - n[16] - n[17] - n[18]
             + 2.*(n[5] + n[6] + n[7] + n[8] + n[9] + n[10]);
#else
  int i, j;
  double **e = lbmodel.e;
  for (i=0; i<n_veloc; i++) {
    mode[i] = 0.0;
    for (j=0; j<n_veloc; j++) {
      mode[i] += e[i][j]*n[j];
    }
  }
#endif
}

MDINLINE void lb_relax_modes(index_t index, double *mode) {

  double rho, j[3], pi_eq[6];

  /* re-construct the real density 
   * remember that the populations are stored as differences to their
   * equilibrium value */
  rho = mode[0] + lbpar.rho*agrid*agrid*agrid;

  j[0] = mode[1];
  j[1] = mode[2];
  j[2] = mode[3];

=======
MDINLINE void lb_relax_modes(index_t index, double *mode) {

  double rho, j[3], pi_eq[6];

  /* re-construct the real density 
   * remember that the populations are stored as differences to their
   * equilibrium value */
  rho = mode[0] + lbpar.rho*agrid*agrid*agrid;

  j[0] = mode[1];
  j[1] = mode[2];
  j[2] = mode[3];

>>>>>>> d77fb071
  /* if forces are present, the momentum density is redefined to
   * inlcude one half-step of the force action.  See the
   * Chapman-Enskog expansion in [Ladd & Verberg]. */
#ifndef EXTERNAL_FORCES
  if (lbfields[index].has_force) 
#endif
  {
    j[0] += 0.5*lbfields[index].force[0];
    j[1] += 0.5*lbfields[index].force[1];
    j[2] += 0.5*lbfields[index].force[2];
  }

  /* equilibrium part of the stress modes */
  pi_eq[0] = scalar(j,j)/rho;
  pi_eq[1] = (SQR(j[0])-SQR(j[1]))/rho;
  pi_eq[2] = (scalar(j,j) - 3.0*SQR(j[2]))/rho;
  pi_eq[3] = j[0]*j[1]/rho;
  pi_eq[4] = j[0]*j[2]/rho;
  pi_eq[5] = j[1]*j[2]/rho;

  /* relax the stress modes */  
  mode[4] = pi_eq[0] + gamma_bulk*(mode[4] - pi_eq[0]);
  mode[5] = pi_eq[1] + gamma_shear*(mode[5] - pi_eq[1]);
  mode[6] = pi_eq[2] + gamma_shear*(mode[6] - pi_eq[2]);
  mode[7] = pi_eq[3] + gamma_shear*(mode[7] - pi_eq[3]);
  mode[8] = pi_eq[4] + gamma_shear*(mode[8] - pi_eq[4]);
  mode[9] = pi_eq[5] + gamma_shear*(mode[9] - pi_eq[5]);

#ifndef OLD_FLUCT
  /* relax the ghost modes (project them out) */
  /* ghost modes have no equilibrium part due to orthogonality */
  mode[10] = gamma_odd*mode[10];
  mode[11] = gamma_odd*mode[11];
  mode[12] = gamma_odd*mode[12];
  mode[13] = gamma_odd*mode[13];
  mode[14] = gamma_odd*mode[14];
  mode[15] = gamma_odd*mode[15];
  mode[16] = gamma_even*mode[16];
  mode[17] = gamma_even*mode[17];
  mode[18] = gamma_even*mode[18];
#endif

}

MDINLINE void lb_thermalize_modes(index_t index, double *mode) {
    double rootrho = sqrt(mode[0]+lbpar.rho*agrid*agrid*agrid);
    double fluct[6];

    /* stress modes */
    mode[4] += (fluct[0] = rootrho*lb_phi[4]*(d_random()-0.5));
    mode[5] += (fluct[1] = rootrho*lb_phi[5]*(d_random()-0.5));
    mode[6] += (fluct[2] = rootrho*lb_phi[6]*(d_random()-0.5));
    mode[7] += (fluct[3] = rootrho*lb_phi[7]*(d_random()-0.5));
    mode[8] += (fluct[4] = rootrho*lb_phi[8]*(d_random()-0.5));
    mode[9] += (fluct[5] = rootrho*lb_phi[9]*(d_random()-0.5));
    //if (index == lblattice.halo_offset) {
    //  fprintf(stderr,"%f %f %f %f %f %f\n",fluct[0],fluct[1],fluct[2],fluct[3],fluct[4],fluct[5]);
    //}
    
#ifndef OLD_FLUCT
    /* ghost modes */
    mode[10] += rootrho*lb_phi[10]*(d_random()-0.5);
    mode[11] += rootrho*lb_phi[11]*(d_random()-0.5);
    mode[12] += rootrho*lb_phi[12]*(d_random()-0.5);
    mode[13] += rootrho*lb_phi[13]*(d_random()-0.5);
    mode[14] += rootrho*lb_phi[14]*(d_random()-0.5);
    mode[15] += rootrho*lb_phi[15]*(d_random()-0.5);
    mode[16] += rootrho*lb_phi[16]*(d_random()-0.5);
    mode[17] += rootrho*lb_phi[17]*(d_random()-0.5);
    mode[18] += rootrho*lb_phi[18]*(d_random()-0.5);
#endif

#ifdef ADDITIONAL_CHECKS
    rancounter += 15;
#endif
}

MDINLINE void lb_apply_forces(index_t index, double* mode) {

  double rho, *f, u[3], C[6];
  
  f = lbfields[index].force;

  //fprintf(stderr,"%ld f=(%f,%f,%f)\n",index,f[0],f[1],f[2]);

  rho = mode[0] + lbpar.rho*agrid*agrid*agrid;

  /* hydrodynamic momentum density is redefined when external forces present */
  u[0] = (mode[1] + 0.5*f[0])/rho;
  u[1] = (mode[2] + 0.5*f[1])/rho;
  u[2] = (mode[3] + 0.5*f[2])/rho;

  C[0] = (1.+gamma_bulk)*u[0]*f[0] + 1./3.*(gamma_bulk-gamma_shear)*scalar(u,f);
  C[2] = (1.+gamma_bulk)*u[1]*f[1] + 1./3.*(gamma_bulk-gamma_shear)*scalar(u,f);
  C[5] = (1.+gamma_bulk)*u[2]*f[2] + 1./3.*(gamma_bulk-gamma_shear)*scalar(u,f);
  C[1] = 1./2.*(1.+gamma_shear)*(u[0]*f[1]+u[1]*f[0]);
  C[3] = 1./2.*(1.+gamma_shear)*(u[0]*f[2]+u[2]*f[0]);
  C[4] = 1./2.*(1.+gamma_shear)*(u[1]*f[2]+u[2]*f[1]);

  /* update momentum modes */
  mode[1] += f[0];
  mode[2] += f[1];
  mode[3] += f[2];

  /* update stress modes */
  mode[4] += C[0] + C[2] + C[5];
<<<<<<< HEAD
//  mode[5] += 2.*C[0] - C[2] - C[5];
//  mode[6] += C[2] - C[5];
//ulf vorschlag: mode[6] += C[2] + C[5] - 2.*C[0];
=======
>>>>>>> d77fb071
  mode[5] += C[0] - C[2];
  mode[6] += C[0] + C[2] - 2.*C[5];
  mode[7] += C[1];
  mode[8] += C[3];
  mode[9] += C[4];

  /* reset force */
#ifdef EXTERNAL_FORCES
  // unit conversion: force density
  lbfields[index].force[0] = lbpar.ext_force[0]*lbpar.agrid*lbpar.agrid*tau*tau;
  lbfields[index].force[1] = lbpar.ext_force[1]*lbpar.agrid*lbpar.agrid*tau*tau;
  lbfields[index].force[2] = lbpar.ext_force[2]*lbpar.agrid*lbpar.agrid*tau*tau;
#else
  lbfields[index].force[0] = 0.0;
  lbfields[index].force[1] = 0.0;
  lbfields[index].force[2] = 0.0;
  lbfields[index].has_force = 0;
#endif

}

MDINLINE void lb_calc_n_from_modes(index_t index, double *mode) {

  int i;
  double *w = lbmodel.w;

#ifdef D3Q19
  double (*e)[19] = d3q19_modebase;
  double m[19];

  /* normalization factors enter in the back transformation */
  for (i=0;i<n_veloc;i++) {
    m[i] = 1./e[19][i]*mode[i];
  }

  lbfluid[0][ 0][index] = m[0] - m[4] + m[16];
  lbfluid[0][ 1][index] = m[0] + m[1] + m[5] + m[6] - m[17] - m[18] - 2.*(m[10] + m[16]);
  lbfluid[0][ 2][index] = m[0] - m[1] + m[5] + m[6] - m[17] - m[18] + 2.*(m[10] - m[16]);
  lbfluid[0][ 3][index] = m[0] + m[2] - m[5] + m[6] + m[17] - m[18] - 2.*(m[11] + m[16]);
  lbfluid[0][ 4][index] = m[0] - m[2] - m[5] + m[6] + m[17] - m[18] + 2.*(m[11] - m[16]);
  lbfluid[0][ 5][index] = m[0] + m[3] - 2.*(m[6] + m[12] + m[16] - m[18]);
  lbfluid[0][ 6][index] = m[0] - m[3] - 2.*(m[6] - m[12] + m[16] - m[18]);
  lbfluid[0][ 7][index] = m[0] + m[ 1] + m[ 2] + m[ 4] + 2.*m[6]
        + m[7] + m[10] + m[11] + m[13] + m[14] + m[16] + 2.*m[18];
  lbfluid[0][ 8][index] = m[0] - m[ 1] - m[ 2] + m[ 4] + 2.*m[6]
        + m[7] - m[10] - m[11] - m[13] - m[14] + m[16] + 2.*m[18];
  lbfluid[0][ 9][index] = m[0] + m[ 1] - m[ 2] + m[ 4] + 2.*m[6]
        - m[7] + m[10] - m[11] + m[13] - m[14] + m[16] + 2.*m[18];
  lbfluid[0][10][index] = m[0] - m[ 1] + m[ 2] + m[ 4] + 2.*m[6]
        - m[7] - m[10] + m[11] - m[13] + m[14] + m[16] + 2.*m[18];
  lbfluid[0][11][index] = m[0] + m[ 1] + m[ 3] + m[ 4] + m[ 5] - m[ 6]
        + m[8] + m[10] + m[12] - m[13] + m[15] + m[16] + m[17] - m[18];
  lbfluid[0][12][index] = m[0] - m[ 1] - m[ 3] + m[ 4] + m[ 5] - m[ 6]
        + m[8] - m[10] - m[12] + m[13] - m[15] + m[16] + m[17] - m[18];
  lbfluid[0][13][index] = m[0] + m[ 1] - m[ 3] + m[ 4] + m[ 5] - m[ 6]
        - m[8] + m[10] - m[12] - m[13] - m[15] + m[16] + m[17] - m[18];
  lbfluid[0][14][index] = m[0] - m[ 1] + m[ 3] + m[ 4] + m[ 5] - m[ 6]
        - m[8] - m[10] + m[12] + m[13] + m[15] + m[16] + m[17] - m[18];
  lbfluid[0][15][index] = m[0] + m[ 2] + m[ 3] + m[ 4] - m[ 5] - m[ 6]
        + m[9] + m[11] + m[12] - m[14] - m[15] + m[16] - m[17] - m[18];
  lbfluid[0][16][index] = m[0] - m[ 2] - m[ 3] + m[ 4] - m[ 5] - m[ 6]
        + m[9] - m[11] - m[12] + m[14] + m[15] + m[16] - m[17] - m[18];
  lbfluid[0][17][index] = m[0] + m[ 2] - m[ 3] + m[ 4] - m[ 5] - m[ 6]
        - m[9] + m[11] - m[12] - m[14] + m[15] + m[16] - m[17] - m[18];
  lbfluid[0][18][index] = m[0] - m[ 2] + m[ 3] + m[ 4] - m[ 5] - m[ 6]
        - m[9] - m[11] + m[12] + m[14] - m[15] + m[16] - m[17] - m[18];

  /* weights enter in the back transformation */
  for (i=0;i<n_veloc;i++) {
    lbfluid[0][i][index] *= w[i];
  }

#else
  int j;
  double **e = lbmodel.e;
  for (i=0; i<n_veloc;i++) {
    lbfluid[0][i][index] = 0.0;
    for (j=0;j<n_veloc;j++) {
      lbfluid[0][i][index] += mode[j]*e[j][i]/e[19][j];
    }
    lbfluid[0][i][index] *= w[i];
  }
#endif

}

MDINLINE void lb_calc_n_from_modes_push(index_t index, double *m) {
    int i;

#ifdef D3Q19
    int yperiod = lblattice.halo_grid[0];
    int zperiod = lblattice.halo_grid[0]*lblattice.halo_grid[1];
    index_t next[19];
    next[0]  = index;
    next[1]  = index + 1;
    next[2]  = index - 1;
    next[3]  = index + yperiod;
    next[4]  = index - yperiod;
    next[5]  = index + zperiod;
    next[6]  = index - zperiod;
    next[7]  = index + (1 + yperiod);
    next[8]  = index - (1 + yperiod);
    next[9]  = index + (1 - yperiod);
    next[10] = index - (1 - yperiod);
    next[11] = index + (1 + zperiod);
    next[12] = index - (1 + zperiod);
    next[13] = index + (1 - zperiod);
    next[14] = index - (1 - zperiod);
    next[15] = index + (yperiod + zperiod);
    next[16] = index - (yperiod + zperiod);
    next[17] = index + (yperiod - zperiod);
    next[18] = index - (yperiod - zperiod);

    /* normalization factors enter in the back transformation */
    for (i=0;i<n_veloc;i++) {
      m[i] = 1./d3q19_modebase[19][i]*m[i];
    }

#ifndef OLD_FLUCT
    lbfluid[1][ 0][next[0]] = m[0] - m[4] + m[16];
    lbfluid[1][ 1][next[1]] = m[0] + m[1] + m[5] + m[6] - m[17] - m[18] - 2.*(m[10] + m[16]);
    lbfluid[1][ 2][next[2]] = m[0] - m[1] + m[5] + m[6] - m[17] - m[18] + 2.*(m[10] - m[16]);
    lbfluid[1][ 3][next[3]] = m[0] + m[2] - m[5] + m[6] + m[17] - m[18] - 2.*(m[11] + m[16]);
    lbfluid[1][ 4][next[4]] = m[0] - m[2] - m[5] + m[6] + m[17] - m[18] + 2.*(m[11] - m[16]);
    lbfluid[1][ 5][next[5]] = m[0] + m[3] - 2.*(m[6] + m[12] + m[16] - m[18]);
    lbfluid[1][ 6][next[6]] = m[0] - m[3] - 2.*(m[6] - m[12] + m[16] - m[18]);
    lbfluid[1][ 7][next[7]] = m[0] + m[ 1] + m[ 2] + m[ 4] + 2.*m[6] + m[7] + m[10] + m[11] + m[13] + m[14] + m[16] + 2.*m[18];
    lbfluid[1][ 8][next[8]] = m[0] - m[ 1] - m[ 2] + m[ 4] + 2.*m[6] + m[7] - m[10] - m[11] - m[13] - m[14] + m[16] + 2.*m[18];
    lbfluid[1][ 9][next[9]] = m[0] + m[ 1] - m[ 2] + m[ 4] + 2.*m[6] - m[7] + m[10] - m[11] + m[13] - m[14] + m[16] + 2.*m[18];
    lbfluid[1][10][next[10]] = m[0] - m[ 1] + m[ 2] + m[ 4] + 2.*m[6] - m[7] - m[10] + m[11] - m[13] + m[14] + m[16] + 2.*m[18];
    lbfluid[1][11][next[11]] = m[0] + m[ 1] + m[ 3] + m[ 4] + m[ 5] - m[ 6] + m[8] + m[10] + m[12] - m[13] + m[15] + m[16] + m[17] - m[18];
    lbfluid[1][12][next[12]] = m[0] - m[ 1] - m[ 3] + m[ 4] + m[ 5] - m[ 6] + m[8] - m[10] - m[12] + m[13] - m[15] + m[16] + m[17] - m[18];
    lbfluid[1][13][next[13]] = m[0] + m[ 1] - m[ 3] + m[ 4] + m[ 5] - m[ 6] - m[8] + m[10] - m[12] - m[13] - m[15] + m[16] + m[17] - m[18];
    lbfluid[1][14][next[14]] = m[0] - m[ 1] + m[ 3] + m[ 4] + m[ 5] - m[ 6] - m[8] - m[10] + m[12] + m[13] + m[15] + m[16] + m[17] - m[18];
    lbfluid[1][15][next[15]] = m[0] + m[ 2] + m[ 3] + m[ 4] - m[ 5] - m[ 6] + m[9] + m[11] + m[12] - m[14] - m[15] + m[16] - m[17] - m[18];
    lbfluid[1][16][next[16]] = m[0] - m[ 2] - m[ 3] + m[ 4] - m[ 5] - m[ 6] + m[9] - m[11] - m[12] + m[14] + m[15] + m[16] - m[17] - m[18];
    lbfluid[1][17][next[17]] = m[0] + m[ 2] - m[ 3] + m[ 4] - m[ 5] - m[ 6] - m[9] + m[11] - m[12] - m[14] + m[15] + m[16] - m[17] - m[18];
    lbfluid[1][18][next[18]] = m[0] - m[ 2] + m[ 3] + m[ 4] - m[ 5] - m[ 6] - m[9] - m[11] + m[12] + m[14] - m[15] + m[16] - m[17] - m[18];
#else
    lbfluid[1][ 0][next[0]] = m[0] - m[4];
    lbfluid[1][ 1][next[1]] = m[0] + m[1] + m[5] + m[6];
    lbfluid[1][ 2][next[2]] = m[0] - m[1] + m[5] + m[6];
    lbfluid[1][ 3][next[3]] = m[0] + m[2] - m[5] + m[6];
    lbfluid[1][ 4][next[4]] = m[0] - m[2] - m[5] + m[6];
    lbfluid[1][ 5][next[5]] = m[0] + m[3] - 2.*m[6];
    lbfluid[1][ 6][next[6]] = m[0] - m[3] - 2.*m[6];
    lbfluid[1][ 7][next[7]] = m[0] + m[1] + m[2] + m[4] + 2.*m[6] + m[7];
    lbfluid[1][ 8][next[8]] = m[0] - m[1] - m[2] + m[4] + 2.*m[6] + m[7];
    lbfluid[1][ 9][next[9]] = m[0] + m[1] - m[2] + m[4] + 2.*m[6] - m[7];
    lbfluid[1][10][next[10]] = m[0] - m[1] + m[2] + m[4] + 2.*m[6] - m[7];
    lbfluid[1][11][next[11]] = m[0] + m[1] + m[3] + m[4] + m[5] - m[6] + m[8];
    lbfluid[1][12][next[12]] = m[0] - m[1] - m[3] + m[4] + m[5] - m[6] + m[8];
    lbfluid[1][13][next[13]] = m[0] + m[1] - m[3] + m[4] + m[5] - m[6] - m[8];
    lbfluid[1][14][next[14]] = m[0] - m[1] + m[3] + m[4] + m[5] - m[6] - m[8];
    lbfluid[1][15][next[15]] = m[0] + m[2] + m[3] + m[4] - m[5] - m[6] + m[9];
    lbfluid[1][16][next[16]] = m[0] - m[2] - m[3] + m[4] - m[5] - m[6] + m[9];
    lbfluid[1][17][next[17]] = m[0] + m[2] - m[3] + m[4] - m[5] - m[6] - m[9];
    lbfluid[1][18][next[18]] = m[0] - m[2] + m[3] + m[4] - m[5] - m[6] - m[9];
#endif

    /* weights enter in the back transformation */
    for (i=0;i<n_veloc;i++) {
      lbfluid[1][i][next[i]] *= lbmodel.w[i];
    }
#else
  int j;
  double **e = lbmodel.e;
  index_t next[n_veloc];
  for (i=0; i<n_veloc;i++) {
    next[i] = get_linear_index(c[i][0],c[i][1],c[i][2],lblattic.halo_grid);
    lbfluid[1][i][next[i]] = 0.0;
    for (j=0;j<n_veloc;j++) {
      lbfluid[1][i][next[i]] += mode[j]*e[j][i]/e[19][j];
    }
    lbfluid[1][i][index] *= w[i];
  }
#endif

}

/* Collisions and streaming (push scheme) */
MDINLINE void lb_collide_stream() {
    index_t index;
    int x, y, z;
    double modes[19];

    //index = get_linear_index(1,1,1,lblattice.halo_grid);
    //for (i=0; i<n_veloc; i++) {
    //  fprintf(stderr,"[%d] %e\n",i,lbfluid[1][i][index]+lbmodel.coeff[i][0]*lbpar.rho);
    //}

    /* loop over all lattice cells (halo excluded) */
    index = lblattice.halo_offset;
    for (z=1; z<=lblattice.grid[2]; z++) {
      for (y=1; y<=lblattice.grid[1]; y++) {
	for (x=1; x<=lblattice.grid[0]; x++) {
	  
#ifdef LB_BOUNDARIES
	  if (!lbfields[index].boundary)
#endif
	  {
	
	    /* calculate modes locally */
	    lb_calc_modes(index, modes);

	    /* deterministic collisions */
	    lb_relax_modes(index, modes);

	    /* fluctuating hydrodynamics */
	    if (fluct) lb_thermalize_modes(index, modes);

	    /* apply forces */
#ifdef EXTERNAL_FORCES
	    lb_apply_forces(index, modes);
#else
	    if (lbfields[index].has_force) lb_apply_forces(index, modes);
#endif

	    /* transform back to populations and streaming */
	    lb_calc_n_from_modes_push(index, modes);

	  }
#ifdef LB_BOUNDARIES
	  else {

/*      Here collision in the boundary walls 
 *      can be included, if this is necessary */
//	    lb_boundary_collisions(index, modes);

	  }
#endif

	  ++index; /* next node */
	}

	index += 2; /* skip halo region */
      }
      
      index += 2*lblattice.halo_grid[0]; /* skip halo region */
    }

#ifdef LB_BOUNDARIES
    /* boundary conditions for links */
    lb_bounce_back();
#endif
    
    /* exchange halo regions */
    halo_push_communication();

   /* swap the pointers for old and new population fields */
    double **tmp;
    tmp = lbfluid[0];
    lbfluid[0] = lbfluid[1];
    lbfluid[1] = tmp;

    /* halo region is invalid after update */
    resend_halo = 1;
}

/** Streaming and collisions (pull scheme) */
MDINLINE void lb_stream_collide() {
    index_t index;
    int x, y, z;
    double modes[19];

    /* exchange halo regions */
    halo_communication(&update_halo_comm,**lbfluid);
#ifdef ADDITIONAL_CHECKS
    lb_check_halo_regions();
#endif

    /* loop over all lattice cells (halo excluded) */
    index = lblattice.halo_offset;
    for (z=1; z<=lblattice.grid[2]; z++) {
      for (y=1; y<=lblattice.grid[1]; y++) {
	for (x=1; x<=lblattice.grid[0]; x++) {
	  
	  {
<<<<<<< HEAD

	    /* stream (pull) and calculate modes */
	    lb_pull_calc_modes(index, modes);
  
	    /* deterministic collisions */
	    lb_relax_modes(index, modes);
    
	    /* fluctuating hydrodynamics */
	    if (fluct) lb_thermalize_modes(index, modes);
  
	    /* apply forces */
	    if (lbfields[index].has_force) lb_apply_forces(index, modes);
    
	    /* calculate new particle populations */
	    lb_calc_n_from_modes(index, modes);

	  }

=======

	    /* stream (pull) and calculate modes */
	    lb_pull_calc_modes(index, modes);
  
	    /* deterministic collisions */
	    lb_relax_modes(index, modes);
    
	    /* fluctuating hydrodynamics */
	    if (fluct) lb_thermalize_modes(index, modes);
  
	    /* apply forces */
	    if (lbfields[index].has_force) lb_apply_forces(index, modes);
    
	    /* calculate new particle populations */
	    lb_calc_n_from_modes(index, modes);

	  }

>>>>>>> d77fb071
	  ++index; /* next node */
	}

	index += 2; /* skip halo region */
      }
      
      index += 2*lblattice.halo_grid[0]; /* skip halo region */
    }

    /* swap the pointers for old and new population fields */
    //fprintf(stderr,"swapping pointers\n");
    double **tmp = lbfluid[0];
    lbfluid[0] = lbfluid[1];
    lbfluid[1] = tmp;

    /* halo region is invalid after update */
    resend_halo = 1;
      
}

/***********************************************************************/
/** \name Update step for the lattice Boltzmann fluid                  */
/***********************************************************************/
/*@{*/
/*@}*/


/** Update the lattice Boltzmann fluid.  
 *
 * This function is called from the integrator. Since the time step
 * for the lattice dynamics can be coarser than the MD time step, we
 * monitor the time since the last lattice update.
 */
void lattice_boltzmann_update() {

  fluidstep += time_step;

  if (fluidstep>=tau) {

    fluidstep=0.0;

#ifdef PULL
    lb_stream_collide();
#else 
    lb_collide_stream();
#endif
  }
  
}

/***********************************************************************/
/** \name Coupling part */
/***********************************************************************/
/*@{*/


/** Coupling of a single particle to viscous fluid with Stokesian friction.
 * 
 * Section II.C. Ahlrichs and Duenweg, JCP 111(17):8225 (1999)
 *
 * @param p          The coupled particle (Input).
 * @param force      Coupling force between particle and fluid (Output).
 */
MDINLINE void lb_viscous_coupling(Particle *p, double force[3]) {
  int x,y,z;
  index_t node_index[8], index;
  double delta[6];
  double local_rho, local_j[3], *local_f, interpolated_u[3],delta_j[3];
  double modes[19];
  LB_FluidNode *local_node;
#ifdef ADDITIONAL_CHECKS
  double old_rho[8];
#endif

#if 0 // I have no idea what this should be for!
  if(!(p->l.ext_flag & COORD_FIXED(0)) && !(p->l.ext_flag & COORD_FIXED(1)) && !(p->l.ext_flag & COORD_FIXED(2))) {
#endif
  
  ONEPART_TRACE(if(p->p.identity==check_id) fprintf(stderr,"%d: OPT: f = (%.3e,%.3e,%.3e)\n",this_node,p->f.f[0],p->f.f[1],p->f.f[2]));

  //fprintf(stderr,"particle number %d\n",p->p.identity);

  /* determine elementary lattice cell surrounding the particle 
     and the relative position of the particle in this cell */ 
  map_position_to_lattice(&lblattice,p->r.p,node_index,delta);
  
//  printf("position: %f %f %f delta: %f %f %f \n", p->r.p[0], p->r.p[1], p->r.p[2], delta[0],delta[1],delta[2]);

  //fprintf(stderr,"%d: OPT: LB delta=(%.3f,%.3f,%.3f,%.3f,%.3f,%.3f) pos=(%.3f,%.3f,%.3f)\n",this_node,delta[0],delta[1],delta[2],delta[3],delta[4],delta[5],p->r.p[0],p->r.p[1],p->r.p[2]);

  ONEPART_TRACE(if(p->p.identity==check_id) fprintf(stderr,"%d: OPT: LB delta=(%.3f,%.3f,%.3f,%.3f,%.3f,%.3f) pos=(%.3f,%.3f,%.3f)\n",this_node,delta[0],delta[1],delta[2],delta[3],delta[4],delta[5],p->r.p[0],p->r.p[1],p->r.p[2]));

  /* calculate fluid velocity at particle's position
     this is done by linear interpolation
     (Eq. (11) Ahlrichs and Duenweg, JCP 111(17):8225 (1999)) */
  interpolated_u[0] = interpolated_u[1] = interpolated_u[2] = 0.0 ;
  for (z=0;z<2;z++) {
    for (y=0;y<2;y++) {
      for (x=0;x<2;x++) {
        	
        index = node_index[(z*2+y)*2+x];
        
        local_node = &lbfields[index];
        
//        if (local_node->recalc_fields) {
          lb_calc_modes(index, modes);
          //lb_calc_local_fields(node_index[(z*2+y)*2+x],local_node->rho,local_node->j,NULL);
//          local_node->recalc_fields = 0;
//          local_node->has_force = 1;
//        }
//        printf("den: %f modes: %f %f %f %f\n", *local_node->rho, modes[0],modes[1],modes[2],modes[3],modes[4]);    
        // unit conversion: mass density
        local_rho = lbpar.rho*lbpar.agrid*lbpar.agrid*lbpar.agrid + modes[0];
        local_j[0] = modes[1];
        local_j[1] = modes[2];
        local_j[2] = modes[3];
        
        #ifdef ADDITIONAL_CHECKS
        	old_rho[(z*2+y)*2+x] = *local_rho;
        #endif
        
        interpolated_u[0] += delta[3*x+0]*delta[3*y+1]*delta[3*z+2]*local_j[0]/(local_rho);
        interpolated_u[1] += delta[3*x+0]*delta[3*y+1]*delta[3*z+2]*local_j[1]/(local_rho);	  
        interpolated_u[2] += delta[3*x+0]*delta[3*y+1]*delta[3*z+2]*local_j[2]/(local_rho) ;
 //       printf("int_u: %f %f %f\n", interpolated_u[0], interpolated_u[1], interpolated_u[2] );    

      }
    }
  }
  
//  printf("u: %f %f %f\n", interpolated_u[0],interpolated_u[1],interpolated_u[2] );
  
  ONEPART_TRACE(if(p->p.identity==check_id) fprintf(stderr,"%d: OPT: LB u = (%.16e,%.3e,%.3e) v = (%.16e,%.3e,%.3e)\n",this_node,interpolated_u[0],interpolated_u[1],interpolated_u[2],p->m.v[0],p->m.v[1],p->m.v[2]));

  /* calculate viscous force
   * take care to rescale velocities with time_step and transform to MD units 
   * (Eq. (9) Ahlrichs and Duenweg, JCP 111(17):8225 (1999)) */
#ifdef LB_ELECTROHYDRODYNAMICS
  force[0] = - lbpar.friction * (p->m.v[0]/time_step - interpolated_u[0]*agrid/tau - p->p.mu_E[0]);
  force[1] = - lbpar.friction * (p->m.v[1]/time_step - interpolated_u[1]*agrid/tau - p->p.mu_E[1]);
  force[2] = - lbpar.friction * (p->m.v[2]/time_step - interpolated_u[2]*agrid/tau - p->p.mu_E[2]);
#endif
#ifndef LB_ELECTROHYDRODYNAMICS
  force[0] = - lbpar.friction * (p->m.v[0]/time_step - interpolated_u[0]*agrid/tau);
  force[1] = - lbpar.friction * (p->m.v[1]/time_step - interpolated_u[1]*agrid/tau);
  force[2] = - lbpar.friction * (p->m.v[2]/time_step - interpolated_u[2]*agrid/tau);
#endif


  ONEPART_TRACE(if(p->p.identity==check_id) fprintf(stderr,"%d: OPT: LB f_drag = (%.6e,%.3e,%.3e)\n",this_node,force[0],force[1],force[2]));

  ONEPART_TRACE(if(p->p.identity==check_id) fprintf(stderr,"%d: OPT: LB f_random = (%.6e,%.3e,%.3e)\n",this_node,p->lc.f_random[0],p->lc.f_random[1],p->lc.f_random[2]));

  force[0] = force[0] + p->lc.f_random[0];
  force[1] = force[1] + p->lc.f_random[1];
  force[2] = force[2] + p->lc.f_random[2];

  ONEPART_TRACE(if(p->p.identity==check_id) fprintf(stderr,"%d: OPT: LB f_tot = (%.6e,%.3e,%.3e)\n",this_node,force[0],force[1],force[2]));
      
  /* transform momentum transfer to lattice units
     (Eq. (12) Ahlrichs and Duenweg, JCP 111(17):8225 (1999)) */

  delta_j[0] = - force[0]*time_step*tau/agrid;
  delta_j[1] = - force[1]*time_step*tau/agrid;
  delta_j[2] = - force[2]*time_step*tau/agrid;
  
  for (z=0;z<2;z++) {
    for (y=0;y<2;y++) {
      for (x=0;x<2;x++) {
	
	local_f = lbfields[node_index[(z*2+y)*2+x]].force;

	local_f[0] += delta[3*x+0]*delta[3*y+1]*delta[3*z+2]*delta_j[0];
	local_f[1] += delta[3*x+0]*delta[3*y+1]*delta[3*z+2]*delta_j[1];
	local_f[2] += delta[3*x+0]*delta[3*y+1]*delta[3*z+2]*delta_j[2];

//	lb_apply_forces(node_index[(z*2+y)*2+x], modes[(z*2+y)*2+x]);

      }
    }
  }


#ifdef ADDITIONAL_CHECKS
  int i;
  for (i=0;i<8;i++) {
    lb_calc_local_rho(node_index[i],local_rho);
    if (fabs(*local_rho-old_rho[i]) > ROUND_ERROR_PREC) {
      char *errtxt = runtime_error(128);
      ERROR_SPRINTF(errtxt,"{108 Mass loss/gain %le in lb_viscous_momentum_exchange for particle %d} ",*local_rho-old_rho[i],p->p.identity);
    }
  }
#endif

#if 0
}
#endif
}

/** Calculate particle lattice interactions.
 * So far, only viscous coupling with Stokesian friction is
 * implemented.
 * Include all particle-lattice forces in this function.
 * The function is called from \ref force_calc.
 *
 * Parallelizing the fluid particle coupling is not straightforward
 * because drawing of random numbers makes the whole thing nonlocal.
 * One way to do it is to treat every particle only on one node, i.e.
 * the random numbers need not be communicated. The particles that are 
 * not fully inside the local lattice are taken into account via their
 * ghost images on the neighbouring nodes. But this requires that the 
 * correct values of the surrounding lattice nodes are available on 
 * the respective node, which means that we have to communicate the 
 * halo regions before treating the ghost particles. Moreover, after 
 * determining the ghost couplings, we have to communicate back the 
 * halo region such that all local lattice nodes have the correct values.
 * Thus two communication phases are involved which will most likely be 
 * the bottleneck of the computation.
 *
 * Another way of dealing with the particle lattice coupling is to 
 * treat a particle and all of it's images explicitly. This requires the
 * communication of the random numbers used in the calculation of the 
 * coupling force. The problem is now that, if random numbers have to 
 * be redrawn, we cannot efficiently determine which particles and which 
 * images have to be re-calculated. We therefore go back to the outset
 * and go through the whole system again until no failure occurs during
 * such a sweep. In the worst case, this is very inefficient because
 * many things are recalculated although they actually don't need.
 * But we can assume that this happens extremely rarely and then we have
 * on average only one communication phase for the random numbers, which
 * probably makes this method preferable compared to the above one.
 */
void calc_particle_lattice_ia() {
  int i, c, np;
  Cell *cell ;
  Particle *p ;
  double force[3];

<<<<<<< HEAD

  if (transfer_momentum) {
=======
#ifndef LANGEVIN_INTEGRATOR
  if (transfer_momentum) 
#endif
  {
>>>>>>> d77fb071

    if (resend_halo) { /* first MD step after last LB update */
      
      /* exchange halo regions (for fluid-particle coupling) */
      halo_communication(&update_halo_comm, **lbfluid);
#ifdef ADDITIONAL_CHECKS
      lb_check_halo_regions();
#endif
      
      /* halo is valid now */
      resend_halo = 0;
<<<<<<< HEAD

      /* all fields have to be recalculated */
      for (i=0; i<lblattice.halo_grid_volume; ++i) {
	lbfields[i].recalc_fields = 1;
      }

=======

      /* all fields have to be recalculated */
      for (i=0; i<lblattice.halo_grid_volume; ++i) {
	lbfields[i].recalc_fields = 1;
      }

>>>>>>> d77fb071
    }
      
    /* draw random numbers for local particles */
    for (c=0;c<local_cells.n;c++) {
      cell = local_cells.cell[c] ;
      p = cell->part ;
      np = cell->n ;
      for (i=0;i<np;i++) {
<<<<<<< HEAD
#ifdef GAUSSRANDOM
	p[i].lc.f_random[0] = lb_coupl_pref2*gaussian_random();
	p[i].lc.f_random[1] = lb_coupl_pref2*gaussian_random();
	p[i].lc.f_random[2] = lb_coupl_pref2*gaussian_random();
#else
	p[i].lc.f_random[0] = lb_coupl_pref*(d_random()-0.5);
	p[i].lc.f_random[1] = lb_coupl_pref*(d_random()-0.5);
	p[i].lc.f_random[2] = lb_coupl_pref*(d_random()-0.5);
#endif
=======
//	p[i].lc.f_random[0] = lb_coupl_pref*gaussian_random();//(d_random()-0.5);
//	p[i].lc.f_random[1] = lb_coupl_pref*gaussian_random();//(d_random()-0.5);
//	p[i].lc.f_random[2] = lb_coupl_pref*gaussian_random();//(d_random()-0.5);
	p[i].lc.f_random[0] = lb_coupl_pref*(d_random()-0.5);
	p[i].lc.f_random[1] = lb_coupl_pref*(d_random()-0.5);
	p[i].lc.f_random[2] = lb_coupl_pref*(d_random()-0.5);
>>>>>>> d77fb071

#ifdef ADDITIONAL_CHECKS
	rancounter += 3;
#endif
      }
    }
    
    /* communicate the random numbers */
    ghost_communicator(&cell_structure.ghost_lbcoupling_comm) ;
    
    /* local cells */
    for (c=0;c<local_cells.n;c++) {
      cell = local_cells.cell[c] ;
      p = cell->part ;
      np = cell->n ;

      for (i=0;i<np;i++) {

	lb_viscous_coupling(&p[i],force);

	/* add force to the particle */
	p[i].f.f[0] += force[0];
	p[i].f.f[1] += force[1];
	p[i].f.f[2] += force[2];
//  printf("force on particle: , %f %f %f\n", force[0], force[1], force[2]);

	ONEPART_TRACE(if(p->p.identity==check_id) fprintf(stderr,"%d: OPT: LB f = (%.6e,%.3e,%.3e)\n",this_node,p->f.f[0],p->f.f[1],p->f.f[2]));
  
      }

    }

    /* ghost cells */
    for (c=0;c<ghost_cells.n;c++) {
      cell = ghost_cells.cell[c] ;
      p = cell->part ;
      np = cell->n ;

      for (i=0;i<np;i++) {
	/* for ghost particles we have to check if they lie
	 * in the range of the local lattice nodes */
	if (p[i].r.p[0] >= my_left[0]-lblattice.agrid && p[i].r.p[0] < my_right[0]
	    && p[i].r.p[1] >= my_left[1]-lblattice.agrid && p[i].r.p[1] < my_right[1]
	    && p[i].r.p[2] >= my_left[2]-lblattice.agrid && p[i].r.p[2] < my_right[2]) {

	  ONEPART_TRACE(if(p[i].p.identity==check_id) fprintf(stderr,"%d: OPT: LB coupling of ghost particle:\n",this_node));

	  lb_viscous_coupling(&p[i],force);

	  /* ghosts must not have the force added! */

	  ONEPART_TRACE(if(p->p.identity==check_id) fprintf(stderr,"%d: OPT: LB f = (%.6e,%.3e,%.3e)\n",this_node,p->f.f[0],p->f.f[1],p->f.f[2]));

	}
      }
    }

  }
}

/***********************************************************************/

/** Calculate the average density of the fluid in the system.
 * This function has to be called after changing the density of
 * a local lattice site in order to set lbpar.rho consistently. */
void lb_calc_average_rho() {

  index_t index;
  int x, y, z;
  double rho, local_rho, sum_rho;

  rho = 0.0;
  index = 0;
  for (z=1; z<=lblattice.grid[2]; z++) {
    for (y=1; y<=lblattice.grid[1]; y++) {
      for (x=1; x<=lblattice.grid[0]; x++) {
	
	lb_calc_local_rho(index, &rho);
	local_rho += rho;

	index++;
      }
      index += 2;
    }
    index += 2*lblattice.halo_grid[0];
  }

  MPI_Allreduce(&rho, &sum_rho, 1, MPI_DOUBLE, MPI_SUM, MPI_COMM_WORLD);

  /* calculate average density in MD units */
  // TODO!!!
  lbpar.rho = sum_rho / (box_l[0]*box_l[1]*box_l[2]);

}

/** Returns the hydrodynamic fields of a local lattice site.
 * @param index The index of the lattice site within the local domain (Input)
 * @param rho   Local density of the fluid (Output)
 * @param j     Local momentum of the fluid (Output)
 * @param pi    Local stress tensor of the fluid (Output)
 */
/*@}*/
<<<<<<< HEAD

#ifdef ADDITIONAL_CHECKS
static int compare_buffers(double *buf1, double *buf2, int size) {
  int ret;
  if (memcmp(buf1,buf2,size)) {
    char *errtxt;
    errtxt = runtime_error(128);
    ERROR_SPRINTF(errtxt,"{102 Halo buffers are not identical} ");
    ret = 1;
  } else {
    ret = 0;
  }
  return ret;
}

=======

#ifdef ADDITIONAL_CHECKS
static int compare_buffers(double *buf1, double *buf2, int size) {
  int ret;
  if (memcmp(buf1,buf2,size)) {
    char *errtxt;
    errtxt = runtime_error(128);
    ERROR_SPRINTF(errtxt,"{102 Halo buffers are not identical} ");
    ret = 1;
  } else {
    ret = 0;
  }
  return ret;
}

>>>>>>> d77fb071
/** Checks consistency of the halo regions (ADDITIONAL_CHECKS)
 * This function can be used as an additional check. It test whether the 
 * halo regions have been exchanged correctly. */
static void lb_check_halo_regions() {

  index_t index;
  int i,x,y,z, s_node, r_node, count=n_veloc;
  double *s_buffer, *r_buffer;
  MPI_Status status[2];

  r_buffer = malloc(count*sizeof(double));
  s_buffer = malloc(count*sizeof(double));

  if (PERIODIC(0)) {
    for (z=0;z<lblattice.halo_grid[2];++z) {
      for (y=0;y<lblattice.halo_grid[1];++y) {

	index  = get_linear_index(0,y,z,lblattice.halo_grid);
	for (i=0;i<n_veloc;i++) s_buffer[i] = lbfluid[0][i][index];

	s_node = node_neighbors[1];
	r_node = node_neighbors[0];
	if (n_nodes > 1) {
	  MPI_Sendrecv(s_buffer, count, MPI_DOUBLE, r_node, REQ_HALO_CHECK,
		       r_buffer, count, MPI_DOUBLE, s_node, REQ_HALO_CHECK,
		       MPI_COMM_WORLD, status);
	  index = get_linear_index(lblattice.grid[0],y,z,lblattice.halo_grid);
	  for (i=0;i<n_veloc;i++) s_buffer[i] = lbfluid[0][i][index];
	  compare_buffers(s_buffer,r_buffer,count*sizeof(double));
	} else {
	  index = get_linear_index(lblattice.grid[0],y,z,lblattice.halo_grid);
	  for (i=0;i<n_veloc;i++) r_buffer[i] = lbfluid[0][i][index];
	  if (compare_buffers(s_buffer,r_buffer,count*sizeof(double))) {
	    fprintf(stderr,"buffers differ in dir=%d at index=%ld y=%d z=%d\n",0,index,y,z);
	  }
	}

	index = get_linear_index(lblattice.grid[0]+1,y,z,lblattice.halo_grid); 
	for (i=0;i<n_veloc;i++) s_buffer[i] = lbfluid[0][i][index];

	s_node = node_neighbors[0];
	r_node = node_neighbors[1];
	if (n_nodes > 1) {
	  MPI_Sendrecv(s_buffer, count, MPI_DOUBLE, r_node, REQ_HALO_CHECK,
		       r_buffer, count, MPI_DOUBLE, s_node, REQ_HALO_CHECK,
		       MPI_COMM_WORLD, status);
	  index = get_linear_index(1,y,z,lblattice.halo_grid);
	  for (i=0;i<n_veloc;i++) s_buffer[i] = lbfluid[0][i][index];
	  compare_buffers(s_buffer,r_buffer,count*sizeof(double));
	} else {
	  index = get_linear_index(1,y,z,lblattice.halo_grid);
	  for (i=0;i<n_veloc;i++) r_buffer[i] = lbfluid[0][i][index];
	  if (compare_buffers(s_buffer,r_buffer,count*sizeof(double))) {
	    fprintf(stderr,"buffers differ in dir=%d at index=%ld y=%d z=%d\n",0,index,y,z);	  
	  }
	}

      }      
    }
  }
<<<<<<< HEAD

  if (PERIODIC(1)) {
    for (z=0;z<lblattice.halo_grid[2];++z) {
      for (x=0;x<lblattice.halo_grid[0];++x) {

	index = get_linear_index(x,0,z,lblattice.halo_grid);
	for (i=0;i<n_veloc;i++) s_buffer[i] = lbfluid[0][i][index];

	s_node = node_neighbors[3];
	r_node = node_neighbors[2];
	if (n_nodes > 1) {
	  MPI_Sendrecv(s_buffer, count, MPI_DOUBLE, r_node, REQ_HALO_CHECK,
		       r_buffer, count, MPI_DOUBLE, s_node, REQ_HALO_CHECK,
		       MPI_COMM_WORLD, status);
	  index = get_linear_index(x,lblattice.grid[1],z,lblattice.halo_grid);
	  for (i=0;i<n_veloc;i++) s_buffer[i] = lbfluid[0][i][index];
	  compare_buffers(s_buffer,r_buffer,count*sizeof(double));
	} else {
	  index = get_linear_index(x,lblattice.grid[1],z,lblattice.halo_grid);
	  for (i=0;i<n_veloc;i++) r_buffer[i] = lbfluid[0][i][index];
	  if (compare_buffers(s_buffer,r_buffer,count*sizeof(double))) {
	    fprintf(stderr,"buffers differ in dir=%d at index=%ld x=%d z=%d\n",1,index,x,z);
	  }
	}

      }
      for (x=0;x<lblattice.halo_grid[0];++x) {

	index = get_linear_index(x,lblattice.grid[1]+1,z,lblattice.halo_grid);
	for (i=0;i<n_veloc;i++) s_buffer[i] = lbfluid[0][i][index];

	s_node = node_neighbors[2];
	r_node = node_neighbors[3];
	if (n_nodes > 1) {
	  MPI_Sendrecv(s_buffer, count, MPI_DOUBLE, r_node, REQ_HALO_CHECK,
		       r_buffer, count, MPI_DOUBLE, s_node, REQ_HALO_CHECK,
		       MPI_COMM_WORLD, status);
	  index = get_linear_index(x,1,z,lblattice.halo_grid);
	  for (i=0;i<n_veloc;i++) s_buffer[i] = lbfluid[0][i][index];
	  compare_buffers(s_buffer,r_buffer,count*sizeof(double));
	} else {
	  index = get_linear_index(x,1,z,lblattice.halo_grid);
	  for (i=0;i<n_veloc;i++) r_buffer[i] = lbfluid[0][i][index];
	  if (compare_buffers(s_buffer,r_buffer,count*sizeof(double))) {
	    fprintf(stderr,"buffers differ in dir=%d at index=%ld x=%d z=%d\n",1,index,x,z);
	  }
	}

      }
    }
  }

  if (PERIODIC(2)) {
    for (y=0;y<lblattice.halo_grid[1];++y) {
      for (x=0;x<lblattice.halo_grid[0];++x) {

	index = get_linear_index(x,y,0,lblattice.halo_grid);
	for (i=0;i<n_veloc;i++) s_buffer[i] = lbfluid[0][i][index];

	s_node = node_neighbors[5];
	r_node = node_neighbors[4];
=======

  if (PERIODIC(1)) {
    for (z=0;z<lblattice.halo_grid[2];++z) {
      for (x=0;x<lblattice.halo_grid[0];++x) {

	index = get_linear_index(x,0,z,lblattice.halo_grid);
	for (i=0;i<n_veloc;i++) s_buffer[i] = lbfluid[0][i][index];

	s_node = node_neighbors[3];
	r_node = node_neighbors[2];
	if (n_nodes > 1) {
	  MPI_Sendrecv(s_buffer, count, MPI_DOUBLE, r_node, REQ_HALO_CHECK,
		       r_buffer, count, MPI_DOUBLE, s_node, REQ_HALO_CHECK,
		       MPI_COMM_WORLD, status);
	  index = get_linear_index(x,lblattice.grid[1],z,lblattice.halo_grid);
	  for (i=0;i<n_veloc;i++) s_buffer[i] = lbfluid[0][i][index];
	  compare_buffers(s_buffer,r_buffer,count*sizeof(double));
	} else {
	  index = get_linear_index(x,lblattice.grid[1],z,lblattice.halo_grid);
	  for (i=0;i<n_veloc;i++) r_buffer[i] = lbfluid[0][i][index];
	  if (compare_buffers(s_buffer,r_buffer,count*sizeof(double))) {
	    fprintf(stderr,"buffers differ in dir=%d at index=%ld x=%d z=%d\n",1,index,x,z);
	  }
	}

      }
      for (x=0;x<lblattice.halo_grid[0];++x) {

	index = get_linear_index(x,lblattice.grid[1]+1,z,lblattice.halo_grid);
	for (i=0;i<n_veloc;i++) s_buffer[i] = lbfluid[0][i][index];

	s_node = node_neighbors[2];
	r_node = node_neighbors[3];
>>>>>>> d77fb071
	if (n_nodes > 1) {
	  MPI_Sendrecv(s_buffer, count, MPI_DOUBLE, r_node, REQ_HALO_CHECK,
		       r_buffer, count, MPI_DOUBLE, s_node, REQ_HALO_CHECK,
		       MPI_COMM_WORLD, status);
<<<<<<< HEAD
	  index = get_linear_index(x,y,lblattice.grid[2],lblattice.halo_grid);
	  for (i=0;i<n_veloc;i++) s_buffer[i] = lbfluid[0][i][index];
	  compare_buffers(s_buffer,r_buffer,count*sizeof(double));
	} else {
	  index = get_linear_index(x,y,lblattice.grid[2],lblattice.halo_grid);
	  for (i=0;i<n_veloc;i++) r_buffer[i] = lbfluid[0][i][index];
	  if (compare_buffers(s_buffer,r_buffer,count*sizeof(double))) {
	    fprintf(stderr,"buffers differ in dir=%d at index=%ld x=%d y=%d z=%d\n",2,index,x,y,lblattice.grid[2]);  
	  }
	}

      }
    }
    for (y=0;y<lblattice.halo_grid[1];++y) {
      for (x=0;x<lblattice.halo_grid[0];++x) {

	index = get_linear_index(x,y,lblattice.grid[2]+1,lblattice.halo_grid);
	for (i=0;i<n_veloc;i++) s_buffer[i] = lbfluid[0][i][index];

	s_node = node_neighbors[4];
	r_node = node_neighbors[5];
=======
	  index = get_linear_index(x,1,z,lblattice.halo_grid);
	  for (i=0;i<n_veloc;i++) s_buffer[i] = lbfluid[0][i][index];
	  compare_buffers(s_buffer,r_buffer,count*sizeof(double));
	} else {
	  index = get_linear_index(x,1,z,lblattice.halo_grid);
	  for (i=0;i<n_veloc;i++) r_buffer[i] = lbfluid[0][i][index];
	  if (compare_buffers(s_buffer,r_buffer,count*sizeof(double))) {
	    fprintf(stderr,"buffers differ in dir=%d at index=%ld x=%d z=%d\n",1,index,x,z);
	  }
	}

      }
    }
  }

  if (PERIODIC(2)) {
    for (y=0;y<lblattice.halo_grid[1];++y) {
      for (x=0;x<lblattice.halo_grid[0];++x) {

	index = get_linear_index(x,y,0,lblattice.halo_grid);
	for (i=0;i<n_veloc;i++) s_buffer[i] = lbfluid[0][i][index];

	s_node = node_neighbors[5];
	r_node = node_neighbors[4];
>>>>>>> d77fb071
	if (n_nodes > 1) {
	  MPI_Sendrecv(s_buffer, count, MPI_DOUBLE, r_node, REQ_HALO_CHECK,
		       r_buffer, count, MPI_DOUBLE, s_node, REQ_HALO_CHECK,
		       MPI_COMM_WORLD, status);
<<<<<<< HEAD
	  index = get_linear_index(x,y,1,lblattice.halo_grid);
	  for (i=0;i<n_veloc;i++) s_buffer[i] = lbfluid[0][i][index];
	  compare_buffers(s_buffer,r_buffer,count*sizeof(double));
	} else {
	  index = get_linear_index(x,y,1,lblattice.halo_grid);
	  for (i=0;i<n_veloc;i++) r_buffer[i] = lbfluid[0][i][index];
	  if(compare_buffers(s_buffer,r_buffer,count*sizeof(double))) {
	    fprintf(stderr,"buffers differ in dir=%d at index=%ld x=%d y=%d\n",2,index,x,y);
	  }
	}
      
      }
    }
=======
	  index = get_linear_index(x,y,lblattice.grid[2],lblattice.halo_grid);
	  for (i=0;i<n_veloc;i++) s_buffer[i] = lbfluid[0][i][index];
	  compare_buffers(s_buffer,r_buffer,count*sizeof(double));
	} else {
	  index = get_linear_index(x,y,lblattice.grid[2],lblattice.halo_grid);
	  for (i=0;i<n_veloc;i++) r_buffer[i] = lbfluid[0][i][index];
	  if (compare_buffers(s_buffer,r_buffer,count*sizeof(double))) {
	    fprintf(stderr,"buffers differ in dir=%d at index=%ld x=%d y=%d z=%d\n",2,index,x,y,lblattice.grid[2]);  
	  }
	}

      }
    }
    for (y=0;y<lblattice.halo_grid[1];++y) {
      for (x=0;x<lblattice.halo_grid[0];++x) {

	index = get_linear_index(x,y,lblattice.grid[2]+1,lblattice.halo_grid);
	for (i=0;i<n_veloc;i++) s_buffer[i] = lbfluid[0][i][index];

	s_node = node_neighbors[4];
	r_node = node_neighbors[5];
	if (n_nodes > 1) {
	  MPI_Sendrecv(s_buffer, count, MPI_DOUBLE, r_node, REQ_HALO_CHECK,
		       r_buffer, count, MPI_DOUBLE, s_node, REQ_HALO_CHECK,
		       MPI_COMM_WORLD, status);
	  index = get_linear_index(x,y,1,lblattice.halo_grid);
	  for (i=0;i<n_veloc;i++) s_buffer[i] = lbfluid[0][i][index];
	  compare_buffers(s_buffer,r_buffer,count*sizeof(double));
	} else {
	  index = get_linear_index(x,y,1,lblattice.halo_grid);
	  for (i=0;i<n_veloc;i++) r_buffer[i] = lbfluid[0][i][index];
	  if(compare_buffers(s_buffer,r_buffer,count*sizeof(double))) {
	    fprintf(stderr,"buffers differ in dir=%d at index=%ld x=%d y=%d\n",2,index,x,y);
	  }
	}
      
      }
    }
>>>>>>> d77fb071
  }

  free(r_buffer);
  free(s_buffer);

  //if (check_runtime_errors());
  //else fprintf(stderr,"halo check successful\n");

}
#endif /* ADDITIONAL_CHECKS */

#ifdef ADDITIONAL_CHECKS
MDINLINE void lb_lattice_sum() {

    int n_veloc = lbmodel.n_veloc;
    double *w   = lbmodel.w;
    double (*v)[3]  = lbmodel.c;
    
    //int n_veloc = 14;
    //double w[14]    = { 7./18., 
    //                    1./12., 1./12., 1./12., 1./12., 1./18.,
    //                    1./36., 1./36., 1./36., 1./36., 
    //                    1./36., 1./36., 1./36., 1./36. };
    //double v[14][3] = { { 0., 0., 0. },
    //                    { 1., 0., 0. },
    //                    {-1., 0., 0. },
    //                    { 0., 1., 0. },
    //		        { 0.,-1., 0. },
    //                    { 0., 0., 1. },
    //                    { 1., 1., 0. },
    //                    {-1.,-1., 0. },
    //                    { 1.,-1., 0. },
    //                    {-1., 1., 0. },
    //                    { 1., 0., 1. },
    //                    {-1., 0., 1. },
    //                    { 0., 1., 1. },
    //                    { 0.,-1., 1. } };

    int i,a,b,c,d,e;
    double sum1,sum2,sum3,sum4,sum5;
    int count=0;

    for (a=0; a<3; a++) 
      {
	sum1 = 0.0;
	for (i=0; i<n_veloc; ++i) {
	  if (v[i][2] < 0) sum1 += w[i]*v[i][a];      
	}
	if (fabs(sum1) > ROUND_ERROR_PREC) {
	  count++; fprintf(stderr,"(%d) %f\n",a,sum1);
	}
      }

    for (a=0; a<3; a++)
      for (b=0; b<3; b++) 
	{
	  sum2 = 0.0;
	  for (i=0; i<n_veloc; ++i) {
	    if (v[i][2] < 0) sum2 += w[i]*v[i][a]*v[i][b];      
	  }
	  if (sum2!=0.0) {
	    count++; fprintf(stderr,"(%d,%d) %f\n",a,b,sum2);
	  }
	}

    for (a=0; a<3; a++)
      for (b=0; b<3; b++) 
	for (c=0; c<3; c++) 
	  {
	    sum3 = 0.0;
	    for (i=0; i<n_veloc; ++i) {
	      if (v[i][2] < 0) sum3 += w[i]*v[i][a]*v[i][b]*v[i][c];      
	    }
	    if (sum3!=0.0) {
	      count++; fprintf(stderr,"(%d,%d,%d) %f\n",a,b,c,sum3);
	    }
	  }

    for (a=0; a<3; a++)
      for (b=0; b<3; b++)
	for (c=0; c<3; c++)
	  for (d=0; d<3; d++)
	    {
	      sum4 = 0.0;
	      for (i=0; i<n_veloc; ++i) {
		if (v[i][2] < 0) sum4 += w[i]*v[i][a]*v[i][b]*v[i][c]*v[i][d];      
	      }
	      if (fabs(sum4) > ROUND_ERROR_PREC) { 
		  count++; fprintf(stderr,"(%d,%d,%d,%d) %f\n",a,b,c,d,sum4); 
	      }
	    }

    for (a=0; a<3; a++)
      for (b=0; b<3; b++)
	for (c=0; c<3; c++)
	  for (d=0; d<3; d++)
	    for (e=0; e<3; e++) 
	      {
		sum5 = 0.0;
		for (i=0; i<n_veloc; ++i) {
		  if (v[i][2] < 0) sum5 += w[i]*v[i][a]*v[i][b]*v[i][c]*v[i][d]*v[i][e];      
		}
		if (fabs(sum5) > ROUND_ERROR_PREC) { 
		  count++; fprintf(stderr,"(%d,%d,%d,%d,%d) %f\n",a,b,c,d,e,sum5);
		}
	      }

    fprintf(stderr,"%d non-null entries\n",count);

}
#endif

#ifdef ADDITIONAL_CHECKS
MDINLINE void lb_check_mode_transformation(index_t index, double *mode) {

  /* check if what I think is right */

  int i;
  double *w = lbmodel.w;
  double (*e)[19] = d3q19_modebase;
  double sum_n=0.0, sum_m=0.0;
  double n_eq[19];
  double m_eq[19];
  // unit conversion: mass density
  double avg_rho = lbpar.rho*lbpar.agrid*lbpar.agrid*lbpar.agrid;
  double (*c)[3] = lbmodel.c;

  m_eq[0] = mode[0];
  m_eq[1] = mode[1];
  m_eq[2] = mode[2];
  m_eq[3] = mode[3];

  double rho = mode[0] + avg_rho;
  double *j  = mode+1;

  /* equilibrium part of the stress modes */
  /* remember that the modes have (\todo not?) been normalized! */
  m_eq[4] = /*1./6.*/scalar(j,j)/rho;
  m_eq[5] = /*1./4.*/(SQR(j[0])-SQR(j[1]))/rho;
  m_eq[6] = /*1./12.*/(scalar(j,j) - 3.0*SQR(j[2]))/rho;
  m_eq[7] = j[0]*j[1]/rho;
  m_eq[8] = j[0]*j[2]/rho;
  m_eq[9] = j[1]*j[2]/rho;

  for (i=10;i<n_veloc;i++) {
    m_eq[i] = 0.0;
  }

  for (i=0;i<n_veloc;i++) {
    n_eq[i] = w[i]*((rho-avg_rho) + 3.*scalar(j,c[i]) + 9./2.*SQR(scalar(j,c[i]))/rho - 3./2.*scalar(j,j)/rho);
  } 

  for (i=0;i<n_veloc;i++) {
    sum_n += SQR(lbfluid[0][i][index]-n_eq[i])/w[i];
    sum_m += SQR(mode[i]-m_eq[i])/e[19][i];
<<<<<<< HEAD
  }

  if (fabs(sum_n-sum_m)>ROUND_ERROR_PREC) {    
    fprintf(stderr,"Attention: sum_n=%f sum_m=%f %e\n",sum_n,sum_m,fabs(sum_n-sum_m));
  }

}

MDINLINE void lb_init_mode_transformation() {

=======
  }

  if (fabs(sum_n-sum_m)>ROUND_ERROR_PREC) {    
    fprintf(stderr,"Attention: sum_n=%f sum_m=%f %e\n",sum_n,sum_m,fabs(sum_n-sum_m));
  }

}

MDINLINE void lb_init_mode_transformation() {

>>>>>>> d77fb071
#ifdef D3Q19
  int i, j, k, l;
  int n_veloc = 14;
  double w[14]    = { 7./18., 
                      1./12., 1./12., 1./12., 1./12., 1./18.,
                      1./36., 1./36., 1./36., 1./36., 
                      1./36., 1./36., 1./36., 1./36. };
  double c[14][3] = { { 0., 0., 0. },
                      { 1., 0., 0. },
                      {-1., 0., 0. },
                      { 0., 1., 0. },
            		      { 0.,-1., 0. },
                      { 0., 0., 1. },
                      { 1., 1., 0. },
                      {-1.,-1., 0. },
                      { 1.,-1., 0. },
                      {-1., 1., 0. },
                      { 1., 0., 1. },
                      {-1., 0., 1. },
                      { 0., 1., 1. },
                      { 0.,-1., 1. } };

  double b[19][14];
  double e[14][14];
  double proj, norm[14];

  /* construct polynomials from the discrete velocity vectors */
  for (i=0;i<n_veloc;i++) {
    b[0][i]  = 1;
    b[1][i]  = c[i][0];
    b[2][i]  = c[i][1];
    b[3][i]  = c[i][2];
    b[4][i]  = scalar(c[i],c[i]);
    b[5][i]  = c[i][0]*c[i][0]-c[i][1]*c[i][1];
    b[6][i]  = scalar(c[i],c[i])-3*c[i][2]*c[i][2];
    //b[5][i]  = 3*c[i][0]*c[i][0]-scalar(c[i],c[i]);
    //b[6][i]  = c[i][1]*c[i][1]-c[i][2]*c[i][2];
    b[7][i]  = c[i][0]*c[i][1];
    b[8][i]  = c[i][0]*c[i][2];
    b[9][i]  = c[i][1]*c[i][2];
    b[10][i] = 3*scalar(c[i],c[i])*c[i][0];
    b[11][i] = 3*scalar(c[i],c[i])*c[i][1];
    b[12][i] = 3*scalar(c[i],c[i])*c[i][2];
    b[13][i] = (c[i][1]*c[i][1]-c[i][2]*c[i][2])*c[i][0];
    b[14][i] = (c[i][0]*c[i][0]-c[i][2]*c[i][2])*c[i][1];
    b[15][i] = (c[i][0]*c[i][0]-c[i][1]*c[i][1])*c[i][2];
    b[16][i] = 3*scalar(c[i],c[i])*scalar(c[i],c[i]);
    b[17][i] = 2*scalar(c[i],c[i])*b[5][i];
    b[18][i] = 2*scalar(c[i],c[i])*b[6][i];
  }

  for (i=0;i<n_veloc;i++) {
    b[0][i]  = 1;
    b[1][i]  = c[i][0];
    b[2][i]  = c[i][1];
    b[3][i]  = c[i][2];
    b[4][i]  = scalar(c[i],c[i]);
    b[5][i]  = SQR(c[i][0])-SQR(c[i][1]);
    b[6][i]  = c[i][0]*c[i][1];
    b[7][i]  = c[i][0]*c[i][2];
    b[8][i]  = c[i][1]*c[i][2];
    b[9][i]  = scalar(c[i],c[i])*c[i][0];
    b[10][i] = scalar(c[i],c[i])*c[i][1];
    b[11][i] = scalar(c[i],c[i])*c[i][2];
    b[12][i] = (c[i][0]*c[i][0]-c[i][1]*c[i][1])*c[i][2];
    b[13][i] = scalar(c[i],c[i])*scalar(c[i],c[i]);
  }

  /* Gram-Schmidt orthogonalization procedure */
  for (j=0;j<n_veloc;j++) {
    for (i=0;i<n_veloc;i++) e[j][i] = b[j][i];
    for (k=0;k<j;k++) {
      proj = 0.0;
      for (l=0;l<n_veloc;l++) {
	proj += w[l]*e[k][l]*b[j][l];
      }
      if (j==13) fprintf(stderr,"%d %f\n",k,proj/norm[k]);
      for (i=0;i<n_veloc;i++) e[j][i] -= proj/norm[k]*e[k][i];
    }
    norm[j] = 0.0;
    for (i=0;i<n_veloc;i++) norm[j] += w[i]*SQR(e[j][i]);
  }
  
  fprintf(stderr,"e[%d][%d] = {\n",n_veloc,n_veloc);
  for (i=0;i<n_veloc;i++) {
    fprintf(stderr,"{ % .3f",e[i][0]);
    for (j=1;j<n_veloc;j++) {
      fprintf(stderr,", % .3f",e[i][j]);
    }
    fprintf(stderr," } %.9f\n",norm[i]);
  }
  fprintf(stderr,"};\n");

  /* projections on lattice tensors */
  for (i=0;i<n_veloc;i++) {
    proj = 0.0;
    for (k=0;k<n_veloc;k++) {
      proj += e[i][k] * w[k] * 1;
    }
    fprintf(stderr, "%.6f",proj);
    
    for (j=0;j<3;j++) {
      proj = 0.0;
      for (k=0;k<n_veloc;k++) {
	proj += e[i][k] * w[k] * c[k][j];
      }
      fprintf(stderr, " %.6f",proj);
    }

    for (j=0;j<3;j++) {
      for (k=0;k<3;k++) {
	proj=0.0;
	for (l=0;l<n_veloc;l++) {
	  proj += e[i][l] * w[l] * c[l][j] * c[l][k];
	}
	fprintf(stderr, " %.6f",proj);
      }
    }

    fprintf(stderr,"\n");

  }

  //proj = 0.0;
  //for (k=0;k<n_veloc;k++) {
  //  proj += c[k][2] * w[k] * 1;
  //}
  //fprintf(stderr,"%.6f",proj);
  //
  //proj = 0.0;
  //for (k=0;k<n_veloc;k++) {
  //  proj += c[k][2] * w[k] * c[k][2];
  //}
  //fprintf(stderr," %.6f",proj);
  //
  //proj = 0.0;
  //for (k=0;k<n_veloc;k++) {
  //  proj += c[k][2] * w[k] * c[k][2] * c[k][2];
  //}
  //fprintf(stderr," %.6f",proj);
  //
  //fprintf(stderr,"\n");

#else /* not D3Q19 */
  int i, j, k, l;
  double b[9][9];
  double e[9][9];
  double proj, norm[9];

  double c[9][2] = { { 0, 0 },
		     { 1, 0 },
		     {-1, 0 },
                     { 0, 1 },
                     { 0,-1 },
		     { 1, 1 },
		     {-1,-1 },
		     { 1,-1 },
		     {-1, 1 } };

  double w[9] = { 4./9, 1./9, 1./9, 1./9, 1./9, 1./36, 1./36, 1./36, 1./36 };

  n_veloc = 9;

  /* construct polynomials from the discrete velocity vectors */
  for (i=0;i<n_veloc;i++) {
    b[0][i] = 1;
    b[1][i] = c[i][0];
    b[2][i] = c[i][1];
    b[3][i] = 3*(SQR(c[i][0]) + SQR(c[i][1]));
    b[4][i] = c[i][0]*c[i][0]-c[i][1]*c[i][1];
    b[5][i] = c[i][0]*c[i][1];
    b[6][i] = 3*(SQR(c[i][0])+SQR(c[i][1]))*c[i][0];
    b[7][i] = 3*(SQR(c[i][0])+SQR(c[i][1]))*c[i][1];
    b[8][i] = (b[3][i]-5)*b[3][i]/2;
  }

  /* Gram-Schmidt orthogonalization procedure */
  for (j=0;j<n_veloc;j++) {
    for (i=0;i<n_veloc;i++) e[j][i] = b[j][i];
    for (k=0;k<j;k++) {
      proj = 0.0;
      for (l=0;l<n_veloc;l++) {
	proj += w[l]*e[k][l]*b[j][l];
      }
      for (i=0;i<n_veloc;i++) e[j][i] -= proj/norm[k]*e[k][i];
    }
    norm[j] = 0.0;
    for (i=0;i<n_veloc;i++) norm[j] += w[i]*SQR(e[j][i]);
  }
  
  fprintf(stderr,"e[%d][%d] = {\n",n_veloc,n_veloc);
  for (i=0;i<n_veloc;i++) {
    fprintf(stderr,"{ % .1f",e[i][0]);
    for (j=1;j<n_veloc;j++) {
      fprintf(stderr,", % .1f",e[i][j]);
    }
    fprintf(stderr," } %.2f\n",norm[i]);
  }
  fprintf(stderr,"};\n");

#endif

}
#endif /* ADDITIONAL_CHECKS */

#ifdef ADDITIONAL_CHECKS
/** Check for negative populations.  
 *
 * Checks for negative populations and increases failcounter for each
 * occurence.
 *
 * @param  local_node Pointer to the local lattice site (Input).
 * @return Number of negative populations on the local lattice site.
 */
MDINLINE int lb_check_negative_n(index_t index) {
  int i, localfails=0;

  for (i=0; i<n_veloc; i++) {
    if (lbfluid[0][i][index]+lbmodel.coeff[i][0]*lbpar.rho < 0.0) {
      ++localfails;
      ++failcounter;
      fprintf(stderr,"%d: Negative population n[%d]=%le (failcounter=%d, rancounter=%d).\n   Check your parameters if this occurs too often!\n",this_node,i,lbmodel.coeff[i][0]*lbpar.rho+lbfluid[0][i][index],failcounter,rancounter);
      break;
   }
  }

  return localfails;
}
#endif /* ADDITIONAL_CHECKS */

#endif

/*@}*/<|MERGE_RESOLUTION|>--- conflicted
+++ resolved
@@ -1,21 +1,3 @@
-<<<<<<< HEAD
-/* $Id$
- *
- * This file is part of the ESPResSo distribution (http://www.espresso.mpg.de).
- * It is therefore subject to the ESPResSo license agreement which you
- * accepted upon receiving the distribution and by which you are
- * legally bound while utilizing this file in any form or way.
- * There is NO WARRANTY, not even the implied warranty of
- * MERCHANTABILITY or FITNESS FOR A PARTICULAR PURPOSE. 
- * You should have received a copy of that license along with this
- * program; if not, refer to http://www.espresso.mpg.de/license.html
- * where its current version can be found, or write to
- * Max-Planck-Institute for Polymer Research, Theory Group, 
- * PO Box 3148, 55021 Mainz, Germany. 
- * Copyright (c) 2002-2007; all rights reserved unless otherwise stated.
- */
-
-=======
 /*
   Copyright (C) 2010,2011 The ESPResSo project
   Copyright (C) 2002,2003,2004,2005,2006,2007,2008,2009,2010 
@@ -36,7 +18,6 @@
   You should have received a copy of the GNU General Public License
   along with this program.  If not, see <http://www.gnu.org/licenses/>. 
 */
->>>>>>> d77fb071
 /** \file lb.c
  *
  * Lattice Boltzmann algorithm for hydrodynamic degrees of freedom.
@@ -113,11 +94,8 @@
 static double lb_phi[19];
 /** amplitude of the fluctuations in the viscous coupling */
 static double lb_coupl_pref = 0.0;
-<<<<<<< HEAD
 /** amplitude of the fluctuations in the viscous coupling with gaussian random numbers */
 static double lb_coupl_pref2 = 0.0;
-=======
->>>>>>> d77fb071
 /*@}*/
 
 /** The number of velocities of the LB model.
@@ -162,7 +140,6 @@
 
 /** TCL Interface: The \ref lbfluid command. */
 #endif
-<<<<<<< HEAD
 int tclcommand_lbfluid_cpu(Tcl_Interp *interp, int argc, char **argv);
 int tclcommand_lbfluid_gpu(Tcl_Interp *interp, int argc, char **argv);
 int tclcommand_lbnode_cpu(Tcl_Interp *interp, int argc, char **argv);
@@ -845,631 +822,30 @@
       lbfluid[1][13][index] = buffer[4];
       buffer += 5;
 
-=======
-int tclcommand_lbfluid(ClientData data, Tcl_Interp *interp, int argc, char **argv) {
-#ifdef LB
-  int err = TCL_OK;
-  double floatarg;
-  double vectarg[3];
-  
-  argc--; argv++;
-
-  if (argc < 1) {
-    lbfluid_tcl_print_usage(interp);
-    return TCL_ERROR;
-  }
-  else if (ARG0_IS_S("off")) {
-    lbfluid_tcl_print_usage(interp);
-    return TCL_ERROR;
-  }
-  else if (ARG0_IS_S("init")) {
-    lbfluid_tcl_print_usage(interp);
-    return TCL_ERROR;
-  }
-  else while (argc > 0) {
-      if (ARG0_IS_S("density") || ARG0_IS_S("dens")) {
-        if ( argc < 2 || !ARG1_IS_D(floatarg) ) {
-	        Tcl_AppendResult(interp, "dens requires 1 argument", (char *)NULL);
-          return TCL_ERROR;
-        } else if (floatarg <= 0) {
-	        Tcl_AppendResult(interp, "dens must be positive", (char *)NULL);
-          return TCL_ERROR;
-        } else {
-          if ( lb_lbfluid_set_density(floatarg) == 0 ) {
-            argc-=2; argv+=2;
-          } else {
-	          Tcl_AppendResult(interp, "Unknown Error setting dens", (char *)NULL);
-            return TCL_ERROR;
-          }
-        }
-      }
-      else if (ARG0_IS_S("grid") || ARG0_IS_S("agrid")) {
-        if ( argc < 2 || !ARG1_IS_D(floatarg) ) {
-	        Tcl_AppendResult(interp, "agrid requires 1 argument", (char *)NULL);
-          return TCL_ERROR;
-        } else if (floatarg <= 0) {
-	        Tcl_AppendResult(interp, "agrid must be positive", (char *)NULL);
-          return TCL_ERROR;
-        } else if (0) {
-          // agrid not is compatible with box_l;
-          // Not necessary because this is caught on the mpi level!
-        } else {
-          if ( lb_lbfluid_set_agrid(floatarg) == 0 ) {
-            argc-=2; argv+=2;
-          } else {
-	          Tcl_AppendResult(interp, "Unknown Error setting agrid", (char *)NULL);
-            return TCL_ERROR;
-          }
-        }
-      }
-      else if (ARG0_IS_S("tau")) {
-        if ( argc < 2 || !ARG1_IS_D(floatarg) ) {
-	        Tcl_AppendResult(interp, "tau requires 1 argument", (char *)NULL);
-          return TCL_ERROR;
-        } else if (floatarg <= 0) {
-	        Tcl_AppendResult(interp, "tau must be positive", (char *)NULL);
-          return TCL_ERROR;
-        } else if (floatarg < time_step ) {
-	        Tcl_AppendResult(interp, "tau must larger than the MD time step", (char *)NULL);
-          return TCL_ERROR;
-        } else {
-          if ( lb_lbfluid_set_tau(floatarg) == 0 ) {
-            argc-=2; argv+=2;
-          } else {
-	          Tcl_AppendResult(interp, "Unknown Error setting tau", (char *)NULL);
-            return TCL_ERROR;
-          }
-        }
-      }
-      else if (ARG0_IS_S("viscosity") || ARG0_IS_S("visc")) {
-        if ( argc < 2 || !ARG1_IS_D(floatarg) ) {
-	        Tcl_AppendResult(interp, "visc requires 1 argument", (char *)NULL);
-          return TCL_ERROR;
-        } else if (floatarg <= 0) {
-	        Tcl_AppendResult(interp, "visc must be positive", (char *)NULL);
-          return TCL_ERROR;
-        } else {
-          if ( lb_lbfluid_set_visc(floatarg) == 0 ) {
-            argc-=2; argv+=2;
-          } else {
-	          Tcl_AppendResult(interp, "Unknown Error setting viscosity", (char *)NULL);
-            return TCL_ERROR;
-          }
-        }
-      }
-      else if (ARG0_IS_S("bulk_viscosity")) {
-        if ( argc < 2 || !ARG1_IS_D(floatarg) ) {
-	        Tcl_AppendResult(interp, "bulk_visc requires 1 argument", (char *)NULL);
-          return TCL_ERROR;
-        } else if (floatarg <= 0) {
-	        Tcl_AppendResult(interp, "bulk_visc must be positive", (char *)NULL);
-          return TCL_ERROR;
-        } else {
-          if ( lb_lbfluid_set_bulk_visc(floatarg) == 0 ) {
-            argc-=2; argv+=2;
-          } else {
-	          Tcl_AppendResult(interp, "Unknown Error setting bulk_viscosity", (char *)NULL);
-            return TCL_ERROR;
-          }
-        }
-      }
-      else if (ARG0_IS_S("friction") || ARG0_IS_S("coupling")) {
-        if ( argc < 2 || !ARG1_IS_D(floatarg) ) {
-	        Tcl_AppendResult(interp, "friction requires 1 argument", (char *)NULL);
-          return TCL_ERROR;
-        } else if (floatarg <= 0) {
-	        Tcl_AppendResult(interp, "friction must be positive", (char *)NULL);
-          return TCL_ERROR;
-        } else {
-          if ( lb_lbfluid_set_friction(floatarg) == 0 ) {
-            argc-=2; argv+=2;
-          } else {
-	          Tcl_AppendResult(interp, "Unknown Error setting friction", (char *)NULL);
-            return TCL_ERROR;
-          }
-        }
-      }
-      else if (ARG0_IS_S("ext_force")) {
-        if ( argc < 4 || !ARG_IS_D(1, vectarg[0]) || !ARG_IS_D(2, vectarg[1]) ||  !ARG_IS_D(3, vectarg[2]) ) {
-	        Tcl_AppendResult(interp, "friction requires 1 argument", (char *)NULL);
-          return TCL_ERROR;
-        } else if (lb_lbfluid_set_ext_force(vectarg[0], vectarg[1], vectarg[2]) == 0) {
-          argc-=4; argv+=4;
-        } else {
-	        Tcl_AppendResult(interp, "Unknown Error setting ext_force", (char *)NULL);
-          return TCL_ERROR;
-        }
-      }
-      else if (ARG0_IS_S("gamma_odd")) {
-        if ( argc < 2 || !ARG1_IS_D(floatarg) ) {
-	        Tcl_AppendResult(interp, "gamma_odd requires 1 argument", (char *)NULL);
-          return TCL_ERROR;
-        } else if (fabs(floatarg) >= 1) {
-	        Tcl_AppendResult(interp, "gamma_odd must < 1", (char *)NULL);
-          return TCL_ERROR;
-        } else {
-          if ( lb_lbfluid_set_gamma_odd(floatarg) == 0 ) {
-            argc-=2; argv+=2;
-          } else {
-	          Tcl_AppendResult(interp, "Unknown Error setting gamma_odd", (char *)NULL);
-            return TCL_ERROR;
-          }
-        }
-      }
-      else if (ARG0_IS_S("gamma_even")) {
-        if ( argc < 2 || !ARG1_IS_D(floatarg) ) {
-	        Tcl_AppendResult(interp, "gamma_even requires 1 argument", (char *)NULL);
-          return TCL_ERROR;
-        } else if (fabs(floatarg) >= 1) {
-	        Tcl_AppendResult(interp, "gamma_even must < 1", (char *)NULL);
-          return TCL_ERROR;
-        } else {
-          if ( lb_lbfluid_set_gamma_even(floatarg) == 0 ) {
-            argc-=2; argv+=2;
-          } else {
-	          Tcl_AppendResult(interp, "Unknown Error setting gamma_even", (char *)NULL);
-            return TCL_ERROR;
-          }
-        }
-      }
-      else {
-    	  Tcl_AppendResult(interp, "unknown feature \"", argv[0],"\" of lbfluid", (char *)NULL);
-    	  return TCL_ERROR ;
-      }
-
-      if ((err = mpi_gather_runtime_errors(interp, err)) != TCL_OK)
-        return TCL_ERROR;
-  }
-
-  lattice_switch = (lattice_switch | LATTICE_LB) ;
-  mpi_bcast_parameter(FIELD_LATTICE_SWITCH) ;
-//
-  /* thermo_switch is retained for backwards compatibility */
-  thermo_switch = (thermo_switch | THERMO_LB);
-  mpi_bcast_parameter(FIELD_THERMO_SWITCH);
-//
-//  return err;    
-
-  return TCL_OK;
-#else /* !defined LB */
-  Tcl_AppendResult(interp, "LB is not compiled in!", NULL);
-  return TCL_ERROR;
-#endif
-}
-#ifdef LB
-
-#endif
-/** Parser for the \ref lbnode command. */
-int tclcommand_lbnode(ClientData data, Tcl_Interp *interp, int argc, char **argv) {
-#ifdef LB
-   int coord[3];
-   int counter;
-   double double_return[19];
-
-   char double_buffer[TCL_DOUBLE_SPACE];
-
-   for (counter = 0; counter < 19; counter++) 
-     double_return[counter]=0;
-
-
-   --argc; ++argv;
-  
-   if (lbfluid[0][0]==0) {
-     Tcl_AppendResult(interp, "lbnode: lbfluid not correctly initialized", (char *)NULL);
-     return TCL_ERROR;
-   }
-
-   if (argc < 3) {
-     lbnode_tcl_print_usage(interp);
-     return TCL_ERROR;
-   }
-
-   if (!ARG_IS_I(0,coord[0]) || !ARG_IS_I(1,coord[1]) || !ARG_IS_I(2,coord[2])) {
-     Tcl_AppendResult(interp, "Coordinates are not integer.", (char *)NULL);
-     return TCL_ERROR;
-   } 
-   argc-=3; argv+=3;
-
-   if (ARG0_IS_S("print")) {
-     argc--; argv++;
-     while (argc > 0) {
-       if (ARG0_IS_S("rho") || ARG0_IS_S("density")) {
-         lb_lbnode_get_rho(coord, double_return);
-         for (counter = 0; counter < 1; counter++) {
-           Tcl_PrintDouble(interp, double_return[counter], double_buffer);
-           Tcl_AppendResult(interp, double_buffer, " ", (char *)NULL);
-         }
-         argc--; argv++;
-       }
-       else if (ARG0_IS_S("u") || ARG0_IS_S("v") || ARG0_IS_S("velocity")) {
-         lb_lbnode_get_u(coord, double_return);
-         for (counter = 0; counter < 3; counter++) {
-           Tcl_PrintDouble(interp, double_return[counter], double_buffer);
-           Tcl_AppendResult(interp, double_buffer, " ", (char *)NULL);
-         }
-         argc--; argv++;
-       }
-       else if (ARG0_IS_S("pi") || ARG0_IS_S("pressure")) {
-         lb_lbnode_get_pi(coord, double_return);
-         for (counter = 0; counter < 6; counter++) {
-           Tcl_PrintDouble(interp, double_return[counter], double_buffer);
-           Tcl_AppendResult(interp, double_buffer, " ", (char *)NULL);
-         }
-         argc--; argv++;
-       }
-       else if (ARG0_IS_S("pi_neq")) { /* this has to come after pi */
-         lb_lbnode_get_pi_neq(coord, double_return);
-         for (counter = 0; counter < 6; counter++) {
-           Tcl_PrintDouble(interp, double_return[counter], double_buffer);
-           Tcl_AppendResult(interp, double_buffer, " ", (char *)NULL);
-         }
-         argc--; argv++;
-       }
-       else if (ARG0_IS_S("boundary")) {
-       } 
-       else if (ARG0_IS_S("populations") || ARG0_IS_S("pop")) { 
-         lb_lbnode_get_pop(coord, double_return);
-         for (counter = 0; counter < 19; counter++) {
-           Tcl_PrintDouble(interp, double_return[counter], double_buffer);
-           Tcl_AppendResult(interp, double_buffer, " ", (char *)NULL);
-         }
-         argc--; argv++;
-       }
-       else {
-         Tcl_ResetResult(interp);
-         Tcl_AppendResult(interp, "unknown fluid data \"", argv[0], "\" requested", (char *)NULL);
-         return TCL_ERROR;
-       }
-     }
-   }
-   else if (ARG0_IS_S("set")) {
-       argc--; argv++;
-       if (ARG0_IS_S("rho") || ARG0_IS_S("density")) {
-         argc--; argv++;
-         for (counter = 0; counter < 1; counter++) {
-           if (!ARG0_IS_D(double_return[counter])) {
-             Tcl_AppendResult(interp, "recieved not a double but \"", argv[0], "\" requested", (char *)NULL);
-             return TCL_ERROR;
-           }
-           argc--; argv++;
-         }
-         if (lb_lbnode_set_rho(coord, double_return[0]) != 0) {
-           Tcl_AppendResult(interp, "General Error on lbnode set rho.", (char *)NULL);
-           return TCL_ERROR;
-         }
-       }
-       else if (ARG0_IS_S("u") || ARG0_IS_S("v") || ARG0_IS_S("velocity")) {
-         argc--; argv++;
-         for (counter = 0; counter < 3; counter++) {
-           if (!ARG0_IS_D(double_return[counter])) {
-             Tcl_AppendResult(interp, "recieved not a double but \"", argv[0], "\" requested", (char *)NULL);
-             return TCL_ERROR;
-           }
-           argc--; argv++;
-         }
-         if (lb_lbnode_set_u(coord, double_return) != 0) {
-           Tcl_AppendResult(interp, "General Error on lbnode set u.", (char *)NULL);
-           return TCL_ERROR;
-         }
-       }
-   } else {
-     Tcl_AppendResult(interp, "unknown feature \"", argv[0], "\" of lbnode", (char *)NULL);
-     return  TCL_ERROR;
-   }
-     
-   return TCL_OK;
-#else /* !defined LB */
-  Tcl_AppendResult(interp, "LB is not compiled in!", NULL);
-  return TCL_ERROR;
-#endif
-}
-#ifdef LB
-
-/* *********************** C Interface part *************************************/
-/* ******************************************************************************/
-
-int lb_lbfluid_set_density(double p_dens) {
-  if ( p_dens <= 0 ) {
-    return -1;
-  }
-  lbpar.rho = p_dens;
-  mpi_bcast_lb_params(LBPAR_DENSITY);
-  return 0;
-}
-
-int lb_lbfluid_set_agrid(double p_agrid){
-  if ( p_agrid <= 0) {
-    return -1;
-  }
-  lbpar.agrid = agrid = p_agrid;
-  mpi_bcast_lb_params(LBPAR_AGRID);
-  return 0;
-}
-
-int lb_lbfluid_set_visc(double p_visc){
-  if ( p_visc <= 0 ) {
-    return -1;
-  }
-  lbpar.viscosity = p_visc;
-  mpi_bcast_lb_params(0);
-  return 0;
-}
-
-int lb_lbfluid_set_tau(double p_tau){
-  if ( p_tau <= 0 ) {
-    return -1;
-  }
-  lbpar.tau = p_tau;
-  mpi_bcast_lb_params(0);
-  return 0;
-}
-
-int lb_lbfluid_set_bulk_visc(double p_bulk_visc){
-  if ( p_bulk_visc <= 0 ) {
-    return -1;
-  }
-  lbpar.bulk_viscosity = p_bulk_visc;
-  mpi_bcast_lb_params(0);
-  return 0;
-}
-
-int lb_lbfluid_set_gamma_odd(double p_gamma_odd){
-  if ( fabs(p_gamma_odd) > 1 ) {
-    return -1;
-  }
-  lbpar.gamma_odd = gamma_odd = p_gamma_odd;
-  mpi_bcast_lb_params(0);
-  return 0;
-}
-
-int lb_lbfluid_set_gamma_even(double p_gamma_even){
-  if ( fabs(p_gamma_even) > 1 ) {
-    return -1;
-  }
-  lbpar.gamma_even = gamma_even = p_gamma_even;
-  mpi_bcast_lb_params(0);
-  return 0;
-}
-
-int lb_lbfluid_set_ext_force(double p_fx, double p_fy, double p_fz) {
-  lbpar.ext_force[0] = p_fx;
-  lbpar.ext_force[1] = p_fy;
-  lbpar.ext_force[2] = p_fz;
-  mpi_bcast_lb_params(0);
-  return 0;
-}
-
-int lb_lbfluid_set_friction(double p_friction){
-  if ( p_friction <= 0 ) {
-    return -1;
-  }
-  lbpar.friction = p_friction;
-  mpi_bcast_lb_params(0);
-  return 0;
-}
-
-int lb_lbfluid_get_density(double* p_dens){
-  *p_dens = lbpar.rho;
-  return 0;
-}
-
-int lb_lbfluid_get_agrid(double* p_agrid){
-  *p_agrid = lbpar.agrid;
-  return 0;
-}
-
-int lb_lbfluid_get_visc(double* p_visc){
-  *p_visc = lbpar.viscosity;
-  return 0;
-}
-
-int lb_lbfluid_get_bulk_visc(double* p_bulk_visc){ 
-  *p_bulk_visc = lbpar.bulk_viscosity;
-  return 0;
-}
-
-int lb_lbfluid_get_gamma_odd(double* p_gamma_odd){
-  *p_gamma_odd = lbpar.gamma_odd;
-  return 0;
-}
-
-int lb_lbfluid_get_gamma_even(double* p_gamma_even){
-  *p_gamma_even = lbpar.gamma_even;
-  return 0;
-}
-
-int lb_lbfluid_get_ext_force(double* p_fx, double* p_fy, double* p_fz){
-  *p_fx = lbpar.ext_force[0];
-  *p_fy = lbpar.ext_force[1];
-  *p_fz = lbpar.ext_force[2];
-  return 0;
-}
-
-int lb_lbnode_get_rho(int* ind, double* p_rho){
-
-  index_t index;
-  int node, grid[3], ind_shifted[3];
-  double rho; double j[3]; double pi[6];
-
-  ind_shifted[0] = ind[0]; ind_shifted[1] = ind[1]; ind_shifted[2] = ind[2];
-  node = map_lattice_to_node(&lblattice,ind_shifted,grid);
-  index = get_linear_index(ind_shifted[0],ind_shifted[1],ind_shifted[2],lblattice.halo_grid);
-  
-  mpi_recv_fluid(node,index,&rho,j,pi);
-  // unit conversion
-  rho *= 1/lbpar.agrid/lbpar.agrid/lbpar.agrid;
-  *p_rho = rho;
-  return 0;
-}
-
-int lb_lbnode_get_u(int* ind, double* p_u) {
-  
-  index_t index;
-  int node, grid[3], ind_shifted[3];
-  double rho; double j[3]; double pi[6];
-
-  ind_shifted[0] = ind[0]; ind_shifted[1] = ind[1]; ind_shifted[2] = ind[2];
-  node = map_lattice_to_node(&lblattice,ind_shifted,grid);
-  index = get_linear_index(ind_shifted[0],ind_shifted[1],ind_shifted[2],lblattice.halo_grid);
-  
-  mpi_recv_fluid(node,index,&rho,j,pi);
-  // unit conversion
-  p_u[0] = j[0]/rho/tau/lbpar.agrid;
-  p_u[1] = j[1]/rho/tau/lbpar.agrid;
-  p_u[2] = j[2]/rho/tau/lbpar.agrid;
-  return 0;
-}
-
-int lb_lbnode_get_pi(int* ind, double* p_pi) {
-  
-  index_t index;
-  int node, grid[3], ind_shifted[3];
-  double rho; double j[3]; double pi[6];
-
-  ind_shifted[0] = ind[0]; ind_shifted[1] = ind[1]; ind_shifted[2] = ind[2];
-  node = map_lattice_to_node(&lblattice,ind_shifted,grid);
-  index = get_linear_index(ind_shifted[0],ind_shifted[1],ind_shifted[2],lblattice.halo_grid);
-  
-  mpi_recv_fluid(node,index,&rho,j,pi);
-  // unit conversion // TODO: Check Unit Conversion!
-  p_pi[0] = pi[0]*tau*lbpar.agrid*lbpar.agrid;
-  p_pi[1] = pi[1]*tau*lbpar.agrid*lbpar.agrid;
-  p_pi[2] = pi[2]*tau*lbpar.agrid*lbpar.agrid;
-  p_pi[3] = pi[3]*tau*lbpar.agrid*lbpar.agrid;
-  p_pi[4] = pi[4]*tau*lbpar.agrid*lbpar.agrid;
-  p_pi[5] = pi[5]*tau*lbpar.agrid*lbpar.agrid;
-
-  return 0;
-}
-
-int lb_lbnode_get_pi_neq(int* ind, double* p_pi_neq) {
-  
-//  double rho; double[3] j; double[6] pi;
-//
-//  node = map_lattice_to_node(&lblattice,ind,grid);
-//  index = get_linear_index(ind[0],ind[1],ind[2],lblattice.halo_grid);
-//  
-//  mpi_recv_fluid(node,index,&rho,j,pi);
-//  // unit conversion // TODO: Check Unit Conversion! And do the thing right!
-//  *p_pi_neq[0] = pi[0]/rho*tau/time_step*lbpar.agrid;
-//  *p_pi_neq[1] = pi[1]/rho*tau/time_step*lbpar.agrid;
-//  *p_pi_neq[2] = pi[2]/rho*tau/time_step*lbpar.agrid;
-//  *p_pi_neq[3] = pi[3]/rho*tau/time_step*lbpar.agrid;
-//  *p_pi_neq[4] = pi[4]/rho*tau/time_step*lbpar.agrid;
-//  *p_pi_neq[5] = pi[5]/rho*tau/time_step*lbpar.agrid;
-
-  return -100;
-}
-
-int lb_lbnode_get_pop(int* ind, double* p_pop) {
-
-  index_t index;
-  int node, grid[3], ind_shifted[3];
-
-  ind_shifted[0] = ind[0]; ind_shifted[1] = ind[1]; ind_shifted[2] = ind[2];
-  node = map_lattice_to_node(&lblattice,ind_shifted,grid);
-  index = get_linear_index(ind_shifted[0],ind_shifted[1],ind_shifted[2],lblattice.halo_grid);
-  mpi_recv_fluid_populations(node, index, p_pop);
-
-  return 0;
-}
-
-int lb_lbnode_set_rho(int* ind, double p_rho){
-
-  index_t index;
-  int node, grid[3], ind_shifted[3];
-  double rho; double j[3]; double pi[6];
-
-  ind_shifted[0] = ind[0]; ind_shifted[1] = ind[1]; ind_shifted[2] = ind[2];
-  node = map_lattice_to_node(&lblattice,ind_shifted,grid);
-  index = get_linear_index(ind_shifted[0],ind_shifted[1],ind_shifted[2],lblattice.halo_grid);
-
-  mpi_recv_fluid(node,index,&rho,j,pi);
-  rho  = p_rho*agrid*agrid*agrid;
-  mpi_send_fluid(node,index,rho,j,pi) ;
-
-//  lb_calc_average_rho();
-//  lb_reinit_parameters();
-
-  return 0;
-}
-
-int lb_lbnode_set_u(int* ind, double* u){
-
-  index_t index;
-  int node, grid[3], ind_shifted[3];
-  double rho; double j[3]; double pi[6];
-
-  ind_shifted[0] = ind[0]; ind_shifted[1] = ind[1]; ind_shifted[2] = ind[2];
-  node = map_lattice_to_node(&lblattice,ind_shifted,grid);
-  index = get_linear_index(ind_shifted[0],ind_shifted[1],ind_shifted[2],lblattice.halo_grid);
-
-  /* transform to lattice units */
-
-  mpi_recv_fluid(node,index,&rho,j,pi);
-  j[0] = rho*u[0]*tau*agrid;
-  j[1] = rho*u[1]*tau*agrid;
-  j[2] = rho*u[2]*tau*agrid;
-  mpi_send_fluid(node,index,rho,j,pi) ;
-
-  return 0;
-}
-
-int lb_lbnode_set_pi(int* ind, double* pi) {
-  return -100;
-}
-
-int lb_lbnode_set_pi_neq(int* ind, double* pi_neq) {
-  return -100;
-}
-
-int lb_lbnode_set_pop(int* ind, double* pop) {
-  return -100;
-}
-
-
-
-/********************** The Main LB Part *************************************/
-
-/* Halo communication for push scheme */
-MDINLINE void halo_push_communication() {
-
-  index_t index;
-  int x, y, z, count;
-  int rnode, snode;
-  double *buffer=NULL, *sbuf=NULL, *rbuf=NULL;
-  MPI_Status status;
-
-  int yperiod = lblattice.halo_grid[0];
-  int zperiod = lblattice.halo_grid[0]*lblattice.halo_grid[1];
-
-  /***************
-   * X direction *
-   ***************/
-  count = 5*lblattice.halo_grid[1]*lblattice.halo_grid[2];
-  sbuf = malloc(count*sizeof(double));
-  rbuf = malloc(count*sizeof(double));
-
-  /* send to right, recv from left i = 1, 7, 9, 11, 13 */
-  snode = node_neighbors[0];
-  rnode = node_neighbors[1];
+      index += yperiod;
+    }    
+  }
+
+  /* send to left, recv from right i = 2, 8, 10, 12, 14 */
+  snode = node_neighbors[1];
+  rnode = node_neighbors[0];
 
   buffer = sbuf;
-  index = get_linear_index(lblattice.grid[0]+1,0,0,lblattice.halo_grid);
+  index = get_linear_index(0,0,0,lblattice.halo_grid);
   for (z=0; z<lblattice.halo_grid[2]; z++) {
     for (y=0; y<lblattice.halo_grid[1]; y++) {     
 
-      buffer[0] = lbfluid[1][1][index];
-      buffer[1] = lbfluid[1][7][index];
-      buffer[2] = lbfluid[1][9][index];
-      buffer[3] = lbfluid[1][11][index];
-      buffer[4] = lbfluid[1][13][index];      
+      buffer[0] = lbfluid[1][2][index];
+      buffer[1] = lbfluid[1][8][index];
+      buffer[2] = lbfluid[1][10][index];
+      buffer[3] = lbfluid[1][12][index];
+      buffer[4] = lbfluid[1][14][index];      
       buffer += 5;
 
       index += yperiod;
     }    
   }
-  
+
   if (node_grid[0] > 1) {
     MPI_Sendrecv(sbuf, count, MPI_DOUBLE, snode, REQ_HALO_SPREAD,
 		 rbuf, count, MPI_DOUBLE, rnode, REQ_HALO_SPREAD,
@@ -1479,51 +855,6 @@
   }
 
   buffer = rbuf;
-  index = get_linear_index(1,0,0,lblattice.halo_grid);
-  for (z=0; z<lblattice.halo_grid[2]; z++) {
-    for (y=0; y<lblattice.halo_grid[1]; y++) {
-
-      lbfluid[1][1][index] = buffer[0];
-      lbfluid[1][7][index] = buffer[1];
-      lbfluid[1][9][index] = buffer[2];
-      lbfluid[1][11][index] = buffer[3];
-      lbfluid[1][13][index] = buffer[4];
-      buffer += 5;
-
->>>>>>> d77fb071
-      index += yperiod;
-    }    
-  }
-
-  /* send to left, recv from right i = 2, 8, 10, 12, 14 */
-  snode = node_neighbors[1];
-  rnode = node_neighbors[0];
-
-  buffer = sbuf;
-  index = get_linear_index(0,0,0,lblattice.halo_grid);
-  for (z=0; z<lblattice.halo_grid[2]; z++) {
-    for (y=0; y<lblattice.halo_grid[1]; y++) {     
-
-      buffer[0] = lbfluid[1][2][index];
-      buffer[1] = lbfluid[1][8][index];
-      buffer[2] = lbfluid[1][10][index];
-      buffer[3] = lbfluid[1][12][index];
-      buffer[4] = lbfluid[1][14][index];      
-      buffer += 5;
-
-      index += yperiod;
-    }    
-  }
-
-  if (node_grid[0] > 1) {
-    MPI_Sendrecv(sbuf, count, MPI_DOUBLE, snode, REQ_HALO_SPREAD,
-		 rbuf, count, MPI_DOUBLE, rnode, REQ_HALO_SPREAD,
-		 MPI_COMM_WORLD, &status);
-  } else {
-    memcpy(rbuf,sbuf,count*sizeof(double));
-  }
-
-  buffer = rbuf;
   index = get_linear_index(lblattice.grid[0],0,0,lblattice.halo_grid);
   for (z=0; z<lblattice.halo_grid[2]; z++) {
     for (y=0; y<lblattice.halo_grid[1]; y++) {     
@@ -1579,7 +910,6 @@
   index = get_linear_index(0,1,0,lblattice.halo_grid);  
   for (z=0; z<lblattice.halo_grid[2]; z++) {
     for (x=0; x<lblattice.halo_grid[0]; x++) {
-<<<<<<< HEAD
 
       lbfluid[1][3][index] = buffer[0];
       lbfluid[1][7][index] = buffer[1];
@@ -1757,185 +1087,6 @@
       ret = -1;
     }    
 
-=======
-
-      lbfluid[1][3][index] = buffer[0];
-      lbfluid[1][7][index] = buffer[1];
-      lbfluid[1][10][index] = buffer[2];
-      lbfluid[1][15][index] = buffer[3];
-      lbfluid[1][17][index] = buffer[4];
-      buffer += 5;
-
-      ++index;
-    }
-    index += zperiod - lblattice.halo_grid[0];
-  }
-
-  /* send to left, recv from right i = 4, 8, 9, 16, 18 */
-  snode = node_neighbors[3];
-  rnode = node_neighbors[2];
-
-  buffer = sbuf;
-  index = get_linear_index(0,0,0,lblattice.halo_grid);
-  for (z=0; z<lblattice.halo_grid[2]; z++) {
-    for (x=0; x<lblattice.halo_grid[0]; x++) {
-
-      buffer[0] = lbfluid[1][4][index];
-      buffer[1] = lbfluid[1][8][index];
-      buffer[2] = lbfluid[1][9][index];
-      buffer[3] = lbfluid[1][16][index];
-      buffer[4] = lbfluid[1][18][index];
-      buffer += 5;
-
-      ++index;
-    }
-    index += zperiod - lblattice.halo_grid[0];
-  }
-
-  if (node_grid[1] > 1) {
-    MPI_Sendrecv(sbuf, count, MPI_DOUBLE, snode, REQ_HALO_SPREAD,
-		 rbuf, count, MPI_DOUBLE, rnode, REQ_HALO_SPREAD,
-		 MPI_COMM_WORLD, &status);
-  } else {
-    memcpy(rbuf,sbuf,count*sizeof(double));
-  }
-
-  buffer = rbuf;
-  index = get_linear_index(0,lblattice.grid[1],0,lblattice.halo_grid); 
-  for (z=0; z<lblattice.halo_grid[2]; z++) {
-    for (x=0; x<lblattice.halo_grid[0]; x++) {
-      
-      lbfluid[1][4][index] = buffer[0];
-      lbfluid[1][8][index] = buffer[1];
-      lbfluid[1][9][index] = buffer[2];
-      lbfluid[1][16][index] = buffer[3];
-      lbfluid[1][18][index] = buffer[4];
-      buffer += 5;
-
-      ++index;
-    }
-    index += zperiod - lblattice.halo_grid[0];
-  }
-
-  /***************
-   * Z direction *
-   ***************/
-  count = 5*lblattice.halo_grid[0]*lblattice.halo_grid[1];
-  sbuf = realloc(sbuf, count*sizeof(double));
-  rbuf = realloc(rbuf, count*sizeof(double));
-  
-  /* send to right, recv from left i = 5, 11, 14, 15, 18 */
-  snode = node_neighbors[4];
-  rnode = node_neighbors[5];
-
-  buffer = sbuf;
-  index = get_linear_index(0,0,lblattice.grid[2]+1,lblattice.halo_grid);
-  for (y=0; y<lblattice.halo_grid[1]; y++) {
-    for (x=0; x<lblattice.halo_grid[0]; x++) {
-      
-      buffer[0] = lbfluid[1][5][index];
-      buffer[1] = lbfluid[1][11][index];
-      buffer[2] = lbfluid[1][14][index];
-      buffer[3] = lbfluid[1][15][index];
-      buffer[4] = lbfluid[1][18][index];      
-      buffer += 5;
-
-      ++index;
-    }
-  }
-
-  if (node_grid[2] > 1) {
-    MPI_Sendrecv(sbuf, count, MPI_DOUBLE, snode, REQ_HALO_SPREAD,
-		 rbuf, count, MPI_DOUBLE, rnode, REQ_HALO_SPREAD,
-		 MPI_COMM_WORLD, &status);
-  } else {
-    memcpy(rbuf,sbuf,count*sizeof(double));
-  }
-
-  buffer = rbuf;
-  index = get_linear_index(0,0,1,lblattice.halo_grid);  
-  for (y=0; y<lblattice.halo_grid[1]; y++) {
-    for (x=0; x<lblattice.halo_grid[0]; x++) {
-      
-      lbfluid[1][5][index] = buffer[0];
-      lbfluid[1][11][index] = buffer[1];
-      lbfluid[1][14][index] = buffer[2];
-      lbfluid[1][15][index] = buffer[3];
-      lbfluid[1][18][index] = buffer[4];
-      buffer += 5;
-
-      ++index;
-    }
-  }
-
-  /* send to left, recv from right i = 6, 12, 13, 16, 17 */
-  snode = node_neighbors[5];
-  rnode = node_neighbors[4];
-
-  buffer = sbuf;
-  index = get_linear_index(0,0,0,lblattice.halo_grid);
-  for (y=0; y<lblattice.halo_grid[1]; y++) {
-    for (x=0; x<lblattice.halo_grid[0]; x++) {
-      
-      buffer[0] = lbfluid[1][6][index];
-      buffer[1] = lbfluid[1][12][index];
-      buffer[2] = lbfluid[1][13][index];
-      buffer[3] = lbfluid[1][16][index];
-      buffer[4] = lbfluid[1][17][index];      
-      buffer += 5;
-
-      ++index;
-    }
-  }
-
-  if (node_grid[2] > 1) {
-    MPI_Sendrecv(sbuf, count, MPI_DOUBLE, snode, REQ_HALO_SPREAD,
-		 rbuf, count, MPI_DOUBLE, rnode, REQ_HALO_SPREAD,
-		 MPI_COMM_WORLD, &status);
-  } else {
-    memcpy(rbuf,sbuf,count*sizeof(double));
-  }
-
-  buffer = rbuf;
-  index = get_linear_index(0,0,lblattice.grid[2],lblattice.halo_grid);
-  for (y=0; y<lblattice.halo_grid[1]; y++) {
-    for (x=0; x<lblattice.halo_grid[0]; x++) {
-      
-      lbfluid[1][6][index] = buffer[0];
-      lbfluid[1][12][index] = buffer[1];
-      lbfluid[1][13][index] = buffer[2];
-      lbfluid[1][16][index] = buffer[3];
-      lbfluid[1][17][index] = buffer[4];
-      buffer += 5;
-
-      ++index;
-    }
-  }
-
-  free(rbuf);
-  free(sbuf);
-}
-
-/***********************************************************************/
-
-/** Performs basic sanity checks. */
-static int lb_sanity_checks() {
-
-  char *errtxt;
-  int ret = 0;
-
-    if (cell_structure.type != CELL_STRUCTURE_DOMDEC) {
-      errtxt = runtime_error(128);
-      ERROR_SPRINTF(errtxt, "{103 LB requires domain-decomposition cellsystem} ");
-      ret = -1;
-    } 
-    else if (dd.use_vList) {
-      errtxt = runtime_error(128);
-      ERROR_SPRINTF(errtxt, "{104 LB requires no Verlet Lists} ");
-      ret = -1;
-    }    
-
->>>>>>> d77fb071
     if (thermo_switch & ~THERMO_LB) {
       errtxt = runtime_error(128);
       ERROR_SPRINTF(errtxt, "{122 LB must not be used with other thermostats} ");
@@ -2029,14 +1180,6 @@
   agrid   = lbpar.agrid;
   tau     = lbpar.tau;
 
-<<<<<<< HEAD
-=======
-#ifdef LANGEVIN_INTEGRATOR
-  /* force prefactor for the 2nd-order Langevin integrator */
-  integrate_pref2 = (1.-exp(-lbpar.friction*time_step))/lbpar.friction*time_step;  /* one factor time_step is due to the scaled velocities */
-#endif
-
->>>>>>> d77fb071
   if (lbpar.viscosity > 0.0) {
     /* Eq. (80) Duenweg, Schiller, Ladd, PRE 76(3):036704 (2007). */
     // unit conversion: viscosity
@@ -2057,19 +1200,11 @@
   //fprintf(stderr,"%f %f %f %f\n",gamma_shear,gamma_bulk,gamma_even,gamma_odd);
 
   double mu = 0.0;
-<<<<<<< HEAD
 
   if (temperature > 0.0) {  /* fluctuating hydrodynamics ? */
 
     fluct = 1;
 
-=======
-
-  if (temperature > 0.0) {  /* fluctuating hydrodynamics ? */
-
-    fluct = 1;
-
->>>>>>> d77fb071
     /* Eq. (51) Duenweg, Schiller, Ladd, PRE 76(3):036704 (2007).
      * Note that the modes are not normalized as in the paper here! */
     mu = temperature/lbmodel.c_sound_sq*tau*tau/(agrid*agrid);
@@ -2090,19 +1225,10 @@
      * from -0.5 to 0.5 (equally distributed) which have variance 1/12.
      * time_step comes from the discretization.
      */
-<<<<<<< HEAD
 
     lb_coupl_pref = sqrt(12.*2.*lbpar.friction*temperature/time_step);
     lb_coupl_pref2 = sqrt(2.*lbpar.friction*temperature/time_step);
 
-=======
-#ifdef LANGEVIN_INTEGRATOR
-    double tmp = exp(-lbpar.friction*time_step);
-    lb_coupl_pref = lbpar.friction*sqrt(temperature*(1.+tmp)/(1.-tmp));
-#else
-    lb_coupl_pref = sqrt(12.*2.*lbpar.friction*temperature/time_step);
-#endif
->>>>>>> d77fb071
 
   } else {
     /* no fluctuations at zero temperature */
@@ -2110,35 +1236,6 @@
     for (i=0;i<n_veloc;i++) lb_phi[i] = 0.0;
     lb_coupl_pref = 0.0;
     lb_coupl_pref2 = 0.0;
-  }
-
-  LB_TRACE(fprintf(stderr,"%d: gamma_shear=%f gamma_bulk=%f shear_fluct=%f bulk_fluct=%f mu=%f, bulkvisc=%f\n",this_node,gamma_shear,gamma_bulk,lb_phi[9],lb_phi[4],mu, lbpar.bulk_viscosity));
-
-  //LB_TRACE(fprintf(stderr,"%d: phi[4]=%f phi[5]=%f phi[6]=%f phi[7]=%f phi[8]=%f phi[9]=%f\n",this_node,lb_phi[4],lb_phi[5],lb_phi[6],lb_phi[7],lb_phi[8],lb_phi[9]));
-
-  //LB_TRACE(fprintf(stderr,"%d: lb_coupl_pref=%f (temp=%f, friction=%f, time_step=%f)\n",this_node,lb_coupl_pref,temperature,lbpar.friction,time_step));
-
-}
-
-
-/** Resets the forces on the fluid nodes */
-void lb_reinit_forces() {
-  index_t index;
-
-  for (index=0; index<lblattice.halo_grid_volume; index++) {
-
-#ifdef EXTERNAL_FORCES
-    // unit conversion: force density
-      lbfields[index].force[0] = lbpar.ext_force[0]*lbpar.agrid*lbpar.agrid*tau*tau;
-      lbfields[index].force[1] = lbpar.ext_force[1]*lbpar.agrid*lbpar.agrid*tau*tau;
-      lbfields[index].force[2] = lbpar.ext_force[2]*lbpar.agrid*lbpar.agrid*tau*tau;
-#else
-      lbfields[index].force[0] = 0.0;
-      lbfields[index].force[1] = 0.0;
-      lbfields[index].force[2] = 0.0;
-      lbfields[index].has_force = 0;
-#endif
-
   }
 
   LB_TRACE(fprintf(stderr,"%d: gamma_shear=%f gamma_bulk=%f shear_fluct=%f bulk_fluct=%f mu=%f, bulkvisc=%f\n",this_node,gamma_shear,gamma_bulk,lb_phi[9],lb_phi[4],mu, lbpar.bulk_viscosity));
@@ -2226,7 +1323,6 @@
 
   /* allocate memory for data structures */
   lb_realloc_fluid();
-<<<<<<< HEAD
 
   /* prepare the halo communication */
   lb_prepare_communication();
@@ -2234,15 +1330,6 @@
   /* initialize derived parameters */
   lb_reinit_parameters();
 
-=======
-
-  /* prepare the halo communication */
-  lb_prepare_communication();
-
-  /* initialize derived parameters */
-  lb_reinit_parameters();
-
->>>>>>> d77fb071
 #ifdef LB_BOUNDARIES
   /* setup boundaries of constraints */
 //  lb_init_constraints();
@@ -2386,7 +1473,6 @@
 }
   
 /*@}*/
-<<<<<<< HEAD
 
 /** Calculation of hydrodynamic modes */
 MDINLINE void lb_calc_modes(index_t index, double *mode) {
@@ -2458,78 +1544,6 @@
     }
   }
 #endif
-=======
-
-/** Calculation of hydrodynamic modes */
-MDINLINE void lb_calc_modes(index_t index, double *mode) {
-
-#ifdef D3Q19
-  double n0, n1p, n1m, n2p, n2m, n3p, n3m, n4p, n4m, n5p, n5m, n6p, n6m, n7p, n7m, n8p, n8m, n9p, n9m;
-
-  n0  = lbfluid[0][0][index];
-  n1p = lbfluid[0][1][index] + lbfluid[0][2][index];
-  n1m = lbfluid[0][1][index] - lbfluid[0][2][index];
-  n2p = lbfluid[0][3][index] + lbfluid[0][4][index];
-  n2m = lbfluid[0][3][index] - lbfluid[0][4][index];
-  n3p = lbfluid[0][5][index] + lbfluid[0][6][index];
-  n3m = lbfluid[0][5][index] - lbfluid[0][6][index];
-  n4p = lbfluid[0][7][index] + lbfluid[0][8][index];
-  n4m = lbfluid[0][7][index] - lbfluid[0][8][index];
-  n5p = lbfluid[0][9][index] + lbfluid[0][10][index];
-  n5m = lbfluid[0][9][index] - lbfluid[0][10][index];
-  n6p = lbfluid[0][11][index] + lbfluid[0][12][index];
-  n6m = lbfluid[0][11][index] - lbfluid[0][12][index];
-  n7p = lbfluid[0][13][index] + lbfluid[0][14][index];
-  n7m = lbfluid[0][13][index] - lbfluid[0][14][index];
-  n8p = lbfluid[0][15][index] + lbfluid[0][16][index];
-  n8m = lbfluid[0][15][index] - lbfluid[0][16][index];
-  n9p = lbfluid[0][17][index] + lbfluid[0][18][index];
-  n9m = lbfluid[0][17][index] - lbfluid[0][18][index];
-//  printf("n: ");
-//  for (i=0; i<19; i++)
-//    printf("%f ", lbfluid[1][i][index]);
-//  printf("\n");
-  
-  /* mass mode */
-  mode[0] = n0 + n1p + n2p + n3p + n4p + n5p + n6p + n7p + n8p + n9p;
-  
-  /* momentum modes */
-  mode[1] = n1m + n4m + n5m + n6m + n7m;
-  mode[2] = n2m + n4m - n5m + n8m + n9m;
-  mode[3] = n3m + n6m - n7m + n8m - n9m;
-
-  /* stress modes */
-  mode[4] = -n0 + n4p + n5p + n6p + n7p + n8p + n9p;
-  mode[5] = n1p - n2p + n6p + n7p - n8p - n9p;
-  mode[6] = n1p + n2p - n6p - n7p - n8p - n9p - 2.*(n3p - n4p - n5p);
-  mode[7] = n4p - n5p;
-  mode[8] = n6p - n7p;
-  mode[9] = n8p - n9p;
-
-#ifndef OLD_FLUCT
-  /* kinetic modes */
-  mode[10] = -2.*n1m + n4m + n5m + n6m + n7m;
-  mode[11] = -2.*n2m + n4m - n5m + n8m + n9m;
-  mode[12] = -2.*n3m + n6m - n7m + n8m - n9m;
-  mode[13] = n4m + n5m - n6m - n7m;
-  mode[14] = n4m - n5m - n8m - n9m;
-  mode[15] = n6m - n7m - n8m + n9m;
-  mode[16] = n0 + n4p + n5p + n6p + n7p + n8p + n9p 
-             - 2.*(n1p + n2p + n3p);
-  mode[17] = - n1p + n2p + n6p + n7p - n8p - n9p;
-  mode[18] = - n1p - n2p -n6p - n7p - n8p - n9p
-             + 2.*(n3p + n4p + n5p);
-#endif
-
-#else
-  int i, j;
-  for (i=0; i<n_veloc; i++) {
-    mode[i] = 0.0;
-    for (j=0; j<n_veloc; j++) {
-      mode[i] += lbmodel.e[i][j]*lbfluid[0][i][index];
-    }
-  }
-#endif
 
 }
 
@@ -2538,7 +1552,6 @@
 
   int yperiod = lblattice.halo_grid[0];
   int zperiod = lblattice.halo_grid[0]*lblattice.halo_grid[1];
->>>>>>> d77fb071
 
   double n[19];
   n[0]  = lbfluid[0][0][index];
@@ -2623,96 +1636,6 @@
 #endif
 }
 
-<<<<<<< HEAD
-/** Streaming and calculation of modes (pull scheme) */
-MDINLINE void lb_pull_calc_modes(index_t index, double *mode) {
-
-  int yperiod = lblattice.halo_grid[0];
-  int zperiod = lblattice.halo_grid[0]*lblattice.halo_grid[1];
-
-  double n[19];
-  n[0]  = lbfluid[0][0][index];
-  n[1]  = lbfluid[0][1][index-1];
-  n[2]  = lbfluid[0][2][index+1];
-  n[3]  = lbfluid[0][3][index-yperiod];
-  n[4]  = lbfluid[0][4][index+yperiod];
-  n[5]  = lbfluid[0][5][index-zperiod];
-  n[6]  = lbfluid[0][6][index+zperiod];
-  n[7]  = lbfluid[0][7][index-(1+yperiod)];
-  n[8]  = lbfluid[0][8][index+(1+yperiod)];
-  n[9]  = lbfluid[0][9][index-(1-yperiod)];
-  n[10] = lbfluid[0][10][index+(1-yperiod)];
-  n[11] = lbfluid[0][11][index-(1+zperiod)];
-  n[12] = lbfluid[0][12][index+(1+zperiod)];
-  n[13] = lbfluid[0][13][index-(1-zperiod)];
-  n[14] = lbfluid[0][14][index+(1-zperiod)];
-  n[15] = lbfluid[0][15][index-(yperiod+zperiod)];
-  n[16] = lbfluid[0][16][index+(yperiod+zperiod)];
-  n[17] = lbfluid[0][17][index-(yperiod-zperiod)];
-  n[18] = lbfluid[0][18][index+(yperiod-zperiod)];
-
-#ifdef D3Q19
-  /* mass mode */
-  mode[ 0] =   n[ 0] + n[ 1] + n[ 2] + n[ 3] + n[4] + n[5] + n[6]
-             + n[ 7] + n[ 8] + n[ 9] + n[10]
-             + n[11] + n[12] + n[13] + n[14]
-             + n[15] + n[16] + n[17] + n[18];
-
-  /* momentum modes */
-  mode[ 1] =   n[ 1] - n[ 2] 
-             + n[ 7] - n[ 8] + n[ 9] - n[10] + n[11] - n[12] + n[13] - n[14];
-  mode[ 2] =   n[ 3] - n[ 4]
-             + n[ 7] - n[ 8] - n[ 9] + n[10] + n[15] - n[16] + n[17] - n[18];
-  mode[ 3] =   n[ 5] - n[ 6]
-             + n[11] - n[12] - n[13] + n[14] + n[15] - n[16] - n[17] + n[18];
-
-  /* stress modes */
-  mode[ 4] = - n[ 0] 
-             + n[ 7] + n[ 8] + n[ 9] + n[10] 
-             + n[11] + n[12] + n[13] + n[14] 
-             + n[15] + n[16] + n[17] + n[18];
-  mode[ 5] =   n[ 1] + n[ 2] - n[ 3] - n[4]
-             + n[11] + n[12] + n[13] + n[14] - n[15] - n[16] - n[17] - n[18];
-  mode[ 6] =   n[ 1] + n[ 2] + n[ 3] + n[ 4] 
-             - n[11] - n[12] - n[13] - n[14] - n[15] - n[16] - n[17] - n[18]
-             - 2.*(n[5] + n[6] - n[7] - n[8] - n[9] - n[10]);
-  mode[ 7] =   n[ 7] + n[ 8] - n[ 9] - n[10];
-  mode[ 8] =   n[11] + n[12] - n[13] - n[14];
-  mode[ 9] =   n[15] + n[16] - n[17] - n[18];
-
-  /* kinetic modes */
-  mode[10] = 2.*(n[2] - n[1]) 
-             + n[7] - n[8] + n[9] - n[10] + n[11] - n[12] + n[13] - n[14];
-  mode[11] = 2.*(n[4] - n[3])
-             + n[7] - n[8] - n[9] + n[10] + n[15] - n[16] + n[17] - n[18];
-  mode[12] = 2.*(n[6] - n[5])
-             + n[11] - n[12] - n[13] + n[14] + n[15] - n[16] - n[17] + n[18];
-  mode[13] =   n[ 7] - n[ 8] + n[ 9] - n[10] - n[11] + n[12] - n[13] + n[14];
-  mode[14] =   n[ 7] - n[ 8] - n[ 9] + n[10] - n[15] + n[16] - n[17] + n[18];
-  mode[15] =   n[11] - n[12] - n[13] + n[14] - n[15] + n[16] + n[17] - n[18];
-  mode[16] =   n[ 0]
-             + n[ 7] + n[ 8] + n[ 9] + n[10] 
-             + n[11] + n[12] + n[13] + n[14] 
-             + n[15] + n[16] + n[17] + n[18]
-             - 2.*(n[1] + n[2] + n[3] + n[4] + n[5] + n[6]);
-  mode[17] =   n[ 3] + n[ 4] - n[ 1] - n[ 2] 
-             + n[11] + n[12] + n[13] + n[14] 
-             - n[15] - n[16] - n[17] - n[18];
-  mode[18] = - n[ 1] - n[ 2] - n[ 3] - n[ 4] 
-             - n[11] - n[12] - n[13] - n[14] - n[15] - n[16] - n[17] - n[18]
-             + 2.*(n[5] + n[6] + n[7] + n[8] + n[9] + n[10]);
-#else
-  int i, j;
-  double **e = lbmodel.e;
-  for (i=0; i<n_veloc; i++) {
-    mode[i] = 0.0;
-    for (j=0; j<n_veloc; j++) {
-      mode[i] += e[i][j]*n[j];
-    }
-  }
-#endif
-}
-
 MDINLINE void lb_relax_modes(index_t index, double *mode) {
 
   double rho, j[3], pi_eq[6];
@@ -2726,21 +1649,6 @@
   j[1] = mode[2];
   j[2] = mode[3];
 
-=======
-MDINLINE void lb_relax_modes(index_t index, double *mode) {
-
-  double rho, j[3], pi_eq[6];
-
-  /* re-construct the real density 
-   * remember that the populations are stored as differences to their
-   * equilibrium value */
-  rho = mode[0] + lbpar.rho*agrid*agrid*agrid;
-
-  j[0] = mode[1];
-  j[1] = mode[2];
-  j[2] = mode[3];
-
->>>>>>> d77fb071
   /* if forces are present, the momentum density is redefined to
    * inlcude one half-step of the force action.  See the
    * Chapman-Enskog expansion in [Ladd & Verberg]. */
@@ -2847,12 +1755,9 @@
 
   /* update stress modes */
   mode[4] += C[0] + C[2] + C[5];
-<<<<<<< HEAD
 //  mode[5] += 2.*C[0] - C[2] - C[5];
 //  mode[6] += C[2] - C[5];
 //ulf vorschlag: mode[6] += C[2] + C[5] - 2.*C[0];
-=======
->>>>>>> d77fb071
   mode[5] += C[0] - C[2];
   mode[6] += C[0] + C[2] - 2.*C[5];
   mode[7] += C[1];
@@ -3131,7 +2036,6 @@
 	for (x=1; x<=lblattice.grid[0]; x++) {
 	  
 	  {
-<<<<<<< HEAD
 
 	    /* stream (pull) and calculate modes */
 	    lb_pull_calc_modes(index, modes);
@@ -3150,26 +2054,6 @@
 
 	  }
 
-=======
-
-	    /* stream (pull) and calculate modes */
-	    lb_pull_calc_modes(index, modes);
-  
-	    /* deterministic collisions */
-	    lb_relax_modes(index, modes);
-    
-	    /* fluctuating hydrodynamics */
-	    if (fluct) lb_thermalize_modes(index, modes);
-  
-	    /* apply forces */
-	    if (lbfields[index].has_force) lb_apply_forces(index, modes);
-    
-	    /* calculate new particle populations */
-	    lb_calc_n_from_modes(index, modes);
-
-	  }
-
->>>>>>> d77fb071
 	  ++index; /* next node */
 	}
 
@@ -3408,15 +2292,8 @@
   Particle *p ;
   double force[3];
 
-<<<<<<< HEAD
 
   if (transfer_momentum) {
-=======
-#ifndef LANGEVIN_INTEGRATOR
-  if (transfer_momentum) 
-#endif
-  {
->>>>>>> d77fb071
 
     if (resend_halo) { /* first MD step after last LB update */
       
@@ -3428,21 +2305,12 @@
       
       /* halo is valid now */
       resend_halo = 0;
-<<<<<<< HEAD
 
       /* all fields have to be recalculated */
       for (i=0; i<lblattice.halo_grid_volume; ++i) {
 	lbfields[i].recalc_fields = 1;
       }
 
-=======
-
-      /* all fields have to be recalculated */
-      for (i=0; i<lblattice.halo_grid_volume; ++i) {
-	lbfields[i].recalc_fields = 1;
-      }
-
->>>>>>> d77fb071
     }
       
     /* draw random numbers for local particles */
@@ -3451,7 +2319,6 @@
       p = cell->part ;
       np = cell->n ;
       for (i=0;i<np;i++) {
-<<<<<<< HEAD
 #ifdef GAUSSRANDOM
 	p[i].lc.f_random[0] = lb_coupl_pref2*gaussian_random();
 	p[i].lc.f_random[1] = lb_coupl_pref2*gaussian_random();
@@ -3461,14 +2328,6 @@
 	p[i].lc.f_random[1] = lb_coupl_pref*(d_random()-0.5);
 	p[i].lc.f_random[2] = lb_coupl_pref*(d_random()-0.5);
 #endif
-=======
-//	p[i].lc.f_random[0] = lb_coupl_pref*gaussian_random();//(d_random()-0.5);
-//	p[i].lc.f_random[1] = lb_coupl_pref*gaussian_random();//(d_random()-0.5);
-//	p[i].lc.f_random[2] = lb_coupl_pref*gaussian_random();//(d_random()-0.5);
-	p[i].lc.f_random[0] = lb_coupl_pref*(d_random()-0.5);
-	p[i].lc.f_random[1] = lb_coupl_pref*(d_random()-0.5);
-	p[i].lc.f_random[2] = lb_coupl_pref*(d_random()-0.5);
->>>>>>> d77fb071
 
 #ifdef ADDITIONAL_CHECKS
 	rancounter += 3;
@@ -3571,7 +2430,6 @@
  * @param pi    Local stress tensor of the fluid (Output)
  */
 /*@}*/
-<<<<<<< HEAD
 
 #ifdef ADDITIONAL_CHECKS
 static int compare_buffers(double *buf1, double *buf2, int size) {
@@ -3587,23 +2445,6 @@
   return ret;
 }
 
-=======
-
-#ifdef ADDITIONAL_CHECKS
-static int compare_buffers(double *buf1, double *buf2, int size) {
-  int ret;
-  if (memcmp(buf1,buf2,size)) {
-    char *errtxt;
-    errtxt = runtime_error(128);
-    ERROR_SPRINTF(errtxt,"{102 Halo buffers are not identical} ");
-    ret = 1;
-  } else {
-    ret = 0;
-  }
-  return ret;
-}
-
->>>>>>> d77fb071
 /** Checks consistency of the halo regions (ADDITIONAL_CHECKS)
  * This function can be used as an additional check. It test whether the 
  * halo regions have been exchanged correctly. */
@@ -3664,7 +2505,6 @@
       }      
     }
   }
-<<<<<<< HEAD
 
   if (PERIODIC(1)) {
     for (z=0;z<lblattice.halo_grid[2];++z) {
@@ -3726,112 +2566,10 @@
 
 	s_node = node_neighbors[5];
 	r_node = node_neighbors[4];
-=======
-
-  if (PERIODIC(1)) {
-    for (z=0;z<lblattice.halo_grid[2];++z) {
-      for (x=0;x<lblattice.halo_grid[0];++x) {
-
-	index = get_linear_index(x,0,z,lblattice.halo_grid);
-	for (i=0;i<n_veloc;i++) s_buffer[i] = lbfluid[0][i][index];
-
-	s_node = node_neighbors[3];
-	r_node = node_neighbors[2];
 	if (n_nodes > 1) {
 	  MPI_Sendrecv(s_buffer, count, MPI_DOUBLE, r_node, REQ_HALO_CHECK,
 		       r_buffer, count, MPI_DOUBLE, s_node, REQ_HALO_CHECK,
 		       MPI_COMM_WORLD, status);
-	  index = get_linear_index(x,lblattice.grid[1],z,lblattice.halo_grid);
-	  for (i=0;i<n_veloc;i++) s_buffer[i] = lbfluid[0][i][index];
-	  compare_buffers(s_buffer,r_buffer,count*sizeof(double));
-	} else {
-	  index = get_linear_index(x,lblattice.grid[1],z,lblattice.halo_grid);
-	  for (i=0;i<n_veloc;i++) r_buffer[i] = lbfluid[0][i][index];
-	  if (compare_buffers(s_buffer,r_buffer,count*sizeof(double))) {
-	    fprintf(stderr,"buffers differ in dir=%d at index=%ld x=%d z=%d\n",1,index,x,z);
-	  }
-	}
-
-      }
-      for (x=0;x<lblattice.halo_grid[0];++x) {
-
-	index = get_linear_index(x,lblattice.grid[1]+1,z,lblattice.halo_grid);
-	for (i=0;i<n_veloc;i++) s_buffer[i] = lbfluid[0][i][index];
-
-	s_node = node_neighbors[2];
-	r_node = node_neighbors[3];
->>>>>>> d77fb071
-	if (n_nodes > 1) {
-	  MPI_Sendrecv(s_buffer, count, MPI_DOUBLE, r_node, REQ_HALO_CHECK,
-		       r_buffer, count, MPI_DOUBLE, s_node, REQ_HALO_CHECK,
-		       MPI_COMM_WORLD, status);
-<<<<<<< HEAD
-	  index = get_linear_index(x,y,lblattice.grid[2],lblattice.halo_grid);
-	  for (i=0;i<n_veloc;i++) s_buffer[i] = lbfluid[0][i][index];
-	  compare_buffers(s_buffer,r_buffer,count*sizeof(double));
-	} else {
-	  index = get_linear_index(x,y,lblattice.grid[2],lblattice.halo_grid);
-	  for (i=0;i<n_veloc;i++) r_buffer[i] = lbfluid[0][i][index];
-	  if (compare_buffers(s_buffer,r_buffer,count*sizeof(double))) {
-	    fprintf(stderr,"buffers differ in dir=%d at index=%ld x=%d y=%d z=%d\n",2,index,x,y,lblattice.grid[2]);  
-	  }
-	}
-
-      }
-    }
-    for (y=0;y<lblattice.halo_grid[1];++y) {
-      for (x=0;x<lblattice.halo_grid[0];++x) {
-
-	index = get_linear_index(x,y,lblattice.grid[2]+1,lblattice.halo_grid);
-	for (i=0;i<n_veloc;i++) s_buffer[i] = lbfluid[0][i][index];
-
-	s_node = node_neighbors[4];
-	r_node = node_neighbors[5];
-=======
-	  index = get_linear_index(x,1,z,lblattice.halo_grid);
-	  for (i=0;i<n_veloc;i++) s_buffer[i] = lbfluid[0][i][index];
-	  compare_buffers(s_buffer,r_buffer,count*sizeof(double));
-	} else {
-	  index = get_linear_index(x,1,z,lblattice.halo_grid);
-	  for (i=0;i<n_veloc;i++) r_buffer[i] = lbfluid[0][i][index];
-	  if (compare_buffers(s_buffer,r_buffer,count*sizeof(double))) {
-	    fprintf(stderr,"buffers differ in dir=%d at index=%ld x=%d z=%d\n",1,index,x,z);
-	  }
-	}
-
-      }
-    }
-  }
-
-  if (PERIODIC(2)) {
-    for (y=0;y<lblattice.halo_grid[1];++y) {
-      for (x=0;x<lblattice.halo_grid[0];++x) {
-
-	index = get_linear_index(x,y,0,lblattice.halo_grid);
-	for (i=0;i<n_veloc;i++) s_buffer[i] = lbfluid[0][i][index];
-
-	s_node = node_neighbors[5];
-	r_node = node_neighbors[4];
->>>>>>> d77fb071
-	if (n_nodes > 1) {
-	  MPI_Sendrecv(s_buffer, count, MPI_DOUBLE, r_node, REQ_HALO_CHECK,
-		       r_buffer, count, MPI_DOUBLE, s_node, REQ_HALO_CHECK,
-		       MPI_COMM_WORLD, status);
-<<<<<<< HEAD
-	  index = get_linear_index(x,y,1,lblattice.halo_grid);
-	  for (i=0;i<n_veloc;i++) s_buffer[i] = lbfluid[0][i][index];
-	  compare_buffers(s_buffer,r_buffer,count*sizeof(double));
-	} else {
-	  index = get_linear_index(x,y,1,lblattice.halo_grid);
-	  for (i=0;i<n_veloc;i++) r_buffer[i] = lbfluid[0][i][index];
-	  if(compare_buffers(s_buffer,r_buffer,count*sizeof(double))) {
-	    fprintf(stderr,"buffers differ in dir=%d at index=%ld x=%d y=%d\n",2,index,x,y);
-	  }
-	}
-      
-      }
-    }
-=======
 	  index = get_linear_index(x,y,lblattice.grid[2],lblattice.halo_grid);
 	  for (i=0;i<n_veloc;i++) s_buffer[i] = lbfluid[0][i][index];
 	  compare_buffers(s_buffer,r_buffer,count*sizeof(double));
@@ -3870,7 +2608,6 @@
       
       }
     }
->>>>>>> d77fb071
   }
 
   free(r_buffer);
@@ -4026,7 +2763,6 @@
   for (i=0;i<n_veloc;i++) {
     sum_n += SQR(lbfluid[0][i][index]-n_eq[i])/w[i];
     sum_m += SQR(mode[i]-m_eq[i])/e[19][i];
-<<<<<<< HEAD
   }
 
   if (fabs(sum_n-sum_m)>ROUND_ERROR_PREC) {    
@@ -4037,18 +2773,6 @@
 
 MDINLINE void lb_init_mode_transformation() {
 
-=======
-  }
-
-  if (fabs(sum_n-sum_m)>ROUND_ERROR_PREC) {    
-    fprintf(stderr,"Attention: sum_n=%f sum_m=%f %e\n",sum_n,sum_m,fabs(sum_n-sum_m));
-  }
-
-}
-
-MDINLINE void lb_init_mode_transformation() {
-
->>>>>>> d77fb071
 #ifdef D3Q19
   int i, j, k, l;
   int n_veloc = 14;
