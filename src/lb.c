/*
  Copyright (C) 2010,2011,2012,2013 The ESPResSo project
  Copyright (C) 2002,2003,2004,2005,2006,2007,2008,2009,2010 
    Max-Planck-Institute for Polymer Research, Theory Group
  
  This file is part of ESPResSo.
  
  ESPResSo is free software: you can redistribute it and/or modify
  it under the terms of the GNU General Public License as published by
  the Free Software Foundation, either version 3 of the License, or
  (at your option) any later version.
  
  ESPResSo is distributed in the hope that it will be useful,
  but WITHOUT ANY WARRANTY; without even the implied warranty of
  MERCHANTABILITY or FITNESS FOR A PARTICULAR PURPOSE.  See the
  GNU General Public License for more details.
  
  You should have received a copy of the GNU General Public License
  along with this program.  If not, see <http://www.gnu.org/licenses/>.
*/
/** \file lb.c
 *
 * Lattice Boltzmann algorithm for hydrodynamic degrees of freedom.
 *
 * Includes fluctuating LB and coupling to MD particles via frictional 
 * momentum transfer.
 *
 */

#include <mpi.h>
#include <stdio.h>
#include "utils.h"
#include "communication.h"
#include "grid.h"
#include "domain_decomposition.h"
#include "interaction_data.h"
#include "thermostat.h"
#include "lattice.h"
#include "halo.h"
#include "lb-d3q19.h"
#include "lb-boundaries.h"
#include "lb.h"

#ifdef LB

#ifdef ADDITIONAL_CHECKS
static void lb_check_halo_regions();
#endif

/** Flag indicating momentum exchange between particles and fluid */
int transfer_momentum = 0;

/** Struct holding the Lattice Boltzmann parameters */
LB_Parameters lbpar = { 0.0, 0.0, -1.0, -1.0, -1.0, 0.0, { 0.0, 0.0, 0.0},0.,0., 0 };


/** The DnQm model to be used. */
LB_Model lbmodel = { 19, d3q19_lattice, d3q19_coefficients, d3q19_w, NULL, 1./3. };
/* !!!!!!!!!!!!!!!!!!!!!!!!!!!!!!!!!!!!!!!!!!!!!!!!!!!!!!!!!!!!!!
 * ! MAKE SURE THAT D3Q19 is #undefined WHEN USING OTHER MODELS !
 * !!!!!!!!!!!!!!!!!!!!!!!!!!!!!!!!!!!!!!!!!!!!!!!!!!!!!!!!!!!!!! */
/* doesn't work yet */
#ifndef D3Q19
#error The implementation only works for D3Q19 so far!
#endif
#ifndef GAUSSRANDOM
#define GAUSSRANDOM
#endif
/** The underlying lattice structure */
Lattice lblattice = { {0,0,0}, {0,0,0}, 0, 0, 0, 0, -1.0, -1.0, NULL, NULL };

/** Pointer to the velocity populations of the fluid nodes */
double **lbfluid[2] = { NULL, NULL };

/** Pointer to the hydrodynamic fields of the fluid nodes */
LB_FluidNode *lbfields = NULL;

/** Communicator for halo exchange between processors */
HaloCommunicator update_halo_comm = { 0, NULL };

/** \name Derived parameters */
/*@{*/
/** Flag indicating whether fluctuations are present. */
static int fluct;

/** relaxation rate of shear modes */
double gamma_shear = 0.0;
/** relaxation rate of bulk modes */
double gamma_bulk = 0.0;
/** relaxation of the odd kinetic modes */
static double gamma_odd  = 0.0;
/** relaxation of the even kinetic modes */
static double gamma_even = 0.0;
/** amplitudes of the fluctuations of the modes */
static double lb_phi[19];
/** amplitude of the fluctuations in the viscous coupling */
static double lb_coupl_pref = 0.0;
/** amplitude of the fluctuations in the viscous coupling with gaussian random numbers */
static double lb_coupl_pref2 = 0.0;
/*@}*/

/** The number of velocities of the LB model.
 * This variable is used for convenience instead of having to type lbmodel.n_veloc everywhere. */
/* TODO: Remove convenience variables */
static int n_veloc;

/** Lattice spacing.
 * This variable is used for convenience instead of having to type lbpar.agrid everywhere. */
static double agrid;

/** Lattice Boltzmann time step
 * This variable is used for convenience instead of having to type lbpar.tau everywhere. */
static double tau;

/** measures the MD time since the last fluid update */
static double fluidstep=0.0;

#ifdef ADDITIONAL_CHECKS
/** counts the random numbers drawn for fluctuating LB and the coupling */
static int rancounter=0;
/** counts the occurences of negative populations due to fluctuations */
static int failcounter=0;
#endif

/***********************************************************************/
#endif

#if defined (LB) || defined (LB_GPU)

/* *********************** C Interface part *************************************/
/* ******************************************************************************/

#ifndef SHANCHEN
int lb_lbfluid_set_density(double p_dens) {
  if ( p_dens <= 0 ) {
    return -1;
  }
  if (lattice_switch & LATTICE_LB_GPU) {
#ifdef LB_GPU
    lbpar_gpu.rho = (float)p_dens;
    on_lb_params_change_gpu(LBPAR_DENSITY);
#endif
  } else {
#ifdef LB
    lbpar.rho = p_dens;
    mpi_bcast_lb_params(LBPAR_DENSITY);
#endif
    }
  return 0;
}
int lb_lbfluid_set_visc(double p_visc){
  if ( p_visc <= 0 ) {
    return -1;
  }
  if (lattice_switch & LATTICE_LB_GPU) {
#ifdef LB_GPU
    lbpar_gpu.viscosity = (float)p_visc;
    on_lb_params_change_gpu(LBPAR_VISCOSITY);
#endif
  } else {
#ifdef LB
    lbpar.viscosity = p_visc;
    mpi_bcast_lb_params(LBPAR_VISCOSITY);
#endif
    }
  return 0;
}
int lb_lbfluid_set_bulk_visc(double p_bulk_visc){
  if ( p_bulk_visc <= 0 ) {
    return -1;
  }
  if (lattice_switch & LATTICE_LB_GPU) {
#ifdef LB_GPU
    lbpar_gpu.bulk_viscosity = (float)p_bulk_visc;
    on_lb_params_change_gpu(LBPAR_BULKVISC);
#endif
  } else {
#ifdef LB
    lbpar.bulk_viscosity = p_bulk_visc;
    mpi_bcast_lb_params(LBPAR_BULKVISC);
#endif
    }
  return 0;
}

int lb_lbfluid_set_gamma_odd(double p_gamma_odd){
  if ( fabs(p_gamma_odd) > 1 ) {
    return -1;
  }
  if (lattice_switch & LATTICE_LB_GPU) {
#ifdef LB_GPU
    lbpar_gpu.gamma_odd = (float)p_gamma_odd;
    on_lb_params_change_gpu(0);
#endif
  } else {
#ifdef LB
    lbpar.gamma_odd = gamma_odd = p_gamma_odd;
    mpi_bcast_lb_params(0);
#endif
    }
  return 0;
}

int lb_lbfluid_set_gamma_even(double p_gamma_even){
  if ( fabs(p_gamma_even) > 1 ) {
    return -1;
  }
  if (lattice_switch & LATTICE_LB_GPU) {
#ifdef LB_GPU
    lbpar_gpu.gamma_even = (float)p_gamma_even;
    on_lb_params_change_gpu(0);
#endif
  } else {
#ifdef LB
    lbpar.gamma_even = gamma_even = p_gamma_even;
    mpi_bcast_lb_params(0);
#endif
    }
  return 0;
}
int lb_lbfluid_set_friction(double p_friction){
  if ( p_friction <= 0 ) {
    return -1;
  }
  if (lattice_switch & LATTICE_LB_GPU) {
#ifdef LB_GPU
    lbpar_gpu.friction = (float)p_friction;
    on_lb_params_change_gpu(LBPAR_FRICTION);
#endif
  } else {
#ifdef LB
    lbpar.friction = p_friction;
    mpi_bcast_lb_params(LBPAR_FRICTION);
#endif
    }
  return 0;
}

#else //SHANCHEN


int lb_lbfluid_set_shanchen_coupling(double *p_coupling) {
#ifdef LB_GPU
  int ii,jj,n=0;
  switch(SHANCHEN){
        case 1: 
           lbpar_gpu.coupling[0] = (float)p_coupling[0];
           lbpar_gpu.coupling[1] = (float)p_coupling[1];
        break;
        default:
           for(ii=0;ii<SHANCHEN;ii++){
             for(jj=ii;jj<SHANCHEN;jj++){
                  lbpar_gpu.coupling[SHANCHEN*ii+jj] = (float)p_coupling[n]; 
                  lbpar_gpu.coupling[SHANCHEN*jj+ii] = (float)p_coupling[n]; 
                  n++;
             }
           }
        break;

  }
  on_lb_params_change_gpu(LBPAR_COUPLING);
#endif
#ifdef LB
    #error not implemented
#endif
  return 0;
}

int lb_lbfluid_set_mobility(double *p_mobility) {
  int ii;
  for(ii=0;ii<SHANCHEN-1;ii++){
  if ( p_mobility[ii] <= 0 ) {
    return -1;
  }
  if (lattice_switch & LATTICE_LB_GPU) {
#ifdef LB_GPU
    lbpar_gpu.mobility[ii] = (float)p_mobility[ii];
    on_lb_params_change_gpu(LBPAR_MOBILITY);
#endif
  } else {
#ifdef LB
    #error not implemented
#endif
    }
  }
  return 0;
}

int lb_lbfluid_set_density(double *p_dens) {
int ii;
  for(ii=0;ii<SHANCHEN;ii++){
  if ( p_dens[ii] <= 0 ) {
    return -1;
  }
  if (lattice_switch & LATTICE_LB_GPU) {
#ifdef LB_GPU
    lbpar_gpu.rho[ii] = (float)p_dens[ii];
    on_lb_params_change_gpu(LBPAR_DENSITY);
#endif
  } else {
#ifdef LB
    #error not implemented
    lbpar.rho = p_dens;
    mpi_bcast_lb_params(LBPAR_DENSITY);
#endif
    }
  }
  return 0;
}
int lb_lbfluid_set_visc(double * p_visc){
  int ii;
  for(ii=0;ii<SHANCHEN;ii++){
  if ( p_visc[ii] <= 0 ) {
    return -1;
  }
  if (lattice_switch & LATTICE_LB_GPU) {
#ifdef LB_GPU
    lbpar_gpu.viscosity[ii] = (float)p_visc[ii];
    on_lb_params_change_gpu(LBPAR_VISCOSITY);
#endif
  } else {
#ifdef LB
    #error not implemented
    lbpar.viscosity = p_visc;
    mpi_bcast_lb_params(LBPAR_VISCOSITY);
#endif
    }
  }
  return 0;
}
int lb_lbfluid_set_bulk_visc(double *p_bulk_visc){
  int ii;
  for(ii=0;ii<SHANCHEN;ii++){
  if ( p_bulk_visc[ii] <= 0 ) {
    return -1;
  }
  if (lattice_switch & LATTICE_LB_GPU) {
#ifdef LB_GPU
    lbpar_gpu.bulk_viscosity[ii] = (float)p_bulk_visc[ii];
    on_lb_params_change_gpu(LBPAR_BULKVISC);
#endif
  } else {
#ifdef LB
#error not implemented
    lbpar.bulk_viscosity = p_bulk_visc;
    mpi_bcast_lb_params(LBPAR_BULKVISC);
#endif
    }
  }
  return 0;
}

int lb_lbfluid_set_gamma_odd(double *p_gamma_odd){
  int ii;
  for(ii=0;ii<SHANCHEN;ii++){
  if ( fabs(p_gamma_odd[ii]) > 1 ) {
    return -1;
  }
  if (lattice_switch & LATTICE_LB_GPU) {
#ifdef LB_GPU
    lbpar_gpu.gamma_odd[ii] = (float)p_gamma_odd[ii];
    on_lb_params_change_gpu(0);
#endif
  } else {
#ifdef LB
#error not implemented
    lbpar.gamma_odd = gamma_odd = p_gamma_odd;
    mpi_bcast_lb_params(0);
#endif
    }
  }
  return 0;
}

int lb_lbfluid_set_gamma_even(double *p_gamma_even){

  int ii;
  for(ii=0;ii<SHANCHEN;ii++){
  if ( fabs(p_gamma_even[ii]) > 1 ) {
    return -1;
  }
  if (lattice_switch & LATTICE_LB_GPU) {
#ifdef LB_GPU
    lbpar_gpu.gamma_even[ii] = (float)p_gamma_even[ii];
    on_lb_params_change_gpu(0);
#endif
  } else {
#ifdef LB
#error not implemented
    lbpar.gamma_even = gamma_even = p_gamma_even;
    mpi_bcast_lb_params(0);
#endif
    }
  }
  return 0;
}
int lb_lbfluid_set_friction(double * p_friction){

  int ii;
  for(ii=0;ii<SHANCHEN;ii++){
  if ( p_friction[ii] <= 0 ) {
    return -1;
  }
  if (lattice_switch & LATTICE_LB_GPU) {
#ifdef LB_GPU
    lbpar_gpu.friction[ii] = (float)p_friction[ii];
    on_lb_params_change_gpu(LBPAR_FRICTION);
#endif
  } else {
#ifdef LB
#error not implemented
    lbpar.friction = p_friction;
    mpi_bcast_lb_params(LBPAR_FRICTION);
#endif
    }
  }
  return 0;
}



#endif //SHANCHEN

int lb_lbfluid_set_agrid(double p_agrid){
  if ( p_agrid <= 0) {
    return -1;
  }
  if (lattice_switch & LATTICE_LB_GPU) {
#ifdef LB_GPU
    lbpar_gpu.agrid = (float)p_agrid;

    lbpar_gpu.dim_x = (unsigned int)rint(box_l[0]/p_agrid);
    lbpar_gpu.dim_y = (unsigned int)rint(box_l[1]/p_agrid);
    lbpar_gpu.dim_z = (unsigned int)rint(box_l[2]/p_agrid);
    unsigned int tmp[3];
    tmp[0] = lbpar_gpu.dim_x;
    tmp[1] = lbpar_gpu.dim_y;
    tmp[2] = lbpar_gpu.dim_z;
    /* sanity checks */
    int dir;
    for (dir=0;dir<3;dir++) {
    /* check if box_l is compatible with lattice spacing */
      if (fabs(box_l[dir]-tmp[dir]*p_agrid) > ROUND_ERROR_PREC) {
        char *errtxt = runtime_error(128);
        ERROR_SPRINTF(errtxt, "{097 Lattice spacing p_agrid=%f is incompatible with box_l[%i]=%f, factor=%d err= %g} ",p_agrid,dir,box_l[dir],tmp[dir],fabs(box_l[dir]-tmp[dir]*p_agrid));
      }
    }
    lbpar_gpu.number_of_nodes = lbpar_gpu.dim_x * lbpar_gpu.dim_y * lbpar_gpu.dim_z;
    on_lb_params_change_gpu(LBPAR_AGRID);
#endif
  } else {
#ifdef LB
    lbpar.agrid = agrid = p_agrid;
    mpi_bcast_lb_params(LBPAR_AGRID);
#endif
    }
  return 0;
}



int lb_lbfluid_set_tau(double p_tau){
  if ( p_tau <= 0 ) {
    return -1;
  }
  if (lattice_switch & LATTICE_LB_GPU) {
#ifdef LB_GPU
    lbpar_gpu.tau = (float)p_tau;
    on_lb_params_change_gpu(0);
#endif
  } else {
#ifdef LB
    lbpar.tau = p_tau;
    mpi_bcast_lb_params(0);
#endif
    }
  return 0;
}


int lb_lbfluid_set_ext_force(double p_fx, double p_fy, double p_fz) {
  if (lattice_switch & LATTICE_LB_GPU) {
#ifdef LB_GPU
    /* external force density is stored in MD units */
    lbpar_gpu.ext_force[0] = (float)p_fx;
    lbpar_gpu.ext_force[1] = (float)p_fy;
    lbpar_gpu.ext_force[2] = (float)p_fz;
    lbpar_gpu.external_force = 1;
    lb_reinit_extern_nodeforce_GPU(&lbpar_gpu);
#endif
  } else { 
#ifdef LB 
    lbpar.ext_force[0] = p_fx;
    lbpar.ext_force[1] = p_fy;
    lbpar.ext_force[2] = p_fz;
    mpi_bcast_lb_params(LBPAR_EXTFORCE);
#endif
    }
  return 0;
}

#ifndef SHANCHEN
int lb_lbfluid_get_density(double* p_dens){ // TODO: implement all lb_lbfluid_get_*() for SHANCHEN 
  if (lattice_switch & LATTICE_LB_GPU) {
#ifdef LB_GPU
    *p_dens = lbpar_gpu.rho;  
#endif
  } else {
#ifdef LB
    *p_dens = lbpar.rho;
#endif
    }
  return 0;
}
int lb_lbfluid_get_visc(double* p_visc){
  if (lattice_switch & LATTICE_LB_GPU) {
#ifdef LB_GPU
    *p_visc = lbpar_gpu.viscosity;
#endif
  } else {
#ifdef LB
    *p_visc = lbpar.viscosity;
#endif
  }
  return 0;
}

int lb_lbfluid_get_bulk_visc(double* p_bulk_visc){ 
  if (lattice_switch & LATTICE_LB_GPU) {
#ifdef LB_GPU
    *p_bulk_visc = lbpar_gpu.bulk_viscosity;
#endif
  } else {
#ifdef LB
    *p_bulk_visc = lbpar.bulk_viscosity;
#endif
  }
  return 0;
}

int lb_lbfluid_get_gamma_odd(double* p_gamma_odd){
  if (lattice_switch & LATTICE_LB_GPU) {
#ifdef LB_GPU
    *p_gamma_odd = lbpar_gpu.gamma_odd;
#endif
  } else {
#ifdef LB
    *p_gamma_odd = lbpar.gamma_odd;
#endif
  }  
return 0;
}

int lb_lbfluid_get_gamma_even(double* p_gamma_even){
  if (lattice_switch & LATTICE_LB_GPU) {
#ifdef LB_GPU
    *p_gamma_even = lbpar_gpu.gamma_even;
#endif
  } else {
#ifdef LB
    *p_gamma_even = lbpar.gamma_even;
#endif
  }
  return 0;
}

#else //SHANCHEN
int lb_lbfluid_get_density(double* p_dens){ // TODO: implement all lb_lbfluid_get_*() for SHANCHEN 
  return 0;
}
int lb_lbfluid_get_visc(double* p_visc){
  return 0;
}

int lb_lbfluid_get_bulk_visc(double* p_bulk_visc){ 
  return 0;
}

int lb_lbfluid_get_gamma_odd(double* p_gamma_odd){
return 0;
}

int lb_lbfluid_get_gamma_even(double* p_gamma_even){
  return 0;
}


#endif //SHANCHEN



int lb_lbfluid_get_agrid(double* p_agrid){
  if (lattice_switch & LATTICE_LB_GPU) {
#ifdef LB_GPU
    *p_agrid = lbpar_gpu.agrid;
#endif
  } else {
#ifdef LB
    *p_agrid = lbpar.agrid;
#endif
    }
  return 0;
}

int lb_lbfluid_get_ext_force(double* p_fx, double* p_fy, double* p_fz){
  if (lattice_switch & LATTICE_LB_GPU) {
#ifdef LB_GPU
    *p_fx = lbpar_gpu.ext_force[0];
    *p_fy = lbpar_gpu.ext_force[1];
    *p_fz = lbpar_gpu.ext_force[2];
#endif
  } else {
#ifdef LB
    *p_fx = lbpar.ext_force[0];
    *p_fy = lbpar.ext_force[1];
    *p_fz = lbpar.ext_force[2];
#endif
  }
  return 0;
}

int lb_lbfluid_print_vtk_boundary(char* filename) {
	  FILE* fp = fopen(filename, "w");
	
	  if(fp == NULL)
	  	return 1;

  if (lattice_switch & LATTICE_LB_GPU) {	
#ifdef LB_GPU
    unsigned int* bound_array;
    bound_array = malloc(lbpar_gpu.number_of_nodes*sizeof(unsigned int));
    lb_get_boundary_flags_GPU(bound_array);
  
    int j;	
         /** print of the calculated phys values */
      fprintf(fp, "# vtk DataFile Version 2.0\nlbboundaries\nASCII\nDATASET STRUCTURED_POINTS\nDIMENSIONS %u %u %u\nORIGIN %f %f %f\nSPACING %f %f %f\nPOINT_DATA %u\nSCALARS OutArray floats 1\nLOOKUP_TABLE default\n", lbpar_gpu.dim_x, lbpar_gpu.dim_y, lbpar_gpu.dim_z, lbpar_gpu.agrid*0.5, lbpar_gpu.agrid*0.5, lbpar_gpu.agrid*0.5, lbpar_gpu.agrid, lbpar_gpu.agrid, lbpar_gpu.agrid, lbpar_gpu.number_of_nodes);
        for(j=0; j<lbpar_gpu.number_of_nodes; ++j){
        /** print of the calculated phys values */
        fprintf(fp, "%d \n", bound_array[j]);
      }     
    free(bound_array);
#endif
  } else {	
#ifdef LB
    int pos[3];
    int boundary;
	   int gridsize[3];
	
	   gridsize[0] = box_l[0] / lblattice.agrid;
	   gridsize[1] = box_l[1] / lblattice.agrid;
	   gridsize[2] = box_l[2] / lblattice.agrid;
	
	   fprintf(fp, "# vtk DataFile Version 2.0\nlbboundaries\nASCII\nDATASET STRUCTURED_POINTS\nDIMENSIONS %d %d %d\nORIGIN %f %f %f\nSPACING %f %f %f\nPOINT_DATA %d\nSCALARS OutArray floats 1\nLOOKUP_TABLE default\n", gridsize[0], gridsize[1], gridsize[2], lblattice.agrid*0.5, lblattice.agrid*0.5, lblattice.agrid*0.5, lblattice.agrid, lblattice.agrid, lblattice.agrid, gridsize[0]*gridsize[1]*gridsize[2]);
	
	   for(pos[2] = 0; pos[2] < gridsize[2]; pos[2]++)
		   for(pos[1] = 0; pos[1] < gridsize[1]; pos[1]++)
			   for(pos[0] = 0; pos[0] < gridsize[0]; pos[0]++) {
				    lb_lbnode_get_boundary(pos, &boundary);
				    fprintf(fp, "%d \n", boundary);
			   }
#endif
				}
	  fclose(fp);				
	return 0;
}

#ifdef SHANCHEN
int lb_lbfluid_print_vtk_density(char** filename) {
int ii;
for(ii=0;ii<SHANCHEN;++ii){ 
  FILE* fp = fopen(filename[ii], "w");
  if(fp == NULL){
	 perror("lb_lbfluid_print_vtk_density");
	 return 1;
  }

  if (lattice_switch & LATTICE_LB_GPU) {
     int j;	
     size_t size_of_values = lbpar_gpu.number_of_nodes * sizeof(LB_values_gpu);
     host_values = (LB_values_gpu*)malloc(size_of_values);
     lb_get_values_GPU(host_values);
     fprintf(fp, "# vtk DataFile Version 2.0\nlbfluid_gpu\nASCII\nDATASET STRUCTURED_POINTS\nDIMENSIONS %u %u %u\nORIGIN %f %f %f\nSPACING %f %f %f\nPOINT_DATA %u\nSCALARS OutArray  floats 1\nLOOKUP_TABLE default\n", 
             lbpar_gpu.dim_x, lbpar_gpu.dim_y, lbpar_gpu.dim_z, 
             lbpar_gpu.agrid*0.5, lbpar_gpu.agrid*0.5, lbpar_gpu.agrid*0.5, 
             lbpar_gpu.agrid, lbpar_gpu.agrid, lbpar_gpu.agrid, lbpar_gpu.number_of_nodes);
     for(j=0; j<lbpar_gpu.number_of_nodes; ++j){
         /** print the calculated phys values */
         fprintf(fp, "%f\n", host_values[j].rho[ii]);
     }
     free(host_values);
  } else {
#ifdef LB
    exit(printf("Not implemented yet (%s:%d) ",__FILE__,__LINE__));
#endif // LB
  }
  fclose(fp);	
			
 } // for 
 return 0;
}
#endif // SHANCHEN


// SAW TODO: check all functions wich are getting/setting single node values
#ifdef LB_GPU
<<<<<<< HEAD
int lb_lbfluid_print_vtk_velocity(char* filename) {
  if (lattice_switch & LATTICE_LB_GPU) {
     FILE* fp = fopen(filename, "w");
     size_t size_of_values = lbpar_gpu.number_of_nodes * sizeof(LB_values_gpu);
     if(fp == NULL)  
       return 1;
     host_values = (LB_values_gpu*)malloc(size_of_values);
     lb_get_values_GPU(host_values);
     fprintf(fp, "# vtk DataFile Version 2.0\nlbfluid_gpu\nASCII\nDATASET STRUCTURED_POINTS\nDIMENSIONS %u %u %u\nORIGIN %f %f %f\nSPACING %f %f %f\nPOINT_DATA %u\nSCALARS OutArray  floats 3\nLOOKUP_TABLE default\n", 
                 lbpar_gpu.dim_x, lbpar_gpu.dim_y, lbpar_gpu.dim_z, 
                 lbpar_gpu.agrid*0.5, lbpar_gpu.agrid*0.5, lbpar_gpu.agrid*0.5, 
                 lbpar_gpu.agrid, lbpar_gpu.agrid, lbpar_gpu.agrid, lbpar_gpu.number_of_nodes);
     int j;	
     for(j=0; j<lbpar_gpu.number_of_nodes; ++j){
       /** print of the calculated phys values */
       fprintf(fp, "%f %f %f\n", host_values[j].v[0], host_values[j].v[1], host_values[j].v[2]);
     }
     free(host_values);
     fclose(fp);
     return 0;
  }
}
#endif // LB_GPU

=======
    size_t size_of_values = lbpar_gpu.number_of_nodes * sizeof(LB_values_gpu);
    host_values = (LB_values_gpu*)malloc(size_of_values);
    lb_get_values_GPU(host_values);
		  fprintf(fp, "# vtk DataFile Version 2.0\nlbfluid_gpu\nASCII\nDATASET STRUCTURED_POINTS\nDIMENSIONS %u %u %u\nORIGIN %f %f %f\nSPACING %f %f %f\nPOINT_DATA %u\nSCALARS OutArray floats 3\nLOOKUP_TABLE default\n", lbpar_gpu.dim_x, lbpar_gpu.dim_y, lbpar_gpu.dim_z, lbpar_gpu.agrid*0.5, lbpar_gpu.agrid*0.5, lbpar_gpu.agrid*0.5, lbpar_gpu.agrid, lbpar_gpu.agrid, lbpar_gpu.agrid, lbpar_gpu.number_of_nodes);
    int j;	
    for(j=0; j<lbpar_gpu.number_of_nodes; ++j){
      /** print of the calculated phys values */
      fprintf(fp, "%f %f %f\n", host_values[j].v[0], host_values[j].v[1], host_values[j].v[2]);
    }
    free(host_values);
#endif
  } else {
>>>>>>> e768445c
#ifdef LB
int lb_lbfluid_print_vtk_velocity(char* filename) {
    FILE* fp = fopen(filename, "w");
    if(fp == NULL)  
        return 1;
    int pos[3];
    double u[3];
    int gridsize[3];
    
    gridsize[0] = box_l[0] / lblattice.agrid;
    gridsize[1] = box_l[1] / lblattice.agrid;
    gridsize[2] = box_l[2] / lblattice.agrid;

    fprintf(fp, "# vtk DataFile Version 2.0\nlbfluid_cpu\nASCII\nDATASET STRUCTURED_POINTS\nDIMENSIONS %d %d %d\nORIGIN %f %f %f\nSPACING %f %f %f\nPOINT_DATA %d\nSCALARS OutArray floats 3\nLOOKUP_TABLE default\n", 
                gridsize[0], gridsize[1], gridsize[2], 
                lblattice.agrid*0.5, lblattice.agrid*0.5, lblattice.agrid*0.5, 
                lblattice.agrid, lblattice.agrid, lblattice.agrid, gridsize[0]*gridsize[1]*gridsize[2]);
	
    for(pos[2] = 0; pos[2] < gridsize[2]; pos[2]++){
     for(pos[1] = 0; pos[1] < gridsize[1]; pos[1]++){
       for(pos[0] = 0; pos[0] < gridsize[0]; pos[0]++){
          exit(printf("TODO:adapt for SHANCHEN (%s:%d)\n",__FILE__,__LINE__));
          lb_lbnode_get_u(pos, u);
          fprintf(fp, "%f %f %f\n", u[0], u[1], u[2]);
       }
     }
    }
    fclose(fp);	
    return 0;
}
#endif // LB 

int lb_lbfluid_print_boundary(char* filename) {
	  FILE* fp = fopen(filename, "w");
	
	  if(fp == NULL)
	  	return 1;

  if (lattice_switch & LATTICE_LB_GPU) {	
#ifdef LB_GPU
    unsigned int* bound_array; 
    bound_array = malloc(lbpar_gpu.number_of_nodes*sizeof(unsigned int));
    lb_get_boundary_flags_GPU(bound_array);

    int xyz[3];
    int j;	
    for(j=0; j<lbpar_gpu.number_of_nodes; ++j){
      xyz[0] = j%lbpar_gpu.dim_x;
      int k = j/lbpar_gpu.dim_x;
      xyz[1] = k%lbpar_gpu.dim_y;
      k /= lbpar_gpu.dim_y;
      xyz[2] = k;
      /** print of the calculated phys values */
      fprintf(fp, "%f %f %f %d\n", (xyz[0]+0.5)*lbpar_gpu.agrid, (xyz[1]+0.5)*lbpar_gpu.agrid, (xyz[2]+0.5)*lbpar_gpu.agrid, bound_array[j]);
    }
    free(bound_array);
#endif  
  } else {
#ifdef LB
    int pos[3];
    int boundary;
    int gridsize[3];
	
    gridsize[0] = box_l[0] / lblattice.agrid;
    gridsize[1] = box_l[1] / lblattice.agrid;
    gridsize[2] = box_l[2] / lblattice.agrid;	

    for(pos[2] = 0; pos[2] < gridsize[2]; pos[2]++)
      for(pos[1] = 0; pos[1] < gridsize[1]; pos[1]++)
        for(pos[0] = 0; pos[0] < gridsize[0]; pos[0]++) {
          lb_lbnode_get_boundary(pos, &boundary);
          boundary = boundary != 0 ? 1 : 0;
          fprintf(fp, "%f %f %f %d\n", (pos[0]+0.5)*lblattice.agrid, (pos[1]+0.5)*lblattice.agrid, (pos[2]+0.5)*lblattice.agrid, boundary);
        }
#endif
  }
	
  fclose(fp);
  return 0;
}

int lb_lbfluid_print_velocity(char* filename) {
    FILE* fp = fopen(filename, "w");

	   if(fp == NULL)
		   return 1;

  if (lattice_switch & LATTICE_LB_GPU) {
#ifdef LB_GPU
    size_t size_of_values = lbpar_gpu.number_of_nodes * sizeof(LB_values_gpu);
    host_values = (LB_values_gpu*)malloc(size_of_values);
    lb_get_values_GPU(host_values);
    int xyz[3];
    int j;	
    for(j=0; j<lbpar_gpu.number_of_nodes; ++j) {
      xyz[0] = j%lbpar_gpu.dim_x;
      int k = j/lbpar_gpu.dim_x;
      xyz[1] = k%lbpar_gpu.dim_y;
      k /= lbpar_gpu.dim_y;
      xyz[2] = k;     
            /** print of the calculated phys values */
      fprintf(fp, "%f %f %f %f %f %f\n", (xyz[0]+0.5)*lbpar_gpu.agrid, (xyz[1]+0.5)*lbpar_gpu.agrid, (xyz[2]+0.5)*lbpar_gpu.agrid, host_values[j].v[0], host_values[j].v[1], host_values[j].v[2]);
    }
    free(host_values);
#endif
  } else {
#ifdef LB
    int pos[3];
    double u[3];
    int gridsize[3];
	
    gridsize[0] = box_l[0] / lblattice.agrid;
    gridsize[1] = box_l[1] / lblattice.agrid;
    gridsize[2] = box_l[2] / lblattice.agrid;
 	
    for(pos[2] = 0; pos[2] < gridsize[2]; pos[2]++)
      for(pos[1] = 0; pos[1] < gridsize[1]; pos[1]++)
        for(pos[0] = 0; pos[0] < gridsize[0]; pos[0]++) {
exit(printf("TODO:adapt for SHANCHEN (%s:%d)\n",__FILE__,__LINE__));
          lb_lbnode_get_u(pos, u);
          fprintf(fp, "%f %f %f %f %f %f\n", (pos[0]+0.5)*lblattice.agrid, (pos[1]+0.5)*lblattice.agrid, (pos[2]+0.5)*lblattice.agrid, u[0], u[1], u[2]);
        }
#endif		
    }
    
    fclose(fp);		
    return 0;
}

int lb_lbfluid_save_checkpoint(char* filename, int binary) {
  if(lattice_switch & LATTICE_LB_GPU) {
#ifdef LB_GPU
     FILE* cpfile;
     cpfile=fopen(filename, "w");
     if (!cpfile) {
        return ES_ERROR;
     }
     float* host_checkpoint_vd = malloc(lbpar_gpu.number_of_nodes * 19 * sizeof(float));
     unsigned int* host_checkpoint_seed = malloc(lbpar_gpu.number_of_nodes * sizeof(unsigned int));
     unsigned int* host_checkpoint_boundary = malloc(lbpar_gpu.number_of_nodes * sizeof(unsigned int));
     float* host_checkpoint_force = malloc(lbpar_gpu.number_of_nodes * 3 * sizeof(float));
     lb_save_checkpoint_GPU(host_checkpoint_vd, host_checkpoint_seed, host_checkpoint_boundary, host_checkpoint_force);
     for (int n=0; n<(19*lbpar_gpu.number_of_nodes); n++) {
         fprintf(cpfile, "%.8f \n", host_checkpoint_vd[n]); 
     }
     for (int n=0; n<lbpar_gpu.number_of_nodes; n++) {
         fprintf(cpfile, "%u \n", host_checkpoint_seed[n]); 
     }
     for (int n=0; n<lbpar_gpu.number_of_nodes; n++) {
         fprintf(cpfile, "%u \n", host_checkpoint_boundary[n]); 
     }
     for (int n=0; n<(3*lbpar_gpu.number_of_nodes); n++) {
         fprintf(cpfile, "%.8f \n", host_checkpoint_force[n]); 
     }
     fclose(cpfile);
     free(host_checkpoint_vd);
     free(host_checkpoint_seed);
     free(host_checkpoint_boundary);
     free(host_checkpoint_force);
     //fprintf(stderr, "LB checkpointing not implemented for GPU\n");
#endif
  }
  else if(lattice_switch & LATTICE_LB) {
#ifdef LB
		FILE* cpfile;
		cpfile=fopen(filename, "w");
		if (!cpfile) {
			return ES_ERROR;
		}
		double pop[19];
		int ind[3];
		
		int gridsize[3];

		gridsize[0] = box_l[0] / lblattice.agrid;
		gridsize[1] = box_l[1] / lblattice.agrid;
		gridsize[2] = box_l[2] / lblattice.agrid;

		for (int i=0; i < gridsize[0]; i++) {
			for (int j=0; j < gridsize[1]; j++) {
				for (int k=0; k < gridsize[2]; k++) {
					ind[0]=i;
					ind[1]=j;
					ind[2]=k;
					lb_lbnode_get_pop(ind, pop);
					if (!binary) {
						for (int n=0; n<19; n++) {
							fprintf(cpfile, "%.16e ", pop[n]); 
						}
						fprintf(cpfile, "\n"); 
					}
					else {
						fwrite(pop, sizeof(double), 19, cpfile);
					}
				} 
			}
		}
		fclose(cpfile);
#endif
	}
  return ES_OK;
}
int lb_lbfluid_load_checkpoint(char* filename, int binary) {
  if(lattice_switch & LATTICE_LB_GPU) {
#ifdef LB_GPU
    FILE* cpfile;
    cpfile=fopen(filename, "r");
    if (!cpfile) {
      return ES_ERROR;
    }
    float* host_checkpoint_vd = malloc(lbpar_gpu.number_of_nodes * 19 * sizeof(float));
    unsigned int* host_checkpoint_seed = malloc(lbpar_gpu.number_of_nodes * sizeof(unsigned int));
    unsigned int* host_checkpoint_boundary = malloc(lbpar_gpu.number_of_nodes * sizeof(unsigned int));
    float* host_checkpoint_force = malloc(lbpar_gpu.number_of_nodes * 3 * sizeof(float));

    if (!binary) {
      for (int n=0; n<(19*lbpar_gpu.number_of_nodes); n++) {
          fscanf(cpfile, "%f", &host_checkpoint_vd[n]); 
      }
      for (int n=0; n<lbpar_gpu.number_of_nodes; n++) {
          fscanf(cpfile, "%u", &host_checkpoint_seed[n]); 
      }
      for (int n=0; n<lbpar_gpu.number_of_nodes; n++) {
          fscanf(cpfile, "%u", &host_checkpoint_boundary[n]); 
      }
      for (int n=0; n<(3*lbpar_gpu.number_of_nodes); n++) {
         fscanf(cpfile, "%f", &host_checkpoint_force[n]); 
      }
     lb_load_checkpoint_GPU(host_checkpoint_vd, host_checkpoint_seed, host_checkpoint_boundary, host_checkpoint_force);
    }
    fclose(cpfile);
    free(host_checkpoint_vd);
    free(host_checkpoint_seed);
    free(host_checkpoint_boundary);
    free(host_checkpoint_force);
#endif
  }
  else if(lattice_switch & LATTICE_LB) {
#ifdef LB
  FILE* cpfile;
  cpfile=fopen(filename, "r");
  if (!cpfile) {
    return ES_ERROR;
  }
  double pop[19];
  int ind[3];
   
  int gridsize[3];
  lbpar.resend_halo=1;
  mpi_bcast_lb_params(0);
  gridsize[0] = box_l[0] / lblattice.agrid;
  gridsize[1] = box_l[1] / lblattice.agrid;
  gridsize[2] = box_l[2] / lblattice.agrid;

  for (int i=0; i < gridsize[0]; i++) {
    for (int j=0; j < gridsize[1]; j++) {
      for (int k=0; k < gridsize[2]; k++) {
        ind[0]=i;
        ind[1]=j;
        ind[2]=k;
        if (!binary) {
	  if (fscanf(cpfile, "%lf %lf %lf %lf %lf %lf %lf %lf %lf %lf %lf %lf %lf %lf %lf %lf %lf %lf %lf \n", &pop[0],&pop[1],&pop[2],&pop[3],&pop[4],&pop[5],&pop[6],&pop[7],&pop[8],&pop[9],&pop[10],&pop[11],&pop[12],&pop[13],&pop[14],&pop[15],&pop[16],&pop[17],&pop[18]) != 19) {
	    return ES_ERROR;
	  } 
        }
        else {
          if (fread(pop, sizeof(double), 19, cpfile) != 19)
	    return ES_ERROR;
        }
        lb_lbnode_set_pop(ind, pop);
      } 
    }
  }
  fclose(cpfile);
//  lbpar.resend_halo=1;
//  mpi_bcast_lb_params(0);
#endif
  }
  return ES_OK;
}

int lb_lbnode_get_rho(int* ind, double* p_rho){
  if (lattice_switch & LATTICE_LB_GPU) {
#ifdef LB_GPU
    int single_nodeindex = ind[0] + ind[1]*lbpar_gpu.dim_x + ind[2]*lbpar_gpu.dim_x*lbpar_gpu.dim_y;
    LB_values_gpu *host_print_values;
#ifndef SHANCHEN
    double rho;
    host_print_values = malloc(sizeof(LB_values_gpu));	
    lb_print_node_GPU(single_nodeindex, host_print_values);
    rho = (double)host_print_values[0].rho;
    *p_rho = rho;
		free (host_print_values);
#else // SHANCHEN
    double rho[SHANCHEN];
    int ii;
    host_print_values = malloc(sizeof(LB_values_gpu));	
    lb_print_node_GPU(single_nodeindex, host_print_values);
    for(ii=0;ii<SHANCHEN;ii++) { 
       p_rho[ii] = (double)(host_print_values->rho[ii]);
    }
    free (host_print_values);
#endif // SHANCHEN
#endif // LB_GPU
  } else {
#ifdef LB
    index_t index;
    int node, grid[3], ind_shifted[3];
    double rho; double j[3]; double pi[6];

    ind_shifted[0] = ind[0]; ind_shifted[1] = ind[1]; ind_shifted[2] = ind[2];
    node = map_lattice_to_node(&lblattice,ind_shifted,grid);
    index = get_linear_index(ind_shifted[0],ind_shifted[1],ind_shifted[2],lblattice.halo_grid);
  
    mpi_recv_fluid(node,index,&rho,j,pi);
    // unit conversion
    rho *= 1/lbpar.agrid/lbpar.agrid/lbpar.agrid;
    *p_rho = rho;
#endif
    }
  return 0;
}

int lb_lbnode_get_u(int* ind, double* p_u) {
  if (lattice_switch & LATTICE_LB_GPU) {
#ifdef LB_GPU
    LB_values_gpu *host_print_values;
    host_print_values = malloc(sizeof(LB_values_gpu));	
    
    int single_nodeindex = ind[0] + ind[1]*lbpar_gpu.dim_x + ind[2]*lbpar_gpu.dim_x*lbpar_gpu.dim_y;
    lb_print_node_GPU(single_nodeindex, host_print_values);
     
    p_u[0] = (double)(host_print_values[0].v[0]);
    p_u[1] = (double)(host_print_values[0].v[1]);
    p_u[2] = (double)(host_print_values[0].v[2]);
    free (host_print_values);
#endif
  } else {  
#ifdef LB
    index_t index;
    int node, grid[3], ind_shifted[3];
    double rho; double j[3]; double pi[6];

    ind_shifted[0] = ind[0]; ind_shifted[1] = ind[1]; ind_shifted[2] = ind[2];
    node = map_lattice_to_node(&lblattice,ind_shifted,grid);
    index = get_linear_index(ind_shifted[0],ind_shifted[1],ind_shifted[2],lblattice.halo_grid);
  
    mpi_recv_fluid(node,index,&rho,j,pi);
    // unit conversion
    p_u[0] = j[0]/rho/tau/lbpar.agrid;
    p_u[1] = j[1]/rho/tau/lbpar.agrid;
    p_u[2] = j[2]/rho/tau/lbpar.agrid;
#endif
    }
  return 0;
}


/** calculates the fluid velocity at a given position of the 
 * lattice. Note that it can lead to undefined behaviour if the
 * position is not within the local lattice. This version of the function
 * can be called without the position needing to be on the local processor.
 * Note that this gives a slightly different version then the values used to
 * couple to MD beads when near a wall, see lb_lbfluid_get_interpolated_velocity.
 */

int lb_lbfluid_get_interpolated_velocity_global (double* p, double* v) {
  double local_v[3] = {0, 0, 0}, delta[6]; //velocity field, relative positions to surrounding nodes
  int 	 ind[3] = {0,0,0}, tmpind[3]; //node indices
  int		 x, y, z; //counters

  // convert the position into lower left grid point
  if (lattice_switch & LATTICE_LB_GPU) {
#ifdef LB_GPU
	map_position_to_lattice_global(p, ind, delta, lbpar_gpu.agrid);
#endif
  } else {  
#ifdef LB
	map_position_to_lattice_global(p, ind, delta,  lbpar.agrid);
#endif
  }

  //set the initial velocity to zero in all directions
  v[0] = 0;
  v[1] = 0;
  v[2] = 0;
  for (z=0;z<2;z++) {
    for (y=0;y<2;y++) {
      for (x=0;x<2;x++) {
				//give the index of the neighbouring nodes
        tmpind[0] = ind[0]+x;
        tmpind[1] = ind[1]+y;
        tmpind[2] = ind[2]+z;

				if (lattice_switch & LATTICE_LB_GPU) {
#ifdef LB_GPU
					if (tmpind[0] == lbpar_gpu.dim_x) tmpind[0] =0;
					if (tmpind[1] == lbpar_gpu.dim_y) tmpind[1] =0;
					if (tmpind[2] == lbpar_gpu.dim_z) tmpind[2] =0;
#endif
				} else {  
#ifdef LB
					if (tmpind[0] == box_l[0]/lbpar.agrid) tmpind[0] =0;
					if (tmpind[1] == box_l[1]/lbpar.agrid) tmpind[1] =0;
					if (tmpind[2] == box_l[2]/lbpar.agrid) tmpind[2] =0;

#endif
				}

//printf (" %d %d %d %f %f %f\n", tmpind[0], tmpind[1],tmpind[2],v[0], v[1], v[2]);
exit(printf("TODO:adapt for SHANCHEN (%s:%d)\n",__FILE__,__LINE__));
				lb_lbnode_get_u(tmpind, local_v);
				
				
				v[0] += delta[3*x+0]*delta[3*y+1]*delta[3*z+2]*local_v[0];
        v[1] += delta[3*x+0]*delta[3*y+1]*delta[3*z+2]*local_v[1];	  
        v[2] += delta[3*x+0]*delta[3*y+1]*delta[3*z+2]*local_v[2];

      }
    }
  }

  return 0;
}

int lb_lbnode_get_pi(int* ind, double* p_pi) {

  double p0 = 0;

  lb_lbnode_get_pi_neq(ind, p_pi);

  if (lattice_switch & LATTICE_LB_GPU) {
#ifdef LB_GPU
    p0 = lbpar_gpu.rho*lbpar_gpu.agrid*lbpar_gpu.agrid/lbpar_gpu.tau/lbpar_gpu.tau/3.;
#endif
  } else {  
#ifdef LB
    p0 = lbpar.rho*lbpar.agrid*lbpar.agrid/lbpar.tau/lbpar.tau/3.;
#endif
  }

  p_pi[0] += p0;
  p_pi[2] += p0;
  p_pi[5] += p0;

  return 0;
}

int lb_lbnode_get_pi_neq(int* ind, double* p_pi) {

  if (lattice_switch & LATTICE_LB_GPU) {
#ifdef LB_GPU
    LB_values_gpu *host_print_values;
    host_print_values = malloc(sizeof(LB_values_gpu));	
    
    int single_nodeindex = ind[0] + ind[1]*lbpar_gpu.dim_x + ind[2]*lbpar_gpu.dim_x*lbpar_gpu.dim_y;
    lb_print_node_GPU(single_nodeindex, host_print_values);
    for (int i = 0; i<6; i++) {
      p_pi[i]=host_print_values->pi[i];
    }
    free (host_print_values);
    return 0;
#endif
  } else {  
#ifdef LB
    index_t index;
    int node, grid[3], ind_shifted[3];
    double rho; double j[3]; double pi[6];

    ind_shifted[0] = ind[0]; ind_shifted[1] = ind[1]; ind_shifted[2] = ind[2];
    node = map_lattice_to_node(&lblattice,ind_shifted,grid);
    index = get_linear_index(ind_shifted[0],ind_shifted[1],ind_shifted[2],lblattice.halo_grid);
  
    mpi_recv_fluid(node,index,&rho,j,pi);
    // unit conversion // TODO: Check Unit Conversion!
    p_pi[0] = pi[0]/tau/tau/lbpar.agrid/lbpar.agrid/lbpar.agrid;
    p_pi[1] = pi[1]/tau/tau/lbpar.agrid/lbpar.agrid/lbpar.agrid;
    p_pi[2] = pi[2]/tau/tau/lbpar.agrid/lbpar.agrid/lbpar.agrid;
    p_pi[3] = pi[3]/tau/tau/lbpar.agrid/lbpar.agrid/lbpar.agrid;
    p_pi[4] = pi[4]/tau/tau/lbpar.agrid/lbpar.agrid/lbpar.agrid;
    p_pi[5] = pi[5]/tau/tau/lbpar.agrid/lbpar.agrid/lbpar.agrid;
#endif
  }
  return 0;
}

int lb_lbnode_get_boundary(int* ind, int* p_boundary) {
  if (lattice_switch & LATTICE_LB_GPU) {
#ifdef LB_GPU
    unsigned int host_flag;
    int single_nodeindex = ind[0] + ind[1]*lbpar_gpu.dim_x + ind[2]*lbpar_gpu.dim_x*lbpar_gpu.dim_y;
    lb_get_boundary_flag_GPU(single_nodeindex, &host_flag);
    p_boundary[0] = host_flag;
#endif
  } else {  
#ifdef LB
    index_t index;
    int node, grid[3], ind_shifted[3];

    ind_shifted[0] = ind[0]; ind_shifted[1] = ind[1]; ind_shifted[2] = ind[2];
    node = map_lattice_to_node(&lblattice,ind_shifted,grid);
    index = get_linear_index(ind_shifted[0],ind_shifted[1],ind_shifted[2],lblattice.halo_grid);
  
    mpi_recv_fluid_boundary_flag(node,index,p_boundary);
#endif
    }
  return 0;
}

int lb_lbnode_get_pop(int* ind, double* p_pop) {
  if (lattice_switch & LATTICE_LB_GPU) {
    fprintf(stderr, "Not implemented for GPU\n");
  } else {
#ifdef LB
    index_t index;
    int node, grid[3], ind_shifted[3];

    ind_shifted[0] = ind[0]; ind_shifted[1] = ind[1]; ind_shifted[2] = ind[2];
    node = map_lattice_to_node(&lblattice,ind_shifted,grid);
    index = get_linear_index(ind_shifted[0],ind_shifted[1],ind_shifted[2],lblattice.halo_grid);
    mpi_recv_fluid_populations(node, index, p_pop);
#endif
    }
  return 0;
}

int lb_lbnode_set_rho(int* ind, double *p_rho){
  if (lattice_switch & LATTICE_LB_GPU) {
#ifndef SHANCHEN
    printf("Not implemented in the LB GPU code!\n");
#else // SHANCHEN 
    float host_rho[SHANCHEN];
    int single_nodeindex = ind[0] + ind[1]*lbpar_gpu.dim_x + ind[2]*lbpar_gpu.dim_x*lbpar_gpu.dim_y;
    int i;
    for(i=0;i<SHANCHEN;i++){
	host_rho[i]=(float)p_rho[i];
    }
    lb_set_node_rho_GPU(single_nodeindex, host_rho);
#endif // SHANCHEN

  } else {
#ifdef LB
    index_t index;
    int node, grid[3], ind_shifted[3];
    double rho; double j[3]; double pi[6];

    ind_shifted[0] = ind[0]; ind_shifted[1] = ind[1]; ind_shifted[2] = ind[2];
    node = map_lattice_to_node(&lblattice,ind_shifted,grid);
    index = get_linear_index(ind_shifted[0],ind_shifted[1],ind_shifted[2],lblattice.halo_grid);

    mpi_recv_fluid(node,index,&rho,j,pi);
    rho  = (*p_rho)*agrid*agrid*agrid;
    mpi_send_fluid(node,index,rho,j,pi) ;

//  lb_calc_average_rho();
//  lb_reinit_parameters();
#endif
    }
  return 0;
}

int lb_lbnode_set_u(int* ind, double* u){
  if (lattice_switch & LATTICE_LB_GPU) {
#ifdef LB_GPU
    float host_velocity[3];
    host_velocity[0] = (float)u[0];
    host_velocity[1] = (float)u[1];
    host_velocity[2] = (float)u[2];
    int single_nodeindex = ind[0] + ind[1]*lbpar_gpu.dim_x + ind[2]*lbpar_gpu.dim_x*lbpar_gpu.dim_y;
    lb_set_node_velocity_GPU(single_nodeindex, host_velocity);
#endif
  } else {
#ifdef LB
    index_t index;
    int node, grid[3], ind_shifted[3];
    double rho; double j[3]; double pi[6];

    ind_shifted[0] = ind[0]; ind_shifted[1] = ind[1]; ind_shifted[2] = ind[2];
    node = map_lattice_to_node(&lblattice,ind_shifted,grid);
    index = get_linear_index(ind_shifted[0],ind_shifted[1],ind_shifted[2],lblattice.halo_grid);

    /* transform to lattice units */

    mpi_recv_fluid(node,index,&rho,j,pi);
    j[0] = rho*u[0]*tau*agrid;
    j[1] = rho*u[1]*tau*agrid;
    j[2] = rho*u[2]*tau*agrid;
    mpi_send_fluid(node,index,rho,j,pi) ;
#endif
    }
  return 0;
}

int lb_lbnode_set_pi(int* ind, double* pi) {
  return -100;
}

int lb_lbnode_set_pi_neq(int* ind, double* pi_neq) {
  return -100;
}

int lb_lbnode_set_pop(int* ind, double* p_pop) {
  if (lattice_switch & LATTICE_LB_GPU) {

    printf("Not implemented in the LB GPU code!\n");

  } else {
#ifdef LB
    index_t index;
    int node, grid[3], ind_shifted[3];

    ind_shifted[0] = ind[0]; ind_shifted[1] = ind[1]; ind_shifted[2] = ind[2];
    node = map_lattice_to_node(&lblattice,ind_shifted,grid);
    index = get_linear_index(ind_shifted[0],ind_shifted[1],ind_shifted[2],lblattice.halo_grid);
    mpi_send_fluid_populations(node, index, p_pop);
#endif
    }
  return 0;
}
#endif

int lb_lbnode_set_extforce(int* ind, double* f) {
  return -100;
}

#ifdef LB
/********************** The Main LB Part *************************************/

/* Halo communication for push scheme */
static void halo_push_communication() {

  index_t index;
  int x, y, z, count;
  int rnode, snode;
  double *buffer=NULL, *sbuf=NULL, *rbuf=NULL;
  MPI_Status status;

  int yperiod = lblattice.halo_grid[0];
  int zperiod = lblattice.halo_grid[0]*lblattice.halo_grid[1];

  /***************
   * X direction *
   ***************/
  count = 5*lblattice.halo_grid[1]*lblattice.halo_grid[2];
  sbuf = malloc(count*sizeof(double));
  rbuf = malloc(count*sizeof(double));

  /* send to right, recv from left i = 1, 7, 9, 11, 13 */
  snode = node_neighbors[1];
  rnode = node_neighbors[0];

  buffer = sbuf;
  index = get_linear_index(lblattice.grid[0]+1,0,0,lblattice.halo_grid);
  for (z=0; z<lblattice.halo_grid[2]; z++) {
    for (y=0; y<lblattice.halo_grid[1]; y++) {     

      buffer[0] = lbfluid[1][1][index];
      buffer[1] = lbfluid[1][7][index];
      buffer[2] = lbfluid[1][9][index];
      buffer[3] = lbfluid[1][11][index];
      buffer[4] = lbfluid[1][13][index];      
      buffer += 5;

      index += yperiod;
    }    
  }
  
  if (node_grid[0] > 1) {
    MPI_Sendrecv(sbuf, count, MPI_DOUBLE, snode, REQ_HALO_SPREAD,
		 rbuf, count, MPI_DOUBLE, rnode, REQ_HALO_SPREAD,
		 comm_cart, &status);
  } else {
    memcpy(rbuf,sbuf,count*sizeof(double));
  }

  buffer = rbuf;
  index = get_linear_index(1,0,0,lblattice.halo_grid);
  for (z=0; z<lblattice.halo_grid[2]; z++) {
    for (y=0; y<lblattice.halo_grid[1]; y++) {

      lbfluid[1][1][index] = buffer[0];
      lbfluid[1][7][index] = buffer[1];
      lbfluid[1][9][index] = buffer[2];
      lbfluid[1][11][index] = buffer[3];
      lbfluid[1][13][index] = buffer[4];
      buffer += 5;

      index += yperiod;
    }    
  }

  /* send to left, recv from right i = 2, 8, 10, 12, 14 */
  snode = node_neighbors[0];
  rnode = node_neighbors[1];

  buffer = sbuf;
  index = get_linear_index(0,0,0,lblattice.halo_grid);
  for (z=0; z<lblattice.halo_grid[2]; z++) {
    for (y=0; y<lblattice.halo_grid[1]; y++) {     

      buffer[0] = lbfluid[1][2][index];
      buffer[1] = lbfluid[1][8][index];
      buffer[2] = lbfluid[1][10][index];
      buffer[3] = lbfluid[1][12][index];
      buffer[4] = lbfluid[1][14][index];      
      buffer += 5;

      index += yperiod;
    }    
  }

  if (node_grid[0] > 1) {
    MPI_Sendrecv(sbuf, count, MPI_DOUBLE, snode, REQ_HALO_SPREAD,
		 rbuf, count, MPI_DOUBLE, rnode, REQ_HALO_SPREAD,
		 comm_cart, &status);
  } else {
    memcpy(rbuf,sbuf,count*sizeof(double));
  }

  buffer = rbuf;
  index = get_linear_index(lblattice.grid[0],0,0,lblattice.halo_grid);
  for (z=0; z<lblattice.halo_grid[2]; z++) {
    for (y=0; y<lblattice.halo_grid[1]; y++) {     

      lbfluid[1][2][index] = buffer[0];
      lbfluid[1][8][index] = buffer[1];
      lbfluid[1][10][index] = buffer[2];
      lbfluid[1][12][index] = buffer[3];
      lbfluid[1][14][index] = buffer[4];
      buffer += 5;

      index += yperiod;
    }    
  }

  /***************
   * Y direction *
   ***************/
  count = 5*lblattice.halo_grid[0]*lblattice.halo_grid[2];
  sbuf = realloc(sbuf, count*sizeof(double));
  rbuf = realloc(rbuf, count*sizeof(double));

  /* send to right, recv from left i = 3, 7, 10, 15, 17 */
  snode = node_neighbors[3];
  rnode = node_neighbors[2];

  buffer = sbuf;
  index = get_linear_index(0,lblattice.grid[1]+1,0,lblattice.halo_grid);
  for (z=0; z<lblattice.halo_grid[2]; z++) {
    for (x=0; x<lblattice.halo_grid[0]; x++) {

      buffer[0] = lbfluid[1][3][index];
      buffer[1] = lbfluid[1][7][index];
      buffer[2] = lbfluid[1][10][index];
      buffer[3] = lbfluid[1][15][index];
      buffer[4] = lbfluid[1][17][index];
      buffer += 5;

      ++index;
    }
    index += zperiod - lblattice.halo_grid[0];
  }

  if (node_grid[1] > 1) {
    MPI_Sendrecv(sbuf, count, MPI_DOUBLE, snode, REQ_HALO_SPREAD,
		 rbuf, count, MPI_DOUBLE, rnode, REQ_HALO_SPREAD,
		 comm_cart, &status);
  } else {
    memcpy(rbuf,sbuf,count*sizeof(double));
  }

  buffer = rbuf;
  index = get_linear_index(0,1,0,lblattice.halo_grid);  
  for (z=0; z<lblattice.halo_grid[2]; z++) {
    for (x=0; x<lblattice.halo_grid[0]; x++) {

      lbfluid[1][3][index] = buffer[0];
      lbfluid[1][7][index] = buffer[1];
      lbfluid[1][10][index] = buffer[2];
      lbfluid[1][15][index] = buffer[3];
      lbfluid[1][17][index] = buffer[4];
      buffer += 5;

      ++index;
    }
    index += zperiod - lblattice.halo_grid[0];
  }

  /* send to left, recv from right i = 4, 8, 9, 16, 18 */
  snode = node_neighbors[2];
  rnode = node_neighbors[3];

  buffer = sbuf;
  index = get_linear_index(0,0,0,lblattice.halo_grid);
  for (z=0; z<lblattice.halo_grid[2]; z++) {
    for (x=0; x<lblattice.halo_grid[0]; x++) {

      buffer[0] = lbfluid[1][4][index];
      buffer[1] = lbfluid[1][8][index];
      buffer[2] = lbfluid[1][9][index];
      buffer[3] = lbfluid[1][16][index];
      buffer[4] = lbfluid[1][18][index];
      buffer += 5;

      ++index;
    }
    index += zperiod - lblattice.halo_grid[0];
  }

  if (node_grid[1] > 1) {
    MPI_Sendrecv(sbuf, count, MPI_DOUBLE, snode, REQ_HALO_SPREAD,
		 rbuf, count, MPI_DOUBLE, rnode, REQ_HALO_SPREAD,
		 comm_cart, &status);
  } else {
    memcpy(rbuf,sbuf,count*sizeof(double));
  }

  buffer = rbuf;
  index = get_linear_index(0,lblattice.grid[1],0,lblattice.halo_grid); 
  for (z=0; z<lblattice.halo_grid[2]; z++) {
    for (x=0; x<lblattice.halo_grid[0]; x++) {
      
      lbfluid[1][4][index] = buffer[0];
      lbfluid[1][8][index] = buffer[1];
      lbfluid[1][9][index] = buffer[2];
      lbfluid[1][16][index] = buffer[3];
      lbfluid[1][18][index] = buffer[4];
      buffer += 5;

      ++index;
    }
    index += zperiod - lblattice.halo_grid[0];
  }

  /***************
   * Z direction *
   ***************/
  count = 5*lblattice.halo_grid[0]*lblattice.halo_grid[1];
  sbuf = realloc(sbuf, count*sizeof(double));
  rbuf = realloc(rbuf, count*sizeof(double));
  
  /* send to right, recv from left i = 5, 11, 14, 15, 18 */
  snode = node_neighbors[5];
  rnode = node_neighbors[4];

  buffer = sbuf;
  index = get_linear_index(0,0,lblattice.grid[2]+1,lblattice.halo_grid);
  for (y=0; y<lblattice.halo_grid[1]; y++) {
    for (x=0; x<lblattice.halo_grid[0]; x++) {
      
      buffer[0] = lbfluid[1][5][index];
      buffer[1] = lbfluid[1][11][index];
      buffer[2] = lbfluid[1][14][index];
      buffer[3] = lbfluid[1][15][index];
      buffer[4] = lbfluid[1][18][index];      
      buffer += 5;

      ++index;
    }
  }

  if (node_grid[2] > 1) {
    MPI_Sendrecv(sbuf, count, MPI_DOUBLE, snode, REQ_HALO_SPREAD,
		 rbuf, count, MPI_DOUBLE, rnode, REQ_HALO_SPREAD,
		 comm_cart, &status);
  } else {
    memcpy(rbuf,sbuf,count*sizeof(double));
  }

  buffer = rbuf;
  index = get_linear_index(0,0,1,lblattice.halo_grid);  
  for (y=0; y<lblattice.halo_grid[1]; y++) {
    for (x=0; x<lblattice.halo_grid[0]; x++) {
      
      lbfluid[1][5][index] = buffer[0];
      lbfluid[1][11][index] = buffer[1];
      lbfluid[1][14][index] = buffer[2];
      lbfluid[1][15][index] = buffer[3];
      lbfluid[1][18][index] = buffer[4];
      buffer += 5;

      ++index;
    }
  }

  /* send to left, recv from right i = 6, 12, 13, 16, 17 */
  snode = node_neighbors[4];
  rnode = node_neighbors[5];

  buffer = sbuf;
  index = get_linear_index(0,0,0,lblattice.halo_grid);
  for (y=0; y<lblattice.halo_grid[1]; y++) {
    for (x=0; x<lblattice.halo_grid[0]; x++) {
      
      buffer[0] = lbfluid[1][6][index];
      buffer[1] = lbfluid[1][12][index];
      buffer[2] = lbfluid[1][13][index];
      buffer[3] = lbfluid[1][16][index];
      buffer[4] = lbfluid[1][17][index];      
      buffer += 5;

      ++index;
    }
  }

  if (node_grid[2] > 1) {
    MPI_Sendrecv(sbuf, count, MPI_DOUBLE, snode, REQ_HALO_SPREAD,
		 rbuf, count, MPI_DOUBLE, rnode, REQ_HALO_SPREAD,
		 comm_cart, &status);
  } else {
    memcpy(rbuf,sbuf,count*sizeof(double));
  }

  buffer = rbuf;
  index = get_linear_index(0,0,lblattice.grid[2],lblattice.halo_grid);
  for (y=0; y<lblattice.halo_grid[1]; y++) {
    for (x=0; x<lblattice.halo_grid[0]; x++) {
      
      lbfluid[1][6][index] = buffer[0];
      lbfluid[1][12][index] = buffer[1];
      lbfluid[1][13][index] = buffer[2];
      lbfluid[1][16][index] = buffer[3];
      lbfluid[1][17][index] = buffer[4];
      buffer += 5;

      ++index;
    }
  }

  free(rbuf);
  free(sbuf);
}

/***********************************************************************/

/** Performs basic sanity checks. */
int lb_sanity_checks() {

  char *errtxt;
  int ret = 0;

    if (cell_structure.type != CELL_STRUCTURE_DOMDEC) {
      errtxt = runtime_error(128);
      ERROR_SPRINTF(errtxt, "{103 LB requires domain-decomposition cellsystem} ");
      ret = -1;
    } 
    else if (dd.use_vList && skin>=lbpar.agrid/2.0) {
      errtxt = runtime_error(128);
      ERROR_SPRINTF(errtxt, "{104 LB requires either no Verlet lists or that the skin of the verlet list to be less than half of lattice-Boltzmann grid spacing.} ");
      ret = -1;
    }


    if (thermo_switch & ~THERMO_LB) {
      errtxt = runtime_error(128);
      ERROR_SPRINTF(errtxt, "{122 LB must not be used with other thermostats} ");
      ret = 1;
    }

    return ret;

}

/***********************************************************************/

/** (Pre-)allocate memory for data structures */
void lb_pre_init() {
  n_veloc = lbmodel.n_veloc;
  lbfluid[0]    = malloc(2*lbmodel.n_veloc*sizeof(double *));
  lbfluid[0][0] = malloc(2*lblattice.halo_grid_volume*lbmodel.n_veloc*sizeof(double));
}

/** (Re-)allocate memory for the fluid and initialize pointers. */
static void lb_realloc_fluid() {
  int i;

  LB_TRACE(printf("reallocating fluid\n"));

  lbfluid[0]    = realloc(*lbfluid,2*lbmodel.n_veloc*sizeof(double *));
  lbfluid[0][0] = realloc(**lbfluid,2*lblattice.halo_grid_volume*lbmodel.n_veloc*sizeof(double));
  lbfluid[1]    = (double **)lbfluid[0] + lbmodel.n_veloc;
  lbfluid[1][0] = (double *)lbfluid[0][0] + lblattice.halo_grid_volume*lbmodel.n_veloc;

  for (i=0; i<lbmodel.n_veloc; ++i) {
    lbfluid[0][i] = lbfluid[0][0] + i*lblattice.halo_grid_volume;
    lbfluid[1][i] = lbfluid[1][0] + i*lblattice.halo_grid_volume;
  }

  lbfields = realloc(lbfields,lblattice.halo_grid_volume*sizeof(*lbfields));

}

/** Sets up the structures for exchange of the halo regions.
 *  See also \ref halo.c */
static void lb_prepare_communication() {
    int i;
    HaloCommunicator comm = { 0, NULL };

    /* since the data layout is a structure of arrays, we have to
     * generate a communication for this structure: first we generate
     * the communication for one of the arrays (the 0-th velocity
     * population), then we replicate this communication for the other
     * velocity indices by constructing appropriate vector
     * datatypes */

    /* prepare the communication for a single velocity */
    prepare_halo_communication(&comm, &lblattice, FIELDTYPE_DOUBLE, MPI_DOUBLE);

    update_halo_comm.num = comm.num;
    update_halo_comm.halo_info = realloc(update_halo_comm.halo_info,comm.num*sizeof(HaloInfo));

    /* replicate the halo structure */
    for (i=0; i<comm.num; i++) {
      HaloInfo *hinfo = &(update_halo_comm.halo_info[i]);

      hinfo->source_node = comm.halo_info[i].source_node;
      hinfo->dest_node   = comm.halo_info[i].dest_node;
      hinfo->s_offset    = comm.halo_info[i].s_offset;
      hinfo->r_offset    = comm.halo_info[i].r_offset;
      hinfo->type        = comm.halo_info[i].type;

      /* generate the vector datatype for the structure of lattices we
       * have to use hvector here because the extent of the subtypes
       * does not span the full lattice and hence we cannot get the
       * correct vskip out of them */

      MPI_Aint extent;
      MPI_Type_extent(MPI_DOUBLE,&extent);      
      MPI_Type_hvector(lbmodel.n_veloc,1,lblattice.halo_grid_volume*extent,comm.halo_info[i].datatype,&hinfo->datatype);
      MPI_Type_commit(&hinfo->datatype);
      
      halo_create_field_hvector(lbmodel.n_veloc,1,lblattice.halo_grid_volume*sizeof(double),comm.halo_info[i].fieldtype,&hinfo->fieldtype);
    }      

    release_halo_communication(&comm);    
}

/** (Re-)initializes the fluid. */
void lb_reinit_parameters() {
  int i;

  n_veloc = lbmodel.n_veloc;

  agrid   = lbpar.agrid;
  tau     = lbpar.tau;

  if (lbpar.viscosity > 0.0) {
    /* Eq. (80) Duenweg, Schiller, Ladd, PRE 76(3):036704 (2007). */
    // unit conversion: viscosity
    gamma_shear = 1. - 2./(6.*lbpar.viscosity*tau/(agrid*agrid)+1.);
  }

  if (lbpar.bulk_viscosity > 0.0) {
    /* Eq. (81) Duenweg, Schiller, Ladd, PRE 76(3):036704 (2007). */
    // unit conversion: viscosity
    gamma_bulk = 1. - 2./(9.*lbpar.bulk_viscosity*tau/(agrid*agrid)+1.);
  }
  
  gamma_odd = lbpar.gamma_odd;
  gamma_even = lbpar.gamma_even;

  double mu = 0.0;

  if (temperature > 0.0) {  /* fluctuating hydrodynamics ? */

    fluct = 1;

    /* Eq. (51) Duenweg, Schiller, Ladd, PRE 76(3):036704 (2007).
     * Note that the modes are not normalized as in the paper here! */
    mu = temperature/lbmodel.c_sound_sq*tau*tau/(agrid*agrid);
    //mu *= agrid*agrid*agrid;  // Marcello's conjecture
#ifdef D3Q19
    double (*e)[19] = d3q19_modebase;
#else
    double **e = lbmodel.e;
#endif
    for (i=0; i<3; i++) lb_phi[i] = 0.0;
    lb_phi[4] = sqrt(mu*e[19][4]*(1.-SQR(gamma_bulk)));
    for (i=5; i<10; i++) lb_phi[i] = sqrt(mu*e[19][i]*(1.-SQR(gamma_shear)));
    for (i=10; i<n_veloc; i++) lb_phi[i] = sqrt(mu*e[19][i]);
 
    /* lb_coupl_pref is stored in MD units (force)
     * Eq. (16) Ahlrichs and Duenweg, JCP 111(17):8225 (1999).
     * The factor 12 comes from the fact that we use random numbers
     * from -0.5 to 0.5 (equally distributed) which have variance 1/12.
     * time_step comes from the discretization.
     */
    lb_coupl_pref = sqrt(12.*2.*lbpar.friction*temperature/time_step);
    lb_coupl_pref2 = sqrt(2.*lbpar.friction*temperature/time_step);

  } else {
    /* no fluctuations at zero temperature */
    fluct = 0;
    for (i=0;i<n_veloc;i++) lb_phi[i] = 0.0;
    lb_coupl_pref = 0.0;
    lb_coupl_pref2 = 0.0;
  }

  LB_TRACE(fprintf(stderr,"%d: gamma_shear=%f gamma_bulk=%f shear_fluct=%f bulk_fluct=%f mu=%f, bulkvisc=%f, visc=%f\n",this_node,gamma_shear,gamma_bulk,lb_phi[9],lb_phi[4],mu, lbpar.bulk_viscosity, lbpar.viscosity));

}


/** Resets the forces on the fluid nodes */
void lb_reinit_forces() {
  index_t index;
  for (index=0; index<lblattice.halo_grid_volume; index++) {

#ifdef EXTERNAL_FORCES
    // unit conversion: force density
      lbfields[index].force[0] = lbpar.ext_force[0]*pow(lbpar.agrid,4)*tau*tau;
      lbfields[index].force[1] = lbpar.ext_force[1]*pow(lbpar.agrid,4)*tau*tau;
      lbfields[index].force[2] = lbpar.ext_force[2]*pow(lbpar.agrid,4)*tau*tau;
#else
      lbfields[index].force[0] = 0.0;
      lbfields[index].force[1] = 0.0;
      lbfields[index].force[2] = 0.0;
      lbfields[index].has_force = 0;
#endif

  }
#ifdef LB_BOUNDARIES
  for (int i =0; i<n_lb_boundaries; i++) {
    lb_boundaries[i].force[0]=0.;
    lb_boundaries[i].force[1]=0.;
    lb_boundaries[i].force[2]=0.;
  }
#endif

}

/** (Re-)initializes the fluid according to the given value of rho. */
void lb_reinit_fluid() {
    index_t index;

    /* default values for fields in lattice units */
    /* here the conversion to lb units is performed */
    double rho = lbpar.rho*agrid*agrid*agrid;
    double v[3] = { 0.0, 0., 0. };
    double pi[6] = { rho*lbmodel.c_sound_sq, 0., rho*lbmodel.c_sound_sq, 0., 0., rho*lbmodel.c_sound_sq };

    LB_TRACE(fprintf(stderr, "Initialising the fluid with equilibrium populations\n"););

    for (index=0; index<lblattice.halo_grid_volume; index++) {

      lb_calc_n_equilibrium(index,rho,v,pi);

      lbfields[index].recalc_fields = 1;
#ifdef LB_BOUNDARIES
      lbfields[index].boundary = 0;
#endif

    }

    lbpar.resend_halo = 0;
#ifdef LB_BOUNDARIES
    lb_init_boundaries();
#endif
}

/** Performs a full initialization of
 *  the Lattice Boltzmann system. All derived parameters
 *  and the fluid are reset to their default values. */
void lb_init() {

  LB_TRACE(printf("Begin initialzing fluid on CPU\n"));

  if (lb_sanity_checks()) return;

  /* initialize the local lattice domain */
  init_lattice(&lblattice,lbpar.agrid,lbpar.tau);  

  if (check_runtime_errors()) return;

  /* allocate memory for data structures */
  lb_realloc_fluid();

  /* prepare the halo communication */
  lb_prepare_communication();

  /* initialize derived parameters */
  lb_reinit_parameters();

  /* setup the initial particle velocity distribution */
  lb_reinit_fluid();

  /* setup the external forces */
  lb_reinit_forces();

  LB_TRACE(printf("Initialzing fluid on CPU successful\n"));
}

/** Release the fluid. */
void lb_release_fluid() {
  free(lbfluid[0][0]);
  free(lbfluid[0]);
  free(lbfields);
}

/** Release fluid and communication. */
void lb_release() {
  
  lb_release_fluid();

  release_halo_communication(&update_halo_comm);

}

/***********************************************************************/
/** \name Mapping between hydrodynamic fields and particle populations */
/***********************************************************************/
/*@{*/

void lb_calc_n_equilibrium(const index_t index, const double rho, const double *v, double *pi) {

  const double rhoc_sq = rho*lbmodel.c_sound_sq;
  // unit conversion: mass density
  const double avg_rho = lbpar.rho*agrid*agrid*agrid;

  double local_rho, local_j[3], local_pi[6], trace;

  int i;

  local_rho  = rho;

  local_j[0] = rho * v[0];
  local_j[1] = rho * v[1];
  local_j[2] = rho * v[2];

  for (i=0; i<6; i++) 
    local_pi[i] = pi[i];

  /* reduce the pressure tensor to the part needed here */
  local_pi[0] -= rhoc_sq;
  local_pi[2] -= rhoc_sq;
  local_pi[5] -= rhoc_sq;

  trace = local_pi[0] + local_pi[2] + local_pi[5];

#ifdef D3Q19
  double rho_times_coeff;
  double tmp1,tmp2;

  /* update the q=0 sublattice */
  lbfluid[0][0][index] = 1./3. * (local_rho-avg_rho) - 1./2.*trace;

  /* update the q=1 sublattice */
  rho_times_coeff = 1./18. * (local_rho-avg_rho);

  lbfluid[0][1][index] = rho_times_coeff + 1./6.*local_j[0] + 1./4.*local_pi[0] - 1./12.*trace;
  lbfluid[0][2][index] = rho_times_coeff - 1./6.*local_j[0] + 1./4.*local_pi[0] - 1./12.*trace;
  lbfluid[0][3][index] = rho_times_coeff + 1./6.*local_j[1] + 1./4.*local_pi[2] - 1./12.*trace;
  lbfluid[0][4][index] = rho_times_coeff - 1./6.*local_j[1] + 1./4.*local_pi[2] - 1./12.*trace;
  lbfluid[0][5][index] = rho_times_coeff + 1./6.*local_j[2] + 1./4.*local_pi[5] - 1./12.*trace;
  lbfluid[0][6][index] = rho_times_coeff - 1./6.*local_j[2] + 1./4.*local_pi[5] - 1./12.*trace;

  /* update the q=2 sublattice */
  rho_times_coeff = 1./36. * (local_rho-avg_rho);

  tmp1 = local_pi[0] + local_pi[2];
  tmp2 = 2.0*local_pi[1];

  lbfluid[0][7][index]  = rho_times_coeff + 1./12.*(local_j[0]+local_j[1]) + 1./8.*(tmp1+tmp2) - 1./24.*trace;
  lbfluid[0][8][index]  = rho_times_coeff - 1./12.*(local_j[0]+local_j[1]) + 1./8.*(tmp1+tmp2) - 1./24.*trace;
  lbfluid[0][9][index]  = rho_times_coeff + 1./12.*(local_j[0]-local_j[1]) + 1./8.*(tmp1-tmp2) - 1./24.*trace;
  lbfluid[0][10][index] = rho_times_coeff - 1./12.*(local_j[0]-local_j[1]) + 1./8.*(tmp1-tmp2) - 1./24.*trace;

  tmp1 = local_pi[0] + local_pi[5];
  tmp2 = 2.0*local_pi[3];

  lbfluid[0][11][index] = rho_times_coeff + 1./12.*(local_j[0]+local_j[2]) + 1./8.*(tmp1+tmp2) - 1./24.*trace;
  lbfluid[0][12][index] = rho_times_coeff - 1./12.*(local_j[0]+local_j[2]) + 1./8.*(tmp1+tmp2) - 1./24.*trace;
  lbfluid[0][13][index] = rho_times_coeff + 1./12.*(local_j[0]-local_j[2]) + 1./8.*(tmp1-tmp2) - 1./24.*trace;
  lbfluid[0][14][index] = rho_times_coeff - 1./12.*(local_j[0]-local_j[2]) + 1./8.*(tmp1-tmp2) - 1./24.*trace;

  tmp1 = local_pi[2] + local_pi[5];
  tmp2 = 2.0*local_pi[4];

  lbfluid[0][15][index] = rho_times_coeff + 1./12.*(local_j[1]+local_j[2]) + 1./8.*(tmp1+tmp2) - 1./24.*trace;
  lbfluid[0][16][index] = rho_times_coeff - 1./12.*(local_j[1]+local_j[2]) + 1./8.*(tmp1+tmp2) - 1./24.*trace;
  lbfluid[0][17][index] = rho_times_coeff + 1./12.*(local_j[1]-local_j[2]) + 1./8.*(tmp1-tmp2) - 1./24.*trace;
  lbfluid[0][18][index] = rho_times_coeff - 1./12.*(local_j[1]-local_j[2]) + 1./8.*(tmp1-tmp2) - 1./24.*trace;

#else
  int i;
  double tmp=0.0;
  double (*c)[3] = lbmodel.c;
  double (*coeff)[4] = lbmodel.coeff;

  for (i=0;i<n_veloc;i++) {

    tmp = local_pi[0]*c[i][0]*c[i][0]
      + (2.0*local_pi[1]*c[i][0]+local_pi[2]*c[i][1])*c[i][1]
      + (2.0*(local_pi[3]*c[i][0]+local_pi[4]*c[i][1])+local_pi[5]*c[i][2])*c[i][2];

    lbfluid[0][i][index] =  coeff[i][0] * (local_rho-avg_rho);
    lbfluid[0][i][index] += coeff[i][1] * scalar(local_j,c[i]);
    lbfluid[0][i][index] += coeff[i][2] * tmp;
    lbfluid[0][i][index] += coeff[i][3] * trace;

  }
#endif

  /* restore the pressure tensor to the full part */
  local_pi[0] += rhoc_sq;
  local_pi[2] += rhoc_sq;
  local_pi[5] += rhoc_sq;

}
  
/*@}*/


/** Calculation of hydrodynamic modes */
void lb_calc_modes(index_t index, double *mode) {

#ifdef D3Q19
  double n0, n1p, n1m, n2p, n2m, n3p, n3m, n4p, n4m, n5p, n5m, n6p, n6m, n7p, n7m, n8p, n8m, n9p, n9m;

  n0  = lbfluid[0][0][index];
  n1p = lbfluid[0][1][index] + lbfluid[0][2][index];
  n1m = lbfluid[0][1][index] - lbfluid[0][2][index];
  n2p = lbfluid[0][3][index] + lbfluid[0][4][index];
  n2m = lbfluid[0][3][index] - lbfluid[0][4][index];
  n3p = lbfluid[0][5][index] + lbfluid[0][6][index];
  n3m = lbfluid[0][5][index] - lbfluid[0][6][index];
  n4p = lbfluid[0][7][index] + lbfluid[0][8][index];
  n4m = lbfluid[0][7][index] - lbfluid[0][8][index];
  n5p = lbfluid[0][9][index] + lbfluid[0][10][index];
  n5m = lbfluid[0][9][index] - lbfluid[0][10][index];
  n6p = lbfluid[0][11][index] + lbfluid[0][12][index];
  n6m = lbfluid[0][11][index] - lbfluid[0][12][index];
  n7p = lbfluid[0][13][index] + lbfluid[0][14][index];
  n7m = lbfluid[0][13][index] - lbfluid[0][14][index];
  n8p = lbfluid[0][15][index] + lbfluid[0][16][index];
  n8m = lbfluid[0][15][index] - lbfluid[0][16][index];
  n9p = lbfluid[0][17][index] + lbfluid[0][18][index];
  n9m = lbfluid[0][17][index] - lbfluid[0][18][index];
//  printf("n: ");
//  for (i=0; i<19; i++)
//    printf("%f ", lbfluid[1][i][index]);
//  printf("\n");
  
  /* mass mode */
  mode[0] = n0 + n1p + n2p + n3p + n4p + n5p + n6p + n7p + n8p + n9p;
  
  /* momentum modes */
  mode[1] = n1m + n4m + n5m + n6m + n7m;
  mode[2] = n2m + n4m - n5m + n8m + n9m;
  mode[3] = n3m + n6m - n7m + n8m - n9m;

  /* stress modes */
  mode[4] = -n0 + n4p + n5p + n6p + n7p + n8p + n9p;
  mode[5] = n1p - n2p + n6p + n7p - n8p - n9p;
  mode[6] = n1p + n2p - n6p - n7p - n8p - n9p - 2.*(n3p - n4p - n5p);
  mode[7] = n4p - n5p;
  mode[8] = n6p - n7p;
  mode[9] = n8p - n9p;

#ifndef OLD_FLUCT
  /* kinetic modes */
  mode[10] = -2.*n1m + n4m + n5m + n6m + n7m;
  mode[11] = -2.*n2m + n4m - n5m + n8m + n9m;
  mode[12] = -2.*n3m + n6m - n7m + n8m - n9m;
  mode[13] = n4m + n5m - n6m - n7m;
  mode[14] = n4m - n5m - n8m - n9m;
  mode[15] = n6m - n7m - n8m + n9m;
  mode[16] = n0 + n4p + n5p + n6p + n7p + n8p + n9p 
             - 2.*(n1p + n2p + n3p);
  mode[17] = - n1p + n2p + n6p + n7p - n8p - n9p;
  mode[18] = - n1p - n2p -n6p - n7p - n8p - n9p
             + 2.*(n3p + n4p + n5p);
#endif

#else
  int i, j;
  for (i=0; i<n_veloc; i++) {
    mode[i] = 0.0;
    for (j=0; j<n_veloc; j++) {
      mode[i] += lbmodel.e[i][j]*lbfluid[0][i][index];
    }
  }
#endif

}

/** Streaming and calculation of modes (pull scheme) */
MDINLINE void lb_pull_calc_modes(index_t index, double *mode) {

  int yperiod = lblattice.halo_grid[0];
  int zperiod = lblattice.halo_grid[0]*lblattice.halo_grid[1];

  double n[19];
  n[0]  = lbfluid[0][0][index];
  n[1]  = lbfluid[0][1][index-1];
  n[2]  = lbfluid[0][2][index+1];
  n[3]  = lbfluid[0][3][index-yperiod];
  n[4]  = lbfluid[0][4][index+yperiod];
  n[5]  = lbfluid[0][5][index-zperiod];
  n[6]  = lbfluid[0][6][index+zperiod];
  n[7]  = lbfluid[0][7][index-(1+yperiod)];
  n[8]  = lbfluid[0][8][index+(1+yperiod)];
  n[9]  = lbfluid[0][9][index-(1-yperiod)];
  n[10] = lbfluid[0][10][index+(1-yperiod)];
  n[11] = lbfluid[0][11][index-(1+zperiod)];
  n[12] = lbfluid[0][12][index+(1+zperiod)];
  n[13] = lbfluid[0][13][index-(1-zperiod)];
  n[14] = lbfluid[0][14][index+(1-zperiod)];
  n[15] = lbfluid[0][15][index-(yperiod+zperiod)];
  n[16] = lbfluid[0][16][index+(yperiod+zperiod)];
  n[17] = lbfluid[0][17][index-(yperiod-zperiod)];
  n[18] = lbfluid[0][18][index+(yperiod-zperiod)];

#ifdef D3Q19
  /* mass mode */
  mode[ 0] =   n[ 0] + n[ 1] + n[ 2] + n[ 3] + n[4] + n[5] + n[6]
             + n[ 7] + n[ 8] + n[ 9] + n[10]
             + n[11] + n[12] + n[13] + n[14]
             + n[15] + n[16] + n[17] + n[18];

  /* momentum modes */
  mode[ 1] =   n[ 1] - n[ 2] 
             + n[ 7] - n[ 8] + n[ 9] - n[10] + n[11] - n[12] + n[13] - n[14];
  mode[ 2] =   n[ 3] - n[ 4]
             + n[ 7] - n[ 8] - n[ 9] + n[10] + n[15] - n[16] + n[17] - n[18];
  mode[ 3] =   n[ 5] - n[ 6]
             + n[11] - n[12] - n[13] + n[14] + n[15] - n[16] - n[17] + n[18];

  /* stress modes */
  mode[ 4] = - n[ 0] 
             + n[ 7] + n[ 8] + n[ 9] + n[10] 
             + n[11] + n[12] + n[13] + n[14] 
             + n[15] + n[16] + n[17] + n[18];
  mode[ 5] =   n[ 1] + n[ 2] - n[ 3] - n[4]
             + n[11] + n[12] + n[13] + n[14] - n[15] - n[16] - n[17] - n[18];
  mode[ 6] =   n[ 1] + n[ 2] + n[ 3] + n[ 4] 
             - n[11] - n[12] - n[13] - n[14] - n[15] - n[16] - n[17] - n[18]
             - 2.*(n[5] + n[6] - n[7] - n[8] - n[9] - n[10]);
  mode[ 7] =   n[ 7] + n[ 8] - n[ 9] - n[10];
  mode[ 8] =   n[11] + n[12] - n[13] - n[14];
  mode[ 9] =   n[15] + n[16] - n[17] - n[18];

  /* kinetic modes */
  mode[10] = 2.*(n[2] - n[1]) 
             + n[7] - n[8] + n[9] - n[10] + n[11] - n[12] + n[13] - n[14];
  mode[11] = 2.*(n[4] - n[3])
             + n[7] - n[8] - n[9] + n[10] + n[15] - n[16] + n[17] - n[18];
  mode[12] = 2.*(n[6] - n[5])
             + n[11] - n[12] - n[13] + n[14] + n[15] - n[16] - n[17] + n[18];
  mode[13] =   n[ 7] - n[ 8] + n[ 9] - n[10] - n[11] + n[12] - n[13] + n[14];
  mode[14] =   n[ 7] - n[ 8] - n[ 9] + n[10] - n[15] + n[16] - n[17] + n[18];
  mode[15] =   n[11] - n[12] - n[13] + n[14] - n[15] + n[16] + n[17] - n[18];
  mode[16] =   n[ 0]
             + n[ 7] + n[ 8] + n[ 9] + n[10] 
             + n[11] + n[12] + n[13] + n[14] 
             + n[15] + n[16] + n[17] + n[18]
             - 2.*(n[1] + n[2] + n[3] + n[4] + n[5] + n[6]);
  mode[17] =   n[ 3] + n[ 4] - n[ 1] - n[ 2] 
             + n[11] + n[12] + n[13] + n[14] 
             - n[15] - n[16] - n[17] - n[18];
  mode[18] = - n[ 1] - n[ 2] - n[ 3] - n[ 4] 
             - n[11] - n[12] - n[13] - n[14] - n[15] - n[16] - n[17] - n[18]
             + 2.*(n[5] + n[6] + n[7] + n[8] + n[9] + n[10]);
#else
  int i, j;
  double **e = lbmodel.e;
  for (i=0; i<n_veloc; i++) {
    mode[i] = 0.0;
    for (j=0; j<n_veloc; j++) {
      mode[i] += e[i][j]*n[j];
    }
  }
#endif
}

MDINLINE void lb_relax_modes(index_t index, double *mode) {

  double rho, j[3], pi_eq[6];

  /* re-construct the real density 
   * remember that the populations are stored as differences to their
   * equilibrium value */
  rho = mode[0] + lbpar.rho*agrid*agrid*agrid;

  j[0] = mode[1];
  j[1] = mode[2];
  j[2] = mode[3];

  /* if forces are present, the momentum density is redefined to
   * inlcude one half-step of the force action.  See the
   * Chapman-Enskog expansion in [Ladd & Verberg]. */
#ifndef EXTERNAL_FORCES
  if (lbfields[index].has_force) 
#endif
  {
    j[0] += 0.5*lbfields[index].force[0];
    j[1] += 0.5*lbfields[index].force[1];
    j[2] += 0.5*lbfields[index].force[2];
  }

  /* equilibrium part of the stress modes */
  pi_eq[0] = scalar(j,j)/rho;
  pi_eq[1] = (SQR(j[0])-SQR(j[1]))/rho;
  pi_eq[2] = (scalar(j,j) - 3.0*SQR(j[2]))/rho;
  pi_eq[3] = j[0]*j[1]/rho;
  pi_eq[4] = j[0]*j[2]/rho;
  pi_eq[5] = j[1]*j[2]/rho;

  /* relax the stress modes */  
  mode[4] = pi_eq[0] + gamma_bulk*(mode[4] - pi_eq[0]);
  mode[5] = pi_eq[1] + gamma_shear*(mode[5] - pi_eq[1]);
  mode[6] = pi_eq[2] + gamma_shear*(mode[6] - pi_eq[2]);
  mode[7] = pi_eq[3] + gamma_shear*(mode[7] - pi_eq[3]);
  mode[8] = pi_eq[4] + gamma_shear*(mode[8] - pi_eq[4]);
  mode[9] = pi_eq[5] + gamma_shear*(mode[9] - pi_eq[5]);

#ifndef OLD_FLUCT
  /* relax the ghost modes (project them out) */
  /* ghost modes have no equilibrium part due to orthogonality */
  mode[10] = gamma_odd*mode[10];
  mode[11] = gamma_odd*mode[11];
  mode[12] = gamma_odd*mode[12];
  mode[13] = gamma_odd*mode[13];
  mode[14] = gamma_odd*mode[14];
  mode[15] = gamma_odd*mode[15];
  mode[16] = gamma_even*mode[16];
  mode[17] = gamma_even*mode[17];
  mode[18] = gamma_even*mode[18];
#endif

}

MDINLINE void lb_thermalize_modes(index_t index, double *mode) {
    double fluct[6];
#ifdef GAUSSRANDOM
    double rootrho_gauss = sqrt(fabs(mode[0]+lbpar.rho*agrid*agrid*agrid));

    /* stress modes */
    mode[4] += (fluct[0] = rootrho_gauss*lb_phi[4]*gaussian_random());
    mode[5] += (fluct[1] = rootrho_gauss*lb_phi[5]*gaussian_random());
    mode[6] += (fluct[2] = rootrho_gauss*lb_phi[6]*gaussian_random());
    mode[7] += (fluct[3] = rootrho_gauss*lb_phi[7]*gaussian_random());
    mode[8] += (fluct[4] = rootrho_gauss*lb_phi[8]*gaussian_random());
    mode[9] += (fluct[5] = rootrho_gauss*lb_phi[9]*gaussian_random());
    
#ifndef OLD_FLUCT
    /* ghost modes */
    mode[10] += rootrho_gauss*lb_phi[10]*gaussian_random();
    mode[11] += rootrho_gauss*lb_phi[11]*gaussian_random();
    mode[12] += rootrho_gauss*lb_phi[12]*gaussian_random();
    mode[13] += rootrho_gauss*lb_phi[13]*gaussian_random();
    mode[14] += rootrho_gauss*lb_phi[14]*gaussian_random();
    mode[15] += rootrho_gauss*lb_phi[15]*gaussian_random();
    mode[16] += rootrho_gauss*lb_phi[16]*gaussian_random();
    mode[17] += rootrho_gauss*lb_phi[17]*gaussian_random();
    mode[18] += rootrho_gauss*lb_phi[18]*gaussian_random();
#endif

#else
    double rootrho = sqrt(fabs(12.0*(mode[0]+lbpar.rho*agrid*agrid*agrid)));

    /* stress modes */
    mode[4] += (fluct[0] = rootrho*lb_phi[4]*(d_random()-0.5));
    mode[5] += (fluct[1] = rootrho*lb_phi[5]*(d_random()-0.5));
    mode[6] += (fluct[2] = rootrho*lb_phi[6]*(d_random()-0.5));
    mode[7] += (fluct[3] = rootrho*lb_phi[7]*(d_random()-0.5));
    mode[8] += (fluct[4] = rootrho*lb_phi[8]*(d_random()-0.5));
    mode[9] += (fluct[5] = rootrho*lb_phi[9]*(d_random()-0.5));
    
#ifndef OLD_FLUCT
    /* ghost modes */
    mode[10] += rootrho*lb_phi[10]*(d_random()-0.5);
    mode[11] += rootrho*lb_phi[11]*(d_random()-0.5);
    mode[12] += rootrho*lb_phi[12]*(d_random()-0.5);
    mode[13] += rootrho*lb_phi[13]*(d_random()-0.5);
    mode[14] += rootrho*lb_phi[14]*(d_random()-0.5);
    mode[15] += rootrho*lb_phi[15]*(d_random()-0.5);
    mode[16] += rootrho*lb_phi[16]*(d_random()-0.5);
    mode[17] += rootrho*lb_phi[17]*(d_random()-0.5);
    mode[18] += rootrho*lb_phi[18]*(d_random()-0.5);
#endif
#endif//GAUSSRANDOM

#ifdef ADDITIONAL_CHECKS
    rancounter += 15;
#endif
}

MDINLINE void lb_apply_forces(index_t index, double* mode) {

  double rho, *f, u[3], C[6];
  
  f = lbfields[index].force;

  rho = mode[0] + lbpar.rho*agrid*agrid*agrid;

  /* hydrodynamic momentum density is redefined when external forces present */
  u[0] = (mode[1] + 0.5*f[0])/rho;
  u[1] = (mode[2] + 0.5*f[1])/rho;
  u[2] = (mode[3] + 0.5*f[2])/rho;

  C[0] = (1.+gamma_bulk)*u[0]*f[0] + 1./3.*(gamma_bulk-gamma_shear)*scalar(u,f);
  C[2] = (1.+gamma_bulk)*u[1]*f[1] + 1./3.*(gamma_bulk-gamma_shear)*scalar(u,f);
  C[5] = (1.+gamma_bulk)*u[2]*f[2] + 1./3.*(gamma_bulk-gamma_shear)*scalar(u,f);
  C[1] = 1./2.*(1.+gamma_shear)*(u[0]*f[1]+u[1]*f[0]);
  C[3] = 1./2.*(1.+gamma_shear)*(u[0]*f[2]+u[2]*f[0]);
  C[4] = 1./2.*(1.+gamma_shear)*(u[1]*f[2]+u[2]*f[1]);

  /* update momentum modes */
  mode[1] += f[0];
  mode[2] += f[1];
  mode[3] += f[2];

  /* update stress modes */
  mode[4] += C[0] + C[2] + C[5];
//  mode[5] += 2.*C[0] - C[2] - C[5];
//  mode[6] += C[2] - C[5];
//ulf vorschlag: mode[6] += C[2] + C[5] - 2.*C[0];

  mode[5] += C[0] - C[2];
  mode[6] += C[0] + C[2] - 2.*C[5];
  mode[7] += C[1];
  mode[8] += C[3];
  mode[9] += C[4];

  /* reset force */
#ifdef EXTERNAL_FORCES
  // unit conversion: force density
  lbfields[index].force[0] = lbpar.ext_force[0]*pow(lbpar.agrid,4)*tau*tau;
  lbfields[index].force[1] = lbpar.ext_force[1]*pow(lbpar.agrid,4)*tau*tau;
  lbfields[index].force[2] = lbpar.ext_force[2]*pow(lbpar.agrid,4)*tau*tau;
#else
  lbfields[index].force[0] = 0.0;
  lbfields[index].force[1] = 0.0;
  lbfields[index].force[2] = 0.0;
  lbfields[index].has_force = 0;
#endif

}

MDINLINE void lb_calc_n_from_modes(index_t index, double *mode) {

  int i;
  double *w = lbmodel.w;

#ifdef D3Q19
  double (*e)[19] = d3q19_modebase;
  double m[19];

  /* normalization factors enter in the back transformation */
  for (i=0;i<n_veloc;i++) {
    m[i] = 1./e[19][i]*mode[i];
  }

  lbfluid[0][ 0][index] = m[0] - m[4] + m[16];
  lbfluid[0][ 1][index] = m[0] + m[1] + m[5] + m[6] - m[17] - m[18] - 2.*(m[10] + m[16]);
  lbfluid[0][ 2][index] = m[0] - m[1] + m[5] + m[6] - m[17] - m[18] + 2.*(m[10] - m[16]);
  lbfluid[0][ 3][index] = m[0] + m[2] - m[5] + m[6] + m[17] - m[18] - 2.*(m[11] + m[16]);
  lbfluid[0][ 4][index] = m[0] - m[2] - m[5] + m[6] + m[17] - m[18] + 2.*(m[11] - m[16]);
  lbfluid[0][ 5][index] = m[0] + m[3] - 2.*(m[6] + m[12] + m[16] - m[18]);
  lbfluid[0][ 6][index] = m[0] - m[3] - 2.*(m[6] - m[12] + m[16] - m[18]);
  lbfluid[0][ 7][index] = m[0] + m[ 1] + m[ 2] + m[ 4] + 2.*m[6]
        + m[7] + m[10] + m[11] + m[13] + m[14] + m[16] + 2.*m[18];
  lbfluid[0][ 8][index] = m[0] - m[ 1] - m[ 2] + m[ 4] + 2.*m[6]
        + m[7] - m[10] - m[11] - m[13] - m[14] + m[16] + 2.*m[18];
  lbfluid[0][ 9][index] = m[0] + m[ 1] - m[ 2] + m[ 4] + 2.*m[6]
        - m[7] + m[10] - m[11] + m[13] - m[14] + m[16] + 2.*m[18];
  lbfluid[0][10][index] = m[0] - m[ 1] + m[ 2] + m[ 4] + 2.*m[6]
        - m[7] - m[10] + m[11] - m[13] + m[14] + m[16] + 2.*m[18];
  lbfluid[0][11][index] = m[0] + m[ 1] + m[ 3] + m[ 4] + m[ 5] - m[ 6]
        + m[8] + m[10] + m[12] - m[13] + m[15] + m[16] + m[17] - m[18];
  lbfluid[0][12][index] = m[0] - m[ 1] - m[ 3] + m[ 4] + m[ 5] - m[ 6]
        + m[8] - m[10] - m[12] + m[13] - m[15] + m[16] + m[17] - m[18];
  lbfluid[0][13][index] = m[0] + m[ 1] - m[ 3] + m[ 4] + m[ 5] - m[ 6]
        - m[8] + m[10] - m[12] - m[13] - m[15] + m[16] + m[17] - m[18];
  lbfluid[0][14][index] = m[0] - m[ 1] + m[ 3] + m[ 4] + m[ 5] - m[ 6]
        - m[8] - m[10] + m[12] + m[13] + m[15] + m[16] + m[17] - m[18];
  lbfluid[0][15][index] = m[0] + m[ 2] + m[ 3] + m[ 4] - m[ 5] - m[ 6]
        + m[9] + m[11] + m[12] - m[14] - m[15] + m[16] - m[17] - m[18];
  lbfluid[0][16][index] = m[0] - m[ 2] - m[ 3] + m[ 4] - m[ 5] - m[ 6]
        + m[9] - m[11] - m[12] + m[14] + m[15] + m[16] - m[17] - m[18];
  lbfluid[0][17][index] = m[0] + m[ 2] - m[ 3] + m[ 4] - m[ 5] - m[ 6]
        - m[9] + m[11] - m[12] - m[14] + m[15] + m[16] - m[17] - m[18];
  lbfluid[0][18][index] = m[0] - m[ 2] + m[ 3] + m[ 4] - m[ 5] - m[ 6]
        - m[9] - m[11] + m[12] + m[14] - m[15] + m[16] - m[17] - m[18];

  /* weights enter in the back transformation */
  for (i=0;i<n_veloc;i++) {
    lbfluid[0][i][index] *= w[i];
  }

#else
  int j;
  double **e = lbmodel.e;
  for (i=0; i<n_veloc;i++) {
    lbfluid[0][i][index] = 0.0;
    for (j=0;j<n_veloc;j++) {
      lbfluid[0][i][index] += mode[j]*e[j][i]/e[19][j];
    }
    lbfluid[0][i][index] *= w[i];
  }
#endif

}

MDINLINE void lb_calc_n_from_modes_push(index_t index, double *m) {
    int i;

#ifdef D3Q19
    int yperiod = lblattice.halo_grid[0];
    int zperiod = lblattice.halo_grid[0]*lblattice.halo_grid[1];
    index_t next[19];
    next[0]  = index;
    next[1]  = index + 1;
    next[2]  = index - 1;
    next[3]  = index + yperiod;
    next[4]  = index - yperiod;
    next[5]  = index + zperiod;
    next[6]  = index - zperiod;
    next[7]  = index + (1 + yperiod);
    next[8]  = index - (1 + yperiod);
    next[9]  = index + (1 - yperiod);
    next[10] = index - (1 - yperiod);
    next[11] = index + (1 + zperiod);
    next[12] = index - (1 + zperiod);
    next[13] = index + (1 - zperiod);
    next[14] = index - (1 - zperiod);
    next[15] = index + (yperiod + zperiod);
    next[16] = index - (yperiod + zperiod);
    next[17] = index + (yperiod - zperiod);
    next[18] = index - (yperiod - zperiod);

    /* normalization factors enter in the back transformation */
    for (i=0;i<n_veloc;i++) {
      m[i] = 1./d3q19_modebase[19][i]*m[i];
    }

#ifndef OLD_FLUCT
    lbfluid[1][ 0][next[0]] = m[0] - m[4] + m[16];
    lbfluid[1][ 1][next[1]] = m[0] + m[1] + m[5] + m[6] - m[17] - m[18] - 2.*(m[10] + m[16]);
    lbfluid[1][ 2][next[2]] = m[0] - m[1] + m[5] + m[6] - m[17] - m[18] + 2.*(m[10] - m[16]);
    lbfluid[1][ 3][next[3]] = m[0] + m[2] - m[5] + m[6] + m[17] - m[18] - 2.*(m[11] + m[16]);
    lbfluid[1][ 4][next[4]] = m[0] - m[2] - m[5] + m[6] + m[17] - m[18] + 2.*(m[11] - m[16]);
    lbfluid[1][ 5][next[5]] = m[0] + m[3] - 2.*(m[6] + m[12] + m[16] - m[18]);
    lbfluid[1][ 6][next[6]] = m[0] - m[3] - 2.*(m[6] - m[12] + m[16] - m[18]);
    lbfluid[1][ 7][next[7]] = m[0] + m[ 1] + m[ 2] + m[ 4] + 2.*m[6] + m[7] + m[10] + m[11] + m[13] + m[14] + m[16] + 2.*m[18];
    lbfluid[1][ 8][next[8]] = m[0] - m[ 1] - m[ 2] + m[ 4] + 2.*m[6] + m[7] - m[10] - m[11] - m[13] - m[14] + m[16] + 2.*m[18];
    lbfluid[1][ 9][next[9]] = m[0] + m[ 1] - m[ 2] + m[ 4] + 2.*m[6] - m[7] + m[10] - m[11] + m[13] - m[14] + m[16] + 2.*m[18];
    lbfluid[1][10][next[10]] = m[0] - m[ 1] + m[ 2] + m[ 4] + 2.*m[6] - m[7] - m[10] + m[11] - m[13] + m[14] + m[16] + 2.*m[18];
    lbfluid[1][11][next[11]] = m[0] + m[ 1] + m[ 3] + m[ 4] + m[ 5] - m[ 6] + m[8] + m[10] + m[12] - m[13] + m[15] + m[16] + m[17] - m[18];
    lbfluid[1][12][next[12]] = m[0] - m[ 1] - m[ 3] + m[ 4] + m[ 5] - m[ 6] + m[8] - m[10] - m[12] + m[13] - m[15] + m[16] + m[17] - m[18];
    lbfluid[1][13][next[13]] = m[0] + m[ 1] - m[ 3] + m[ 4] + m[ 5] - m[ 6] - m[8] + m[10] - m[12] - m[13] - m[15] + m[16] + m[17] - m[18];
    lbfluid[1][14][next[14]] = m[0] - m[ 1] + m[ 3] + m[ 4] + m[ 5] - m[ 6] - m[8] - m[10] + m[12] + m[13] + m[15] + m[16] + m[17] - m[18];
    lbfluid[1][15][next[15]] = m[0] + m[ 2] + m[ 3] + m[ 4] - m[ 5] - m[ 6] + m[9] + m[11] + m[12] - m[14] - m[15] + m[16] - m[17] - m[18];
    lbfluid[1][16][next[16]] = m[0] - m[ 2] - m[ 3] + m[ 4] - m[ 5] - m[ 6] + m[9] - m[11] - m[12] + m[14] + m[15] + m[16] - m[17] - m[18];
    lbfluid[1][17][next[17]] = m[0] + m[ 2] - m[ 3] + m[ 4] - m[ 5] - m[ 6] - m[9] + m[11] - m[12] - m[14] + m[15] + m[16] - m[17] - m[18];
    lbfluid[1][18][next[18]] = m[0] - m[ 2] + m[ 3] + m[ 4] - m[ 5] - m[ 6] - m[9] - m[11] + m[12] + m[14] - m[15] + m[16] - m[17] - m[18];
#else
    lbfluid[1][ 0][next[0]] = m[0] - m[4];
    lbfluid[1][ 1][next[1]] = m[0] + m[1] + m[5] + m[6];
    lbfluid[1][ 2][next[2]] = m[0] - m[1] + m[5] + m[6];
    lbfluid[1][ 3][next[3]] = m[0] + m[2] - m[5] + m[6];
    lbfluid[1][ 4][next[4]] = m[0] - m[2] - m[5] + m[6];
    lbfluid[1][ 5][next[5]] = m[0] + m[3] - 2.*m[6];
    lbfluid[1][ 6][next[6]] = m[0] - m[3] - 2.*m[6];
    lbfluid[1][ 7][next[7]] = m[0] + m[1] + m[2] + m[4] + 2.*m[6] + m[7];
    lbfluid[1][ 8][next[8]] = m[0] - m[1] - m[2] + m[4] + 2.*m[6] + m[7];
    lbfluid[1][ 9][next[9]] = m[0] + m[1] - m[2] + m[4] + 2.*m[6] - m[7];
    lbfluid[1][10][next[10]] = m[0] - m[1] + m[2] + m[4] + 2.*m[6] - m[7];
    lbfluid[1][11][next[11]] = m[0] + m[1] + m[3] + m[4] + m[5] - m[6] + m[8];
    lbfluid[1][12][next[12]] = m[0] - m[1] - m[3] + m[4] + m[5] - m[6] + m[8];
    lbfluid[1][13][next[13]] = m[0] + m[1] - m[3] + m[4] + m[5] - m[6] - m[8];
    lbfluid[1][14][next[14]] = m[0] - m[1] + m[3] + m[4] + m[5] - m[6] - m[8];
    lbfluid[1][15][next[15]] = m[0] + m[2] + m[3] + m[4] - m[5] - m[6] + m[9];
    lbfluid[1][16][next[16]] = m[0] - m[2] - m[3] + m[4] - m[5] - m[6] + m[9];
    lbfluid[1][17][next[17]] = m[0] + m[2] - m[3] + m[4] - m[5] - m[6] - m[9];
    lbfluid[1][18][next[18]] = m[0] - m[2] + m[3] + m[4] - m[5] - m[6] - m[9];
#endif

    /* weights enter in the back transformation */
    for (i=0;i<n_veloc;i++) {
      lbfluid[1][i][next[i]] *= lbmodel.w[i];
    }
#else
  int j;
  double **e = lbmodel.e;
  index_t next[n_veloc];
  for (i=0; i<n_veloc;i++) {
    next[i] = get_linear_index(c[i][0],c[i][1],c[i][2],lblattic.halo_grid);
    lbfluid[1][i][next[i]] = 0.0;
    for (j=0;j<n_veloc;j++) {
      lbfluid[1][i][next[i]] += mode[j]*e[j][i]/e[19][j];
    }
    lbfluid[1][i][index] *= w[i];
  }
#endif

}

/* Collisions and streaming (push scheme) */
MDINLINE void lb_collide_stream() {
    index_t index;
    int x, y, z;
    double modes[19];

    /* loop over all lattice cells (halo excluded) */
#ifdef LB_BOUNDARIES
    for (int i =0; i < n_lb_boundaries; i++) {
      lb_boundaries[i].force[0]=0.;
      lb_boundaries[i].force[1]=0.;
      lb_boundaries[i].force[2]=0.;
    }
#endif

    index = lblattice.halo_offset;
    for (z=1; z<=lblattice.grid[2]; z++) {
      for (y=1; y<=lblattice.grid[1]; y++) {
	for (x=1; x<=lblattice.grid[0]; x++) {
	  
#ifdef LB_BOUNDARIES
	  if (!lbfields[index].boundary)
#endif
	  {
	
	    /* calculate modes locally */
	    lb_calc_modes(index, modes);

	    /* deterministic collisions */
	    lb_relax_modes(index, modes);

	    /* fluctuating hydrodynamics */
	    if (fluct) lb_thermalize_modes(index, modes);

	    /* apply forces */
#ifdef EXTERNAL_FORCES
	    lb_apply_forces(index, modes);
#else
	    if (lbfields[index].has_force) lb_apply_forces(index, modes);
#endif

	    /* transform back to populations and streaming */
	    lb_calc_n_from_modes_push(index, modes);

	  }
#ifdef LB_BOUNDARIES
	  else {

/*      Here collision in the boundary nodes
 *      can be included, if this is necessary */
//	    lb_boundary_collisions(index, modes);

	  }
#endif

	  ++index; /* next node */
	}

	index += 2; /* skip halo region */
      }
      
      index += 2*lblattice.halo_grid[0]; /* skip halo region */
    }

    /* exchange halo regions */
    halo_push_communication();

#ifdef LB_BOUNDARIES
    /* boundary conditions for links */
    lb_bounce_back();
#endif

   /* swap the pointers for old and new population fields */
    double **tmp;
    tmp = lbfluid[0];
    lbfluid[0] = lbfluid[1];
    lbfluid[1] = tmp;

    /* halo region is invalid after update */
    lbpar.resend_halo = 1;
}

/** Streaming and collisions (pull scheme) */
MDINLINE void lb_stream_collide() {
    index_t index;
    int x, y, z;
    double modes[19];

    /* exchange halo regions */
    halo_communication(&update_halo_comm,**lbfluid);
#ifdef ADDITIONAL_CHECKS
    lb_check_halo_regions();
#endif

    /* loop over all lattice cells (halo excluded) */
    index = lblattice.halo_offset;
    for (z=1; z<=lblattice.grid[2]; z++) {
      for (y=1; y<=lblattice.grid[1]; y++) {
	for (x=1; x<=lblattice.grid[0]; x++) {
	  
	  {

	    /* stream (pull) and calculate modes */
	    lb_pull_calc_modes(index, modes);
  
	    /* deterministic collisions */
	    lb_relax_modes(index, modes);
    
	    /* fluctuating hydrodynamics */
	    if (fluct) lb_thermalize_modes(index, modes);
  
	    /* apply forces */
	    if (lbfields[index].has_force) lb_apply_forces(index, modes);
    
	    /* calculate new particle populations */
	    lb_calc_n_from_modes(index, modes);

	  }

	  ++index; /* next node */
	}

	index += 2; /* skip halo region */
      }
      
      index += 2*lblattice.halo_grid[0]; /* skip halo region */
    }

    /* swap the pointers for old and new population fields */
    //fprintf(stderr,"swapping pointers\n");
    double **tmp = lbfluid[0];
    lbfluid[0] = lbfluid[1];
    lbfluid[1] = tmp;

    /* halo region is invalid after update */
    lbpar.resend_halo = 1;
      
}

/***********************************************************************/
/** \name Update step for the lattice Boltzmann fluid                  */
/***********************************************************************/
/*@{*/
/*@}*/


/** Update the lattice Boltzmann fluid.  
 *
 * This function is called from the integrator. Since the time step
 * for the lattice dynamics can be coarser than the MD time step, we
 * monitor the time since the last lattice update.
 */
void lattice_boltzmann_update() {

  int factor = (int)round(tau/time_step);

  fluidstep += 1;

  if (fluidstep>=factor) {
    fluidstep=0;

#ifdef PULL
    lb_stream_collide();
#else 
    lb_collide_stream();
#endif
  }
  
}

/***********************************************************************/
/** \name Coupling part */
/***********************************************************************/
/*@{*/


/** Coupling of a single particle to viscous fluid with Stokesian friction.
 * 
 * Section II.C. Ahlrichs and Duenweg, JCP 111(17):8225 (1999)
 *
 * @param p          The coupled particle (Input).
 * @param force      Coupling force between particle and fluid (Output).
 */
MDINLINE void lb_viscous_coupling(Particle *p, double force[3]) {
  int x,y,z;
  index_t node_index[8];
  double delta[6];
  double *local_f, interpolated_u[3],delta_j[3];

#if 0 // I have no idea what this should be for!
  if(!(p->l.ext_flag & COORD_FIXED(0)) && !(p->l.ext_flag & COORD_FIXED(1)) && !(p->l.ext_flag & COORD_FIXED(2)))
#endif
  
  ONEPART_TRACE(if(p->p.identity==check_id) fprintf(stderr,"%d: OPT: f = (%.3e,%.3e,%.3e)\n",this_node,p->f.f[0],p->f.f[1],p->f.f[2]));

  /* determine elementary lattice cell surrounding the particle 
     and the relative position of the particle in this cell */ 
  map_position_to_lattice(&lblattice,p->r.p,node_index,delta);
  
  ONEPART_TRACE(if(p->p.identity==check_id) fprintf(stderr,"%d: OPT: LB delta=(%.3f,%.3f,%.3f,%.3f,%.3f,%.3f) pos=(%.3f,%.3f,%.3f)\n",this_node,delta[0],delta[1],delta[2],delta[3],delta[4],delta[5],p->r.p[0],p->r.p[1],p->r.p[2]));

  /* calculate fluid velocity at particle's position
     this is done by linear interpolation
     (Eq. (11) Ahlrichs and Duenweg, JCP 111(17):8225 (1999)) */
  lb_lbfluid_get_interpolated_velocity(p->r.p, interpolated_u);

  ONEPART_TRACE(if(p->p.identity==check_id) fprintf(stderr,"%d: OPT: LB u = (%.16e,%.3e,%.3e) v = (%.16e,%.3e,%.3e)\n",this_node,interpolated_u[0],interpolated_u[1],interpolated_u[2],p->m.v[0],p->m.v[1],p->m.v[2]));

  /* calculate viscous force
   * take care to rescale velocities with time_step and transform to MD units 
   * (Eq. (9) Ahlrichs and Duenweg, JCP 111(17):8225 (1999)) */
#ifdef LB_ELECTROHYDRODYNAMICS
  force[0] = - lbpar.friction * (p->m.v[0]/time_step - interpolated_u[0] - p->p.mu_E[0]);
  force[1] = - lbpar.friction * (p->m.v[1]/time_step - interpolated_u[1] - p->p.mu_E[1]);
  force[2] = - lbpar.friction * (p->m.v[2]/time_step - interpolated_u[2] - p->p.mu_E[2]);
#else
  force[0] = - lbpar.friction * (p->m.v[0]/time_step - interpolated_u[0]);
  force[1] = - lbpar.friction * (p->m.v[1]/time_step - interpolated_u[1]);
  force[2] = - lbpar.friction * (p->m.v[2]/time_step - interpolated_u[2]);
#endif


  ONEPART_TRACE(if(p->p.identity==check_id) fprintf(stderr,"%d: OPT: LB f_drag = (%.6e,%.3e,%.3e)\n",this_node,force[0],force[1],force[2]));

  ONEPART_TRACE(if(p->p.identity==check_id) fprintf(stderr,"%d: OPT: LB f_random = (%.6e,%.3e,%.3e)\n",this_node,p->lc.f_random[0],p->lc.f_random[1],p->lc.f_random[2]));

  force[0] = force[0] + p->lc.f_random[0];
  force[1] = force[1] + p->lc.f_random[1];
  force[2] = force[2] + p->lc.f_random[2];

  ONEPART_TRACE(if(p->p.identity==check_id) fprintf(stderr,"%d: OPT: LB f_tot = (%.6e,%.3e,%.3e)\n",this_node,force[0],force[1],force[2]));
      
  /* transform momentum transfer to lattice units
     (Eq. (12) Ahlrichs and Duenweg, JCP 111(17):8225 (1999)) */
  delta_j[0] = - force[0]*time_step*tau/agrid;
  delta_j[1] = - force[1]*time_step*tau/agrid;
  delta_j[2] = - force[2]*time_step*tau/agrid;
  
  for (z=0;z<2;z++) {
    for (y=0;y<2;y++) {
      for (x=0;x<2;x++) {
	
	local_f = lbfields[node_index[(z*2+y)*2+x]].force;

	local_f[0] += delta[3*x+0]*delta[3*y+1]*delta[3*z+2]*delta_j[0];
	local_f[1] += delta[3*x+0]*delta[3*y+1]*delta[3*z+2]*delta_j[1];
	local_f[2] += delta[3*x+0]*delta[3*y+1]*delta[3*z+2]*delta_j[2];

      }
    }
  }

}

int lb_lbfluid_get_interpolated_velocity(double* p, double* v) {
  index_t node_index[8], index;
  double delta[6];
  double local_rho, local_j[3], interpolated_u[3];
  double modes[19];
  int x,y,z;
  double pos[3];

#ifdef LB_BOUNDARIES
  double lbboundary_mindist, distvec[3];
  int boundary_no;
  int boundary_flag=-1; // 0 if more than agrid/2 away from the boundary, 1 if 0<dist<agrid/2, 2 if dist <0 

  lbboundary_mindist_position(p, &lbboundary_mindist, distvec, &boundary_no);
  if (lbboundary_mindist>lbpar.agrid/2) {
    boundary_flag=0;
    pos[0]=p[0];
    pos[1]=p[1];
    pos[2]=p[2];
  } else if (lbboundary_mindist > 0 ) {
    boundary_flag=1;
    pos[0]=p[0] - distvec[0]+ distvec[0]/lbboundary_mindist*lbpar.agrid/2.;
    pos[1]=p[1] - distvec[1]+ distvec[1]/lbboundary_mindist*lbpar.agrid/2.;
    pos[2]=p[2] - distvec[2]+ distvec[2]/lbboundary_mindist*lbpar.agrid/2.;
  } else {
    boundary_flag=2;
    v[0]= lb_boundaries[boundary_no].velocity[0]*lbpar.agrid/lbpar.tau;
    v[1]= lb_boundaries[boundary_no].velocity[1]*lbpar.agrid/lbpar.tau;
    v[2]= lb_boundaries[boundary_no].velocity[2]*lbpar.agrid/lbpar.tau;
    return 0; // we can return without interpolating
  }
#else
  pos[0]=p[0];
  pos[1]=p[1];
  pos[2]=p[2];
#endif
  
  /* determine elementary lattice cell surrounding the particle 
     and the relative position of the particle in this cell */ 
  map_position_to_lattice(&lblattice,pos,node_index,delta);

  /* calculate fluid velocity at particle's position
     this is done by linear interpolation
     (Eq. (11) Ahlrichs and Duenweg, JCP 111(17):8225 (1999)) */
  interpolated_u[0] = interpolated_u[1] = interpolated_u[2] = 0.0 ;

  for (z=0;z<2;z++) {
    for (y=0;y<2;y++) {
      for (x=0;x<2;x++) {
        	
        index = node_index[(z*2+y)*2+x];
        
#ifdef LB_BOUNDARIES
        if (lbfields[index].boundary) {
          local_rho=lbpar.rho*lbpar.agrid*lbpar.agrid*lbpar.agrid;
          local_j[0] = lbpar.rho*lbpar.agrid*lbpar.agrid*lbpar.agrid*lb_boundaries[lbfields[index].boundary-1].velocity[0];
          local_j[1] = lbpar.rho*lbpar.agrid*lbpar.agrid*lbpar.agrid*lb_boundaries[lbfields[index].boundary-1].velocity[0];
          local_j[2] = lbpar.rho*lbpar.agrid*lbpar.agrid*lbpar.agrid*lb_boundaries[lbfields[index].boundary-1].velocity[0];
        } else {
          lb_calc_modes(index, modes);
          local_rho = lbpar.rho*lbpar.agrid*lbpar.agrid*lbpar.agrid + modes[0];
          local_j[0] = modes[1];
          local_j[1] = modes[2];
          local_j[2] = modes[3];
        }
#else 
        lb_calc_modes(index, modes);
        local_rho = lbpar.rho*lbpar.agrid*lbpar.agrid*lbpar.agrid + modes[0];
        local_j[0] = modes[1];
        local_j[1] = modes[2];
        local_j[2] = modes[3];
#endif
        interpolated_u[0] += delta[3*x+0]*delta[3*y+1]*delta[3*z+2]*local_j[0]/(local_rho);
        interpolated_u[1] += delta[3*x+0]*delta[3*y+1]*delta[3*z+2]*local_j[1]/(local_rho);	  
        interpolated_u[2] += delta[3*x+0]*delta[3*y+1]*delta[3*z+2]*local_j[2]/(local_rho) ;

      }
    }
  }
#ifdef LB_BOUNDARIES
  if (boundary_flag==1) {
    v[0]=lbboundary_mindist/(lbpar.agrid/2.)*interpolated_u[0]+(1-lbboundary_mindist/(lbpar.agrid/2.))*lb_boundaries[boundary_no].velocity[0];
    v[1]=lbboundary_mindist/(lbpar.agrid/2.)*interpolated_u[1]+(1-lbboundary_mindist/(lbpar.agrid/2.))*lb_boundaries[boundary_no].velocity[1];
    v[2]=lbboundary_mindist/(lbpar.agrid/2.)*interpolated_u[2]+(1-lbboundary_mindist/(lbpar.agrid/2.))*lb_boundaries[boundary_no].velocity[2];
  } else {
    v[0] = interpolated_u[0];
    v[1] = interpolated_u[1];
    v[2] = interpolated_u[2];
  }
#else 
    v[0] = interpolated_u[0];
    v[1] = interpolated_u[1];
    v[2] = interpolated_u[2];
#endif
  v[0] *= lbpar.agrid/lbpar.tau;
  v[1] *= lbpar.agrid/lbpar.tau;
  v[2] *= lbpar.agrid/lbpar.tau;
  return 0;
  
}


/** Calculate particle lattice interactions.
 * So far, only viscous coupling with Stokesian friction is
 * implemented.
 * Include all particle-lattice forces in this function.
 * The function is called from \ref force_calc.
 *
 * Parallelizing the fluid particle coupling is not straightforward
 * because drawing of random numbers makes the whole thing nonlocal.
 * One way to do it is to treat every particle only on one node, i.e.
 * the random numbers need not be communicated. The particles that are 
 * not fully inside the local lattice are taken into account via their
 * ghost images on the neighbouring nodes. But this requires that the 
 * correct values of the surrounding lattice nodes are available on 
 * the respective node, which means that we have to communicate the 
 * halo regions before treating the ghost particles. Moreover, after 
 * determining the ghost couplings, we have to communicate back the 
 * halo region such that all local lattice nodes have the correct values.
 * Thus two communication phases are involved which will most likely be 
 * the bottleneck of the computation.
 *
 * Another way of dealing with the particle lattice coupling is to 
 * treat a particle and all of it's images explicitly. This requires the
 * communication of the random numbers used in the calculation of the 
 * coupling force. The problem is now that, if random numbers have to 
 * be redrawn, we cannot efficiently determine which particles and which 
 * images have to be re-calculated. We therefore go back to the outset
 * and go through the whole system again until no failure occurs during
 * such a sweep. In the worst case, this is very inefficient because
 * many things are recalculated although they actually don't need.
 * But we can assume that this happens extremely rarely and then we have
 * on average only one communication phase for the random numbers, which
 * probably makes this method preferable compared to the above one.
 */
void calc_particle_lattice_ia() {
  int i, c, np;
  Cell *cell ;
  Particle *p ;
  double force[3];


  if (transfer_momentum) {

    if (lbpar.resend_halo) { /* first MD step after last LB update */
      
      /* exchange halo regions (for fluid-particle coupling) */
      halo_communication(&update_halo_comm, **lbfluid);
#ifdef ADDITIONAL_CHECKS
      lb_check_halo_regions();
#endif
      
      /* halo is valid now */
      lbpar.resend_halo = 0;

      /* all fields have to be recalculated */
      for (i=0; i<lblattice.halo_grid_volume; ++i) {
	lbfields[i].recalc_fields = 1;
      }

    }
      
    /* draw random numbers for local particles */
    for (c=0;c<local_cells.n;c++) {
      cell = local_cells.cell[c] ;
      p = cell->part ;
      np = cell->n ;
      for (i=0;i<np;i++) {
#ifdef GAUSSRANDOM
	p[i].lc.f_random[0] = lb_coupl_pref2*gaussian_random();
	p[i].lc.f_random[1] = lb_coupl_pref2*gaussian_random();
	p[i].lc.f_random[2] = lb_coupl_pref2*gaussian_random();
#else
	p[i].lc.f_random[0] = lb_coupl_pref*(d_random()-0.5);
	p[i].lc.f_random[1] = lb_coupl_pref*(d_random()-0.5);
	p[i].lc.f_random[2] = lb_coupl_pref*(d_random()-0.5);
#endif

#ifdef ADDITIONAL_CHECKS
	rancounter += 3;
#endif
      }
    }
    
    /* communicate the random numbers */
    ghost_communicator(&cell_structure.ghost_lbcoupling_comm) ;
    
    /* local cells */
    for (c=0;c<local_cells.n;c++) {
      cell = local_cells.cell[c] ;
      p = cell->part ;
      np = cell->n ;

      for (i=0;i<np;i++) {

	lb_viscous_coupling(&p[i],force);

	/* add force to the particle */
	p[i].f.f[0] += force[0];
	p[i].f.f[1] += force[1];
	p[i].f.f[2] += force[2];

	ONEPART_TRACE(if(p->p.identity==check_id) fprintf(stderr,"%d: OPT: LB f = (%.6e,%.3e,%.3e)\n",this_node,p->f.f[0],p->f.f[1],p->f.f[2]));
  
      }

    }

    /* ghost cells */
    for (c=0;c<ghost_cells.n;c++) {
      cell = ghost_cells.cell[c] ;
      p = cell->part ;
      np = cell->n ;

      for (i=0;i<np;i++) {
	/* for ghost particles we have to check if they lie
	 * in the range of the local lattice nodes */
 	if (p[i].r.p[0] >= my_left[0]-0.5*lblattice.agrid && p[i].r.p[0] < my_right[0]+0.5*lblattice.agrid
	    && p[i].r.p[1] >= my_left[1]-0.5*lblattice.agrid && p[i].r.p[1] < my_right[1]+0.5*lblattice.agrid
	    && p[i].r.p[2] >= my_left[2]-0.5*lblattice.agrid && p[i].r.p[2] < my_right[2]+0.5*lblattice.agrid) {

	  ONEPART_TRACE(if(p[i].p.identity==check_id) fprintf(stderr,"%d: OPT: LB coupling of ghost particle:\n",this_node));

	  lb_viscous_coupling(&p[i],force);

	  /* ghosts must not have the force added! */

	  ONEPART_TRACE(if(p->p.identity==check_id) fprintf(stderr,"%d: OPT: LB f = (%.6e,%.3e,%.3e)\n",this_node,p->f.f[0],p->f.f[1],p->f.f[2]));

	}
      }
    }

  }
}

/***********************************************************************/

/** Calculate the average density of the fluid in the system.
 * This function has to be called after changing the density of
 * a local lattice site in order to set lbpar.rho consistently. */
void lb_calc_average_rho() {

  index_t index;
  int x, y, z;
  double rho, local_rho, sum_rho;

  rho = 0.0;
  local_rho = 0.0;
  index = 0;
  for (z=1; z<=lblattice.grid[2]; z++) {
    for (y=1; y<=lblattice.grid[1]; y++) {
      for (x=1; x<=lblattice.grid[0]; x++) {
	
	lb_calc_local_rho(index, &rho);
	local_rho += rho;

	index++;
      }
      index += 2;
    }
    index += 2*lblattice.halo_grid[0];
  }

  MPI_Allreduce(&rho, &sum_rho, 1, MPI_DOUBLE, MPI_SUM, comm_cart);

  /* calculate average density in MD units */
  // TODO!!!
  lbpar.rho = sum_rho / (box_l[0]*box_l[1]*box_l[2]);
  
}

/*@}*/

#ifdef ADDITIONAL_CHECKS
static int compare_buffers(double *buf1, double *buf2, int size) {
  int ret;
  if (memcmp(buf1,buf2,size)) {
    char *errtxt;
    errtxt = runtime_error(128);
    ERROR_SPRINTF(errtxt,"{102 Halo buffers are not identical} ");
    ret = 1;
  } else {
    ret = 0;
  }
  return ret;
}

/** Checks consistency of the halo regions (ADDITIONAL_CHECKS)
    This function can be used as an additional check. It test whether the 
    halo regions have been exchanged correctly.
*/
static void lb_check_halo_regions()
{

  index_t index;
  int i,x,y,z, s_node, r_node, count=n_veloc;
  double *s_buffer, *r_buffer;
  MPI_Status status[2];

  r_buffer = malloc(count*sizeof(double));
  s_buffer = malloc(count*sizeof(double));

  if (PERIODIC(0)) {
    for (z=0;z<lblattice.halo_grid[2];++z) {
      for (y=0;y<lblattice.halo_grid[1];++y) {

	index  = get_linear_index(0,y,z,lblattice.halo_grid);
	for (i=0;i<n_veloc;i++) s_buffer[i] = lbfluid[0][i][index];

	s_node = node_neighbors[1];
	r_node = node_neighbors[0];
	if (n_nodes > 1) {
	  MPI_Sendrecv(s_buffer, count, MPI_DOUBLE, r_node, REQ_HALO_CHECK,
		       r_buffer, count, MPI_DOUBLE, s_node, REQ_HALO_CHECK,
		       comm_cart, status);
	  index = get_linear_index(lblattice.grid[0],y,z,lblattice.halo_grid);
	  for (i=0;i<n_veloc;i++) s_buffer[i] = lbfluid[0][i][index];
	  compare_buffers(s_buffer,r_buffer,count*sizeof(double));
	} else {
	  index = get_linear_index(lblattice.grid[0],y,z,lblattice.halo_grid);
	  for (i=0;i<n_veloc;i++) s_buffer[i] = lbfluid[0][i][index];
	  if (compare_buffers(s_buffer,r_buffer,count*sizeof(double))) {
	    fprintf(stderr,"buffers differ in dir=%d at index=%ld y=%d z=%d\n",0,index,y,z);
	  }
	}

	index = get_linear_index(lblattice.grid[0]+1,y,z,lblattice.halo_grid); 
	for (i=0;i<n_veloc;i++) s_buffer[i] = lbfluid[0][i][index];

	s_node = node_neighbors[0];
	r_node = node_neighbors[1];
	if (n_nodes > 1) {
	  MPI_Sendrecv(s_buffer, count, MPI_DOUBLE, r_node, REQ_HALO_CHECK,
		       r_buffer, count, MPI_DOUBLE, s_node, REQ_HALO_CHECK,
		       comm_cart, status);
	  index = get_linear_index(1,y,z,lblattice.halo_grid);
	  for (i=0;i<n_veloc;i++) s_buffer[i] = lbfluid[0][i][index];
	  compare_buffers(s_buffer,r_buffer,count*sizeof(double));
	} else {
	  index = get_linear_index(1,y,z,lblattice.halo_grid);
	  for (i=0;i<n_veloc;i++) r_buffer[i] = lbfluid[0][i][index];
	  if (compare_buffers(s_buffer,r_buffer,count*sizeof(double))) {
	    fprintf(stderr,"buffers differ in dir=%d at index=%ld y=%d z=%d\n",0,index,y,z);	  
	  }
	}
	
      }      
    }
  }

  if (PERIODIC(1)) {
    for (z=0;z<lblattice.halo_grid[2];++z) {
      for (x=0;x<lblattice.halo_grid[0];++x) {

	index = get_linear_index(x,0,z,lblattice.halo_grid);
	for (i=0;i<n_veloc;i++) s_buffer[i] = lbfluid[0][i][index];

	s_node = node_neighbors[3];
	r_node = node_neighbors[2];
	if (n_nodes > 1) {
	  MPI_Sendrecv(s_buffer, count, MPI_DOUBLE, r_node, REQ_HALO_CHECK,
		       r_buffer, count, MPI_DOUBLE, s_node, REQ_HALO_CHECK,
		       comm_cart, status);
	  index = get_linear_index(x,lblattice.grid[1],z,lblattice.halo_grid);
	  for (i=0;i<n_veloc;i++) s_buffer[i] = lbfluid[0][i][index];
	  compare_buffers(s_buffer,r_buffer,count*sizeof(double));
	} else {
	  index = get_linear_index(x,lblattice.grid[1],z,lblattice.halo_grid);
	  for (i=0;i<n_veloc;i++) r_buffer[i] = lbfluid[0][i][index];
	  if (compare_buffers(s_buffer,r_buffer,count*sizeof(double))) {
	    fprintf(stderr,"buffers differ in dir=%d at index=%ld x=%d z=%d\n",1,index,x,z);
	  }
	}

      }
      for (x=0;x<lblattice.halo_grid[0];++x) {

	index = get_linear_index(x,lblattice.grid[1]+1,z,lblattice.halo_grid);
	for (i=0;i<n_veloc;i++) s_buffer[i] = lbfluid[0][i][index];

	s_node = node_neighbors[2];
	r_node = node_neighbors[3];
	if (n_nodes > 1) {
	  MPI_Sendrecv(s_buffer, count, MPI_DOUBLE, r_node, REQ_HALO_CHECK,
		       r_buffer, count, MPI_DOUBLE, s_node, REQ_HALO_CHECK,
		       comm_cart, status);
	  index = get_linear_index(x,1,z,lblattice.halo_grid);
	  for (i=0;i<n_veloc;i++) s_buffer[i] = lbfluid[0][i][index];
	  compare_buffers(s_buffer,r_buffer,count*sizeof(double));
	} else {
	  index = get_linear_index(x,1,z,lblattice.halo_grid);
	  for (i=0;i<n_veloc;i++) r_buffer[i] = lbfluid[0][i][index];
	  if (compare_buffers(s_buffer,r_buffer,count*sizeof(double))) {
	    fprintf(stderr,"buffers differ in dir=%d at index=%ld x=%d z=%d\n",1,index,x,z);
	  }
	}

      }
    }
  }

  if (PERIODIC(2)) {
    for (y=0;y<lblattice.halo_grid[1];++y) {
      for (x=0;x<lblattice.halo_grid[0];++x) {

	index = get_linear_index(x,y,0,lblattice.halo_grid);
	for (i=0;i<n_veloc;i++) s_buffer[i] = lbfluid[0][i][index];

	s_node = node_neighbors[5];
	r_node = node_neighbors[4];
	if (n_nodes > 1) {
	  MPI_Sendrecv(s_buffer, count, MPI_DOUBLE, r_node, REQ_HALO_CHECK,
		       r_buffer, count, MPI_DOUBLE, s_node, REQ_HALO_CHECK,
		       comm_cart, status);
	  index = get_linear_index(x,y,lblattice.grid[2],lblattice.halo_grid);
	  for (i=0;i<n_veloc;i++) s_buffer[i] = lbfluid[0][i][index];
	  compare_buffers(s_buffer,r_buffer,count*sizeof(double));
	} else {
	  index = get_linear_index(x,y,lblattice.grid[2],lblattice.halo_grid);
	  for (i=0;i<n_veloc;i++) r_buffer[i] = lbfluid[0][i][index];
	  if (compare_buffers(s_buffer,r_buffer,count*sizeof(double))) {
	    fprintf(stderr,"buffers differ in dir=%d at index=%ld x=%d y=%d z=%d\n",2,index,x,y,lblattice.grid[2]);  
	  }
	}

      }
    }
    for (y=0;y<lblattice.halo_grid[1];++y) {
      for (x=0;x<lblattice.halo_grid[0];++x) {

	index = get_linear_index(x,y,lblattice.grid[2]+1,lblattice.halo_grid);
	for (i=0;i<n_veloc;i++) s_buffer[i] = lbfluid[0][i][index];

	s_node = node_neighbors[4];
	r_node = node_neighbors[5];
	if (n_nodes > 1) {
	  MPI_Sendrecv(s_buffer, count, MPI_DOUBLE, r_node, REQ_HALO_CHECK,
		       r_buffer, count, MPI_DOUBLE, s_node, REQ_HALO_CHECK,
		       comm_cart, status);
	  index = get_linear_index(x,y,1,lblattice.halo_grid);
	  for (i=0;i<n_veloc;i++) s_buffer[i] = lbfluid[0][i][index];
	  compare_buffers(s_buffer,r_buffer,count*sizeof(double));
	} else {
	  index = get_linear_index(x,y,1,lblattice.halo_grid);
	  for (i=0;i<n_veloc;i++) r_buffer[i] = lbfluid[0][i][index];
	  if(compare_buffers(s_buffer,r_buffer,count*sizeof(double))) {
	    fprintf(stderr,"buffers differ in dir=%d at index=%ld x=%d y=%d\n",2,index,x,y);
	  }
	}
      
      }
    }
  }

  free(r_buffer);
  free(s_buffer);

  //if (check_runtime_errors());
  //else fprintf(stderr,"halo check successful\n");

}
#endif /* ADDITIONAL_CHECKS */

#if 0 /* These debug functions are used nowhere. If you need it, here they are.
        Remove this comment line and the matching #endif.
        The functions in question are:
            lb_lattice_sum
            lb_check_mode_transformation
            lb_init_mode_transformation
            lb_check_negative_n
        */
#ifdef ADDITIONAL_CHECKS
static void lb_lattice_sum() {

    int n_veloc = lbmodel.n_veloc;
    double *w   = lbmodel.w;
    double (*v)[3]  = lbmodel.c;
    
    //int n_veloc = 14;
    //double w[14]    = { 7./18., 
    //                    1./12., 1./12., 1./12., 1./12., 1./18.,
    //                    1./36., 1./36., 1./36., 1./36., 
    //                    1./36., 1./36., 1./36., 1./36. };
    //double v[14][3] = { { 0., 0., 0. },
    //                    { 1., 0., 0. },
    //                    {-1., 0., 0. },
    //                    { 0., 1., 0. },
    //		        { 0.,-1., 0. },
    //                    { 0., 0., 1. },
    //                    { 1., 1., 0. },
    //                    {-1.,-1., 0. },
    //                    { 1.,-1., 0. },
    //                    {-1., 1., 0. },
    //                    { 1., 0., 1. },
    //                    {-1., 0., 1. },
    //                    { 0., 1., 1. },
    //                    { 0.,-1., 1. } };

    int i,a,b,c,d,e;
    double sum1,sum2,sum3,sum4,sum5;
    int count=0;

    for (a=0; a<3; a++) 
      {
	sum1 = 0.0;
	for (i=0; i<n_veloc; ++i) {
	  if (v[i][2] < 0) sum1 += w[i]*v[i][a];      
	}
	if (fabs(sum1) > ROUND_ERROR_PREC) {
	  count++; fprintf(stderr,"(%d) %f\n",a,sum1);
	}
      }

    for (a=0; a<3; a++)
      for (b=0; b<3; b++) 
	{
	  sum2 = 0.0;
	  for (i=0; i<n_veloc; ++i) {
	    if (v[i][2] < 0) sum2 += w[i]*v[i][a]*v[i][b];      
	  }
	  if (sum2!=0.0) {
	    count++; fprintf(stderr,"(%d,%d) %f\n",a,b,sum2);
	  }
	}

    for (a=0; a<3; a++)
      for (b=0; b<3; b++) 
	for (c=0; c<3; c++) 
	  {
	    sum3 = 0.0;
	    for (i=0; i<n_veloc; ++i) {
	      if (v[i][2] < 0) sum3 += w[i]*v[i][a]*v[i][b]*v[i][c];      
	    }
	    if (sum3!=0.0) {
	      count++; fprintf(stderr,"(%d,%d,%d) %f\n",a,b,c,sum3);
	    }
	  }

    for (a=0; a<3; a++)
      for (b=0; b<3; b++)
	for (c=0; c<3; c++)
	  for (d=0; d<3; d++)
	    {
	      sum4 = 0.0;
	      for (i=0; i<n_veloc; ++i) {
		if (v[i][2] < 0) sum4 += w[i]*v[i][a]*v[i][b]*v[i][c]*v[i][d];      
	      }
	      if (fabs(sum4) > ROUND_ERROR_PREC) { 
		  count++; fprintf(stderr,"(%d,%d,%d,%d) %f\n",a,b,c,d,sum4); 
	      }
	    }

    for (a=0; a<3; a++)
      for (b=0; b<3; b++)
	for (c=0; c<3; c++)
	  for (d=0; d<3; d++)
	    for (e=0; e<3; e++) 
	      {
		sum5 = 0.0;
		for (i=0; i<n_veloc; ++i) {
		  if (v[i][2] < 0) sum5 += w[i]*v[i][a]*v[i][b]*v[i][c]*v[i][d]*v[i][e];      
		}
		if (fabs(sum5) > ROUND_ERROR_PREC) { 
		  count++; fprintf(stderr,"(%d,%d,%d,%d,%d) %f\n",a,b,c,d,e,sum5);
		}
	      }

    fprintf(stderr,"%d non-null entries\n",count);

}
#endif /* #ifdef ADDITIONAL_CHECKS */

#ifdef ADDITIONAL_CHECKS
static void lb_check_mode_transformation(index_t index, double *mode) {

  /* check if what I think is right */

  int i;
  double *w = lbmodel.w;
  double (*e)[19] = d3q19_modebase;
  double sum_n=0.0, sum_m=0.0;
  double n_eq[19];
  double m_eq[19];
  // unit conversion: mass density
  double avg_rho = lbpar.rho*lbpar.agrid*lbpar.agrid*lbpar.agrid;
  double (*c)[3] = lbmodel.c;

  m_eq[0] = mode[0];
  m_eq[1] = mode[1];
  m_eq[2] = mode[2];
  m_eq[3] = mode[3];

  double rho = mode[0] + avg_rho;
  double *j  = mode+1;

  /* equilibrium part of the stress modes */
  /* remember that the modes have (\todo not?) been normalized! */
  m_eq[4] = /*1./6.*/scalar(j,j)/rho;
  m_eq[5] = /*1./4.*/(SQR(j[0])-SQR(j[1]))/rho;
  m_eq[6] = /*1./12.*/(scalar(j,j) - 3.0*SQR(j[2]))/rho;
  m_eq[7] = j[0]*j[1]/rho;
  m_eq[8] = j[0]*j[2]/rho;
  m_eq[9] = j[1]*j[2]/rho;

  for (i=10;i<n_veloc;i++) {
    m_eq[i] = 0.0;
  }

  for (i=0;i<n_veloc;i++) {
    n_eq[i] = w[i]*((rho-avg_rho) + 3.*scalar(j,c[i]) + 9./2.*SQR(scalar(j,c[i]))/rho - 3./2.*scalar(j,j)/rho);
  } 

  for (i=0;i<n_veloc;i++) {
    sum_n += SQR(lbfluid[0][i][index]-n_eq[i])/w[i];
    sum_m += SQR(mode[i]-m_eq[i])/e[19][i];
  }

  if (fabs(sum_n-sum_m)>ROUND_ERROR_PREC) {    
    fprintf(stderr,"Attention: sum_n=%f sum_m=%f %e\n",sum_n,sum_m,fabs(sum_n-sum_m));
  }

}

static void lb_init_mode_transformation() {

#ifdef D3Q19
  int i, j, k, l;
  int n_veloc = 14;
  double w[14]    = { 7./18., 
                      1./12., 1./12., 1./12., 1./12., 1./18.,
                      1./36., 1./36., 1./36., 1./36., 
                      1./36., 1./36., 1./36., 1./36. };
  double c[14][3] = { { 0., 0., 0. },
                      { 1., 0., 0. },
                      {-1., 0., 0. },
                      { 0., 1., 0. },
            		      { 0.,-1., 0. },
                      { 0., 0., 1. },
                      { 1., 1., 0. },
                      {-1.,-1., 0. },
                      { 1.,-1., 0. },
                      {-1., 1., 0. },
                      { 1., 0., 1. },
                      {-1., 0., 1. },
                      { 0., 1., 1. },
                      { 0.,-1., 1. } };

  double b[19][14];
  double e[14][14];
  double proj, norm[14];

  /* construct polynomials from the discrete velocity vectors */
  for (i=0;i<n_veloc;i++) {
    b[0][i]  = 1;
    b[1][i]  = c[i][0];
    b[2][i]  = c[i][1];
    b[3][i]  = c[i][2];
    b[4][i]  = scalar(c[i],c[i]);
    b[5][i]  = c[i][0]*c[i][0]-c[i][1]*c[i][1];
    b[6][i]  = scalar(c[i],c[i])-3*c[i][2]*c[i][2];
    //b[5][i]  = 3*c[i][0]*c[i][0]-scalar(c[i],c[i]);
    //b[6][i]  = c[i][1]*c[i][1]-c[i][2]*c[i][2];
    b[7][i]  = c[i][0]*c[i][1];
    b[8][i]  = c[i][0]*c[i][2];
    b[9][i]  = c[i][1]*c[i][2];
    b[10][i] = 3*scalar(c[i],c[i])*c[i][0];
    b[11][i] = 3*scalar(c[i],c[i])*c[i][1];
    b[12][i] = 3*scalar(c[i],c[i])*c[i][2];
    b[13][i] = (c[i][1]*c[i][1]-c[i][2]*c[i][2])*c[i][0];
    b[14][i] = (c[i][0]*c[i][0]-c[i][2]*c[i][2])*c[i][1];
    b[15][i] = (c[i][0]*c[i][0]-c[i][1]*c[i][1])*c[i][2];
    b[16][i] = 3*scalar(c[i],c[i])*scalar(c[i],c[i]);
    b[17][i] = 2*scalar(c[i],c[i])*b[5][i];
    b[18][i] = 2*scalar(c[i],c[i])*b[6][i];
  }

  for (i=0;i<n_veloc;i++) {
    b[0][i]  = 1;
    b[1][i]  = c[i][0];
    b[2][i]  = c[i][1];
    b[3][i]  = c[i][2];
    b[4][i]  = scalar(c[i],c[i]);
    b[5][i]  = SQR(c[i][0])-SQR(c[i][1]);
    b[6][i]  = c[i][0]*c[i][1];
    b[7][i]  = c[i][0]*c[i][2];
    b[8][i]  = c[i][1]*c[i][2];
    b[9][i]  = scalar(c[i],c[i])*c[i][0];
    b[10][i] = scalar(c[i],c[i])*c[i][1];
    b[11][i] = scalar(c[i],c[i])*c[i][2];
    b[12][i] = (c[i][0]*c[i][0]-c[i][1]*c[i][1])*c[i][2];
    b[13][i] = scalar(c[i],c[i])*scalar(c[i],c[i]);
  }

  /* Gram-Schmidt orthogonalization procedure */
  for (j=0;j<n_veloc;j++) {
    for (i=0;i<n_veloc;i++) e[j][i] = b[j][i];
    for (k=0;k<j;k++) {
      proj = 0.0;
      for (l=0;l<n_veloc;l++) {
	proj += w[l]*e[k][l]*b[j][l];
      }
      if (j==13) fprintf(stderr,"%d %f\n",k,proj/norm[k]);
      for (i=0;i<n_veloc;i++) e[j][i] -= proj/norm[k]*e[k][i];
    }
    norm[j] = 0.0;
    for (i=0;i<n_veloc;i++) norm[j] += w[i]*SQR(e[j][i]);
  }
  
  fprintf(stderr,"e[%d][%d] = {\n",n_veloc,n_veloc);
  for (i=0;i<n_veloc;i++) {
    fprintf(stderr,"{ % .3f",e[i][0]);
    for (j=1;j<n_veloc;j++) {
      fprintf(stderr,", % .3f",e[i][j]);
    }
    fprintf(stderr," } %.9f\n",norm[i]);
  }
  fprintf(stderr,"};\n");

  /* projections on lattice tensors */
  for (i=0;i<n_veloc;i++) {
    proj = 0.0;
    for (k=0;k<n_veloc;k++) {
      proj += e[i][k] * w[k] * 1;
    }
    fprintf(stderr, "%.6f",proj);
    
    for (j=0;j<3;j++) {
      proj = 0.0;
      for (k=0;k<n_veloc;k++) {
	proj += e[i][k] * w[k] * c[k][j];
      }
      fprintf(stderr, " %.6f",proj);
    }

    for (j=0;j<3;j++) {
      for (k=0;k<3;k++) {
	proj=0.0;
	for (l=0;l<n_veloc;l++) {
	  proj += e[i][l] * w[l] * c[l][j] * c[l][k];
	}
	fprintf(stderr, " %.6f",proj);
      }
    }

    fprintf(stderr,"\n");

  }

  //proj = 0.0;
  //for (k=0;k<n_veloc;k++) {
  //  proj += c[k][2] * w[k] * 1;
  //}
  //fprintf(stderr,"%.6f",proj);
  //
  //proj = 0.0;
  //for (k=0;k<n_veloc;k++) {
  //  proj += c[k][2] * w[k] * c[k][2];
  //}
  //fprintf(stderr," %.6f",proj);
  //
  //proj = 0.0;
  //for (k=0;k<n_veloc;k++) {
  //  proj += c[k][2] * w[k] * c[k][2] * c[k][2];
  //}
  //fprintf(stderr," %.6f",proj);
  //
  //fprintf(stderr,"\n");

#else /* not D3Q19 */
  int i, j, k, l;
  double b[9][9];
  double e[9][9];
  double proj, norm[9];

  double c[9][2] = { { 0, 0 },
		     { 1, 0 },
		     {-1, 0 },
                     { 0, 1 },
                     { 0,-1 },
		     { 1, 1 },
		     {-1,-1 },
		     { 1,-1 },
		     {-1, 1 } };

  double w[9] = { 4./9, 1./9, 1./9, 1./9, 1./9, 1./36, 1./36, 1./36, 1./36 };

  n_veloc = 9;

  /* construct polynomials from the discrete velocity vectors */
  for (i=0;i<n_veloc;i++) {
    b[0][i] = 1;
    b[1][i] = c[i][0];
    b[2][i] = c[i][1];
    b[3][i] = 3*(SQR(c[i][0]) + SQR(c[i][1]));
    b[4][i] = c[i][0]*c[i][0]-c[i][1]*c[i][1];
    b[5][i] = c[i][0]*c[i][1];
    b[6][i] = 3*(SQR(c[i][0])+SQR(c[i][1]))*c[i][0];
    b[7][i] = 3*(SQR(c[i][0])+SQR(c[i][1]))*c[i][1];
    b[8][i] = (b[3][i]-5)*b[3][i]/2;
  }

  /* Gram-Schmidt orthogonalization procedure */
  for (j=0;j<n_veloc;j++) {
    for (i=0;i<n_veloc;i++) e[j][i] = b[j][i];
    for (k=0;k<j;k++) {
      proj = 0.0;
      for (l=0;l<n_veloc;l++) {
	proj += w[l]*e[k][l]*b[j][l];
      }
      for (i=0;i<n_veloc;i++) e[j][i] -= proj/norm[k]*e[k][i];
    }
    norm[j] = 0.0;
    for (i=0;i<n_veloc;i++) norm[j] += w[i]*SQR(e[j][i]);
  }
  
  fprintf(stderr,"e[%d][%d] = {\n",n_veloc,n_veloc);
  for (i=0;i<n_veloc;i++) {
    fprintf(stderr,"{ % .1f",e[i][0]);
    for (j=1;j<n_veloc;j++) {
      fprintf(stderr,", % .1f",e[i][j]);
    }
    fprintf(stderr," } %.2f\n",norm[i]);
  }
  fprintf(stderr,"};\n");

#endif

}
#endif /* ADDITIONAL_CHECKS */

#ifdef ADDITIONAL_CHECKS

/** Check for negative populations.  
 
    Checks for negative populations and increases failcounter for each
    occurence.
 
    @param  index Index of the local lattice site (Input).
    @return Number of negative populations on the local lattice site. */
static int lb_check_negative_n(index_t index)
{
  int i, localfails=0;

  for (i=0; i<n_veloc; i++) {
    if (lbfluid[0][i][index]+lbmodel.coeff[i][0]*lbpar.rho < 0.0) {
      ++localfails;
      ++failcounter;
      fprintf(stderr,"%d: Negative population n[%d]=%le (failcounter=%d, rancounter=%d).\n   Check your parameters if this occurs too often!\n",this_node,i,lbmodel.coeff[i][0]*lbpar.rho+lbfluid[0][i][index],failcounter,rancounter);
      break;
   }
  }

  return localfails;
}
#endif /* ADDITIONAL_CHECKS */
#endif /* #if 0 */
/* Here, the unused "ADDITIONAL_CHECKS functions end. */

#endif<|MERGE_RESOLUTION|>--- conflicted
+++ resolved
@@ -700,35 +700,15 @@
 }
 #endif // SHANCHEN
 
-
-// SAW TODO: check all functions wich are getting/setting single node values
-#ifdef LB_GPU
-<<<<<<< HEAD
 int lb_lbfluid_print_vtk_velocity(char* filename) {
-  if (lattice_switch & LATTICE_LB_GPU) {
-     FILE* fp = fopen(filename, "w");
-     size_t size_of_values = lbpar_gpu.number_of_nodes * sizeof(LB_values_gpu);
-     if(fp == NULL)  
-       return 1;
-     host_values = (LB_values_gpu*)malloc(size_of_values);
-     lb_get_values_GPU(host_values);
-     fprintf(fp, "# vtk DataFile Version 2.0\nlbfluid_gpu\nASCII\nDATASET STRUCTURED_POINTS\nDIMENSIONS %u %u %u\nORIGIN %f %f %f\nSPACING %f %f %f\nPOINT_DATA %u\nSCALARS OutArray  floats 3\nLOOKUP_TABLE default\n", 
-                 lbpar_gpu.dim_x, lbpar_gpu.dim_y, lbpar_gpu.dim_z, 
-                 lbpar_gpu.agrid*0.5, lbpar_gpu.agrid*0.5, lbpar_gpu.agrid*0.5, 
-                 lbpar_gpu.agrid, lbpar_gpu.agrid, lbpar_gpu.agrid, lbpar_gpu.number_of_nodes);
-     int j;	
-     for(j=0; j<lbpar_gpu.number_of_nodes; ++j){
-       /** print of the calculated phys values */
-       fprintf(fp, "%f %f %f\n", host_values[j].v[0], host_values[j].v[1], host_values[j].v[2]);
-     }
-     free(host_values);
-     fclose(fp);
-     return 0;
-  }
-}
-#endif // LB_GPU
-
-=======
+
+  FILE* fp = fopen(filename, "w");
+
+	 if(fp == NULL)
+		 return 1;
+
+	 if (lattice_switch & LATTICE_LB_GPU) {
+#ifdef LB_GPU
     size_t size_of_values = lbpar_gpu.number_of_nodes * sizeof(LB_values_gpu);
     host_values = (LB_values_gpu*)malloc(size_of_values);
     lb_get_values_GPU(host_values);
@@ -741,38 +721,30 @@
     free(host_values);
 #endif
   } else {
->>>>>>> e768445c
-#ifdef LB
-int lb_lbfluid_print_vtk_velocity(char* filename) {
-    FILE* fp = fopen(filename, "w");
-    if(fp == NULL)  
-        return 1;
+#ifdef LB
     int pos[3];
     double u[3];
-    int gridsize[3];
-    
-    gridsize[0] = box_l[0] / lblattice.agrid;
-    gridsize[1] = box_l[1] / lblattice.agrid;
-    gridsize[2] = box_l[2] / lblattice.agrid;
-
-    fprintf(fp, "# vtk DataFile Version 2.0\nlbfluid_cpu\nASCII\nDATASET STRUCTURED_POINTS\nDIMENSIONS %d %d %d\nORIGIN %f %f %f\nSPACING %f %f %f\nPOINT_DATA %d\nSCALARS OutArray floats 3\nLOOKUP_TABLE default\n", 
-                gridsize[0], gridsize[1], gridsize[2], 
-                lblattice.agrid*0.5, lblattice.agrid*0.5, lblattice.agrid*0.5, 
-                lblattice.agrid, lblattice.agrid, lblattice.agrid, gridsize[0]*gridsize[1]*gridsize[2]);
+	   int gridsize[3];
 	
-    for(pos[2] = 0; pos[2] < gridsize[2]; pos[2]++){
-     for(pos[1] = 0; pos[1] < gridsize[1]; pos[1]++){
-       for(pos[0] = 0; pos[0] < gridsize[0]; pos[0]++){
-          exit(printf("TODO:adapt for SHANCHEN (%s:%d)\n",__FILE__,__LINE__));
-          lb_lbnode_get_u(pos, u);
-          fprintf(fp, "%f %f %f\n", u[0], u[1], u[2]);
-       }
-     }
-    }
-    fclose(fp);	
-    return 0;
-}
-#endif // LB 
+	   gridsize[0] = box_l[0] / lblattice.agrid;
+	   gridsize[1] = box_l[1] / lblattice.agrid;
+	   gridsize[2] = box_l[2] / lblattice.agrid;
+
+	    fprintf(fp, "# vtk DataFile Version 2.0\nlbfluid_cpu\nASCII\nDATASET STRUCTURED_POINTS\nDIMENSIONS %d %d %d\nORIGIN %f %f %f\nSPACING %f %f %f\nPOINT_DATA %d\nSCALARS OutArray floats 3\nLOOKUP_TABLE default\n", gridsize[0], gridsize[1], gridsize[2], lblattice.agrid*0.5, lblattice.agrid*0.5, lblattice.agrid*0.5, lblattice.agrid, lblattice.agrid, lblattice.agrid, gridsize[0]*gridsize[1]*gridsize[2]);
+	
+	    for(pos[2] = 0; pos[2] < gridsize[2]; pos[2]++)
+		    for(pos[1] = 0; pos[1] < gridsize[1]; pos[1]++)
+			    for(pos[0] = 0; pos[0] < gridsize[0]; pos[0]++)
+			    {
+				    lb_lbnode_get_u(pos, u);
+				    fprintf(fp, "%f %f %f\n", u[0], u[1], u[2]);
+			    }
+#endif     
+  }
+  fclose(fp);	
+			
+	return 0;
+}
 
 int lb_lbfluid_print_boundary(char* filename) {
 	  FILE* fp = fopen(filename, "w");
@@ -1167,6 +1139,7 @@
   return 0;
 }
 
+#ifndef SHANCHEN 
 int lb_lbnode_get_pi(int* ind, double* p_pi) {
 
   double p0 = 0;
@@ -1250,6 +1223,8 @@
     }
   return 0;
 }
+
+#endif // SHANCHEN 
 
 int lb_lbnode_get_pop(int* ind, double* p_pop) {
   if (lattice_switch & LATTICE_LB_GPU) {
