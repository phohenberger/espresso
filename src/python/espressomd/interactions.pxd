--- conflicted
+++ resolved
@@ -543,10 +543,6 @@
         BONDED_IA_CG_DNA_BACKBONE,
         BONDED_IA_IBM_TRIEL,
         BONDED_IA_IBM_TRIBEND,
-<<<<<<< HEAD
         BONDED_IA_IBM_VOLUME_CONSERVATION,
-        BONDED_IA_UMBRELLA
-=======
         BONDED_IA_UMBRELLA,
-        BONDED_IA_THERMALIZED_DIST
->>>>>>> 453aec8b
+        BONDED_IA_THERMALIZED_DIST