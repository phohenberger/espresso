--- conflicted
+++ resolved
@@ -180,13 +180,8 @@
                                  double mu, double nu)
 
 IF THOLE:
-<<<<<<< HEAD
     cdef extern from "nonbonded_interactions/thole.hpp":
-        int thole_set_params(int part_type_a, int part_type_b, double scaling_coeff, double q1q2);
-=======
-    cdef extern from "thole.hpp":
         int thole_set_params(int part_type_a, int part_type_b, double scaling_coeff, double q1q2)
->>>>>>> 210fba01
 
 cdef extern from "nonbonded_interactions/ljgen.hpp":
     IF LJGEN_SOFTCORE:
@@ -258,15 +253,12 @@
                                                double a, double n,
                                                double cut, double offset)
 
-<<<<<<< HEAD
-=======
 IF SOFT_SPHERE:
     cdef extern from "soft_sphere.hpp":
         cdef int soft_sphere_set_params(int part_type_a, int part_type_b,
                                         double a, double n,
                                         double cut, double offset)
 
->>>>>>> 210fba01
 IF AFFINITY:
     cdef extern from "object-in-fluid/affinity.hpp":
         cdef int affinity_set_params(int part_type_a, int part_type_b,
