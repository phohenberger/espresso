--- conflicted
+++ resolved
@@ -271,7 +271,6 @@
         double r
         double r_cut
 
-<<<<<<< HEAD
 #* Parameters for thermalized  bond */
     ctypedef struct Thermalized_bond_parameters:
         double temp_com
@@ -280,19 +279,14 @@
         double gamma_distance
         double r_cut
 
-=======
->>>>>>> f74064d6
 #* Parameters for Bonded coulomb */
     ctypedef struct Bonded_coulomb_bond_parameters:
         double prefactor
 
-<<<<<<< HEAD
 #* Parameters for Bonded coulomb p3m sr */
     ctypedef struct Bonded_coulomb_p3m_sr_bond_parameters:
         double q1q2
 
-=======
->>>>>>> f74064d6
 #* Parameters for three body angular potential (bond-angle potentials).
     ctypedef struct Angle_bond_parameters:
         double bend
@@ -397,7 +391,6 @@
         Angle_harmonic_bond_parameters angle_harmonic
         Angle_cosine_bond_parameters angle_cosine
         Angle_cossquare_bond_parameters angle_cossquare
-        Bonded_coulomb_bond_parameters bonded_coulomb
         Dihedral_bond_parameters dihedral
         Tabulated_bond_parameters tab
         Overlap_bond_parameters overlap
