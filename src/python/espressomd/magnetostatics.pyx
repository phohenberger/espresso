--- conflicted
+++ resolved
@@ -19,17 +19,12 @@
 from __future__ import print_function, absolute_import
 include "myconfig.pxi"
 import numpy as np
-<<<<<<< HEAD
-from globals cimport temperature
-from actors cimport *
-from scafacos import ScafacosConnector
-cimport scafacos
-
-=======
-from .actors cimport Actor
-from globals cimport temperature
+from .globals cimport temperature
+from .actors cimport *
+from .scafacos import ScafacosConnector
+cimport .scafacos
+
 from espressomd.utils cimport handle_errors
->>>>>>> 38516de8
 
 IF DIPOLES == 1:
     cdef class MagnetostaticInteraction(Actor):
@@ -238,12 +233,8 @@
             return {"prefactor": coulomb.Dprefactor}
 
         def _activate_method(self):
-<<<<<<< HEAD
             self._set_params_in_es_core(self)
             mpi_bcast_coulomb_params()
-=======
-            self._set_params_in_es_core()
->>>>>>> 38516de8
 
         def _set_params_in_es_core(self):
             self.set_magnetostatics_prefactor()
@@ -270,12 +261,8 @@
             return {"prefactor": coulomb.Dprefactor, "n_replica": Ncut_off_magnetic_dipolar_direct_sum}
 
         def _activate_method(self):
-<<<<<<< HEAD
             self._set_params_in_es_core(self)
             mpi_bcast_coulomb_params()
-=======
-            self._set_params_in_es_core()
->>>>>>> 38516de8
 
         def _set_params_in_es_core(self):
             self.set_magnetostatics_prefactor()
