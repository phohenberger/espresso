#
# Copyright (C) 2013-2018 The ESPResSo project
#
# This file is part of ESPResSo.
#
# ESPResSo is free software: you can redistribute it and/or modify
# it under the terms of the GNU General Public License as published by
# the Free Software Foundation, either version 3 of the License, or
# (at your option) any later version.
#
# ESPResSo is distributed in the hope that it will be useful,
# but WITHOUT ANY WARRANTY; without even the implied warranty of
# MERCHANTABILITY or FITNESS FOR A PARTICULAR PURPOSE.  See the
# GNU General Public License for more details.
#
# You should have received a copy of the GNU General Public License
# along with this program.  If not, see <http://www.gnu.org/licenses/>.
#
from __future__ import print_function, absolute_import, division
include "myconfig.pxi"
import os
import cython
import numpy as np
cimport numpy as np
from libc cimport stdint
from .actors cimport Actor
from . cimport cuda_init
from .particle_data cimport make_array_locked
from . import cuda_init
from copy import deepcopy
from . import utils
from .utils import array_locked, is_valid_type
from .utils cimport make_array_locked

# Actor class
####################################################


def _construct(cls, params):
    obj = cls(**params)
    obj._params = params
    return obj

cdef class HydrodynamicInteraction(Actor):
    def _lb_init(self):
        raise Exception(
            "Subclasses of HydrodynamicInteraction must define the _lb_init() method.")

    def __reduce__(self):
        return _construct, (self.__class__, self._params), None

    def __getitem__(self, key):
        IF LB or LB_GPU:
            if isinstance(key, tuple) or isinstance(key, list) or isinstance(key, np.ndarray):
                if len(key) == 3:
                    return LBFluidRoutines(np.array(key))
            else:
                raise Exception(
                    "%s is not a valid key. Should be a point on the nodegrid e.g. lbf[0,0,0]," % key)

<<<<<<< HEAD
        # validate the given parameters on actor initialization
        ####################################################
        def validate_params(self):
            default_params = self.default_params()

            utils.check_type_or_throw_except(
                self._params["kT"], 1, float, "kT must be a number")
            if self._params["kT"] > 0. and not self._params["seed"]:
                raise ValueError(
                    "seed has to be given if temperature is not 0.")

            if self._params["dens"] == default_params["dens"]:
                raise Exception("LB_FLUID density not set")
            else:
                if not (self._params["dens"] > 0.0 and (is_valid_type(self._params["dens"], float) or is_valid_type(self._params["dens"], int))):
                    raise ValueError("Density must be one positive double")

        # list of valid keys for parameters
        ####################################################
        def valid_keys(self):
            return "agrid", "dens", "ext_force_density", "visc", "tau", "bulk_visc", "gamma_odd", "gamma_even", "kT", "seed"

        # list of essential keys required for the fluid
        ####################################################
        def required_keys(self):
            return ["dens", "agrid", "visc", "tau"]

        # list of default parameters
        ####################################################
        def default_params(self):
            return {"agrid": -1.0,
                    "dens": -1.0,
                    "ext_force_density": [0.0, 0.0, 0.0],
                    "visc": -1.0,
                    "bulk_visc": -1.0,
                    "tau": -1.0,
                    "seed": None,
                    "kT": 0.}

        # function that calls wrapper functions which set the parameters at C-Level
        ####################################################
        def _set_lattice_switch(self):
            lb_lbfluid_set_lattice_switch(1)
=======
    # validate the given parameters on actor initialization
    ####################################################
    def validate_params(self):
        default_params = self.default_params()

        utils.check_type_or_throw_except(
            self._params["kT"], 1, float, "kT must be a number")
        if self._params["kT"] > 0. and not self._params["seed"]:
            raise ValueError(
                "seed has to be given if temperature is not 0.")

        if self._params["dens"] == default_params["dens"]:
            raise Exception("LB_FLUID density not set")
        else:
            if not (self._params["dens"] > 0.0 and (is_valid_type(self._params["dens"], float) or is_valid_type(self._params["dens"], int))):
                raise ValueError("Density must be one positive double")

    # list of valid keys for parameters
    ####################################################
    def valid_keys(self):
        return "agrid", "dens", "ext_force_density", "visc", "tau", "bulk_visc", "gamma_odd", "gamma_even", "kT", "seed"

    # list of essential keys required for the fluid
    ####################################################
    def required_keys(self):
        return ["dens", "agrid", "visc", "tau"]

    # list of default parameters
    ####################################################
    def default_params(self):
        return {"agrid": -1.0,
                "dens": -1.0,
                "ext_force_density": [0.0, 0.0, 0.0],
                "visc": -1.0,
                "bulk_visc": -1.0,
                "tau": -1.0,
                "seed": None,
                "kT": 0.}

    # function that calls wrapper functions which set the parameters at C-Level
    ####################################################
    def _set_lattice_switch(self):
        raise Exception(
            "Subclasses of HydrodynamicInteraction must define the _set_lattice_switch() method.")
>>>>>>> f9d50357

    IF LB or LB_GPU:
        def _set_params_in_es_core(self):
            default_params = self.default_params()

            cdef stdint.uint64_t seed
            if self._params["kT"] > 0.:
                seed = self._params["seed"]
                lb_lbfluid_set_rng_state(seed)
            lb_lbfluid_set_kT(self._params["kT"])

            python_lbfluid_set_density(
<<<<<<< HEAD
    self._params["dens"],
     self._params["agrid"])
=======
        self._params["dens"],
        self._params["agrid"])
>>>>>>> f9d50357

            lb_lbfluid_set_tau(self._params["tau"])

            python_lbfluid_set_viscosity(
<<<<<<< HEAD
    self._params["visc"],
     self._params["agrid"],
     self._params["tau"])

            if self._params["bulk_visc"] != self.default_params()["bulk_visc"]:
                python_lbfluid_set_bulk_viscosity(
    self._params["bulk_visc"],
     self._params["agrid"],
     self._params["tau"])
=======
        self._params["visc"],
        self._params["agrid"],
        self._params["tau"])

            if self._params["bulk_visc"] != self.default_params()["bulk_visc"]:
                python_lbfluid_set_bulk_viscosity(
        self._params["bulk_visc"],
        self._params["agrid"],
        self._params["tau"])
>>>>>>> f9d50357

            python_lbfluid_set_agrid(self._params["agrid"])

            python_lbfluid_set_ext_force_density(
<<<<<<< HEAD
    self._params["ext_force_density"],
     self._params["agrid"],
     self._params["tau"])
=======
        self._params["ext_force_density"],
        self._params["agrid"],
        self._params["tau"])
>>>>>>> f9d50357

            if "gamma_odd" in self._params:
                python_lbfluid_set_gamma_odd(self._params["gamma_odd"])

            if "gamma_even" in self._params:
                python_lbfluid_set_gamma_even(self._params["gamma_even"])

            utils.handle_errors("LB fluid activation")

        # function that calls wrapper functions which get the parameters from C-Level
        ####################################################
        def _get_params_from_es_core(self):
            default_params = self.default_params()
            cdef double kT = lb_lbfluid_get_kT()
            self._params["kT"] = kT
            cdef stdint.uint64_t seed = lb_lbfluid_get_rng_state()
            self._params['seed'] = seed
            if python_lbfluid_get_density(self._params["dens"], self._params["agrid"]):
                raise Exception("lb_lbfluid_get_density error")

            self._params["tau"] = lb_lbfluid_get_tau()

            if python_lbfluid_get_viscosity(self._params["visc"], self._params["agrid"], self._params["tau"]):
                raise Exception("lb_lbfluid_set_viscosity error")

            if not self._params["bulk_visc"] == default_params["bulk_visc"]:
                if python_lbfluid_get_bulk_viscosity(self._params["bulk_visc"], self._params["agrid"], self._params["tau"]):
                    raise Exception("lb_lbfluid_set_bulk_viscosity error")

            if python_lbfluid_get_agrid(self._params["agrid"]):
                raise Exception("lb_lbfluid_set_agrid error")

            if not self._params["ext_force_density"] == default_params["ext_force_density"]:
                if python_lbfluid_get_ext_force_density(self._params["ext_force_density"], self._params["agrid"], self._params["tau"]):
                    raise Exception("lb_lbfluid_set_ext_force_density error")

            return self._params

        def set_interpolation_order(self, interpolation_order):
            """ Set the order for the fluid interpolation scheme.

            Parameters
            ----------
            interpolation_order : :obj:`str`
                ``linear`` refers to linear interpolation, ``quadratic`` to quadratic interpolation.

            """
            if (interpolation_order == "linear"):
                lb_lbinterpolation_set_interpolation_order(linear)
            elif (interpolation_order == "quadratic"):
                lb_lbinterpolation_set_interpolation_order(quadratic)
            else:
                raise ValueError("Invalid parameter")

        def get_interpolated_velocity(self, pos):
            """Get LB fluid velocity at specified position.

            Parameters
            ----------
            pos : array_like :obj:`float`
                  The position at which velocity is requested.

            Returns
            -------
            v : array_like :obj:`float`
                The LB fluid velocity at ``pos``.

            """
            cdef Vector3d p

            for i in range(3):
                p[i] = pos[i]
            cdef Vector3d v = lb_lbinterpolation_get_interpolated_velocity_global(p) * lb_lbfluid_get_lattice_speed()
            return make_array_locked(v)

        def print_vtk_velocity(self, path, bb1=None, bb2=None):
            cdef vector[int] bb1_vec
            cdef vector[int] bb2_vec
            if bb1 is None or bb2 is None:
                lb_lbfluid_print_vtk_velocity(utils.to_char_pointer(path))
            else:
                bb1_vec = bb1
                bb2_vec = bb2
                lb_lbfluid_print_vtk_velocity(
                    utils.to_char_pointer(path), bb1_vec, bb2_vec)

        def print_vtk_boundary(self, path):
            lb_lbfluid_print_vtk_boundary(utils.to_char_pointer(path))

        def print_velocity(self, path):
            lb_lbfluid_print_velocity(utils.to_char_pointer(path))

        def print_boundary(self, path):
            lb_lbfluid_print_boundary(utils.to_char_pointer(path))

        def save_checkpoint(self, path, binary):
            tmp_path = path + ".__tmp__"
            lb_lbfluid_save_checkpoint(utils.to_char_pointer(tmp_path), binary)
            os.rename(tmp_path, path)

        def load_checkpoint(self, path, binary):
            lb_lbfluid_load_checkpoint(utils.to_char_pointer(path), binary)

        def _activate_method(self):
            raise Exception(
    "Subclasses of HydrodynamicInteraction have to implement _activate_method.") 

        def _deactivate_method(self):
            lb_lbfluid_set_lattice_switch(NONE)


# LBFluid main class
####################################################
IF LB:
    cdef class LBFluid(HydrodynamicInteraction):
        """
        Initialize the lattice-Boltzmann method for hydrodynamic flow using the CPU.

        """

        def _set_lattice_switch(self):
            lb_lbfluid_set_lattice_switch(CPU)

        def _activate_method(self):
            self.validate_params()
            self._set_lattice_switch()
            self._set_params_in_es_core()
<<<<<<< HEAD
            utils.handle_errors("LB fluid activation")
            IF LB:
                return
            ELSE:
                raise Exception("LB not compiled in")

        def _deactivate_method(self):
            lb_lbfluid_set_lattice_switch(0)
=======
>>>>>>> f9d50357

IF LB_GPU:
    cdef class LBFluidGPU(HydrodynamicInteraction):
        """
        Initialize the lattice-Boltzmann method for hydrodynamic flow using the GPU.

        """

        def remove_total_momentum(self):
            lb_lbfluid_remove_total_momentum()

        def _set_lattice_switch(self):
<<<<<<< HEAD
            lb_lbfluid_set_lattice_switch(2)
=======
            lb_lbfluid_set_lattice_switch(GPU)
>>>>>>> f9d50357

        def _activate_method(self):
            self.validate_params()
            self._set_lattice_switch()
            self._set_params_in_es_core()

        @cython.boundscheck(False)
        @cython.wraparound(False)
        def get_interpolated_fluid_velocity_at_positions(self, np.ndarray[double, ndim=2, mode="c"] positions not None, three_point=False):
            """Calculate the fluid velocity at given positions.

            Parameters
            ----------
            positions : numpy-array of type :obj:`float` of shape (N,3)
                        The 3-dimensional positions.

            Returns
            -------
            velocities : numpy-array of type :obj:`float` of shape (N,3)
                         The 3-dimensional LB fluid velocities.

            Raises
            ------
            AssertionError
                If shape of ``positions`` not (N,3).

            """
            assert positions.shape[
                1] == 3, "The input array must have shape (N,3)"
            cdef int length
            length = positions.shape[0]
            velocities = np.empty_like(positions)
<<<<<<< HEAD
            lb_get_interpolated_velocity_gpu( < double * >np.PyArray_GETPTR2(positions, 0, 0), < double * >np.PyArray_GETPTR2(velocities, 0, 0), length)
            return velocities
=======
            if three_point:
                quadratic_velocity_interpolation( < double * >np.PyArray_GETPTR2(positions, 0, 0), < double * >np.PyArray_GETPTR2(velocities, 0, 0), length)
            else:
                linear_velocity_interpolation( < double * >np.PyArray_GETPTR2(positions, 0, 0), < double * >np.PyArray_GETPTR2(velocities, 0, 0), length)
            return velocities * lb_lbfluid_get_lattice_speed()
>>>>>>> f9d50357

IF LB or LB_GPU:
    cdef class LBFluidRoutines(object):
        cdef Vector3i node

        def __init__(self, key):
            utils.check_type_or_throw_except(
                key, 3, int, "The index of an lb fluid node consists of three integers.")
            self.node[0] = key[0]
            self.node[1] = key[1]
            self.node[2] = key[2]
            if not lb_lbnode_is_index_valid(self.node):
                raise ValueError("LB node index out of bounds")

        property velocity:
            def __get__(self):
<<<<<<< HEAD
                cdef Vector3d double_return
                double_return = lb_lbnode_get_u(self.node)
                return make_array_locked(double_return)

            def __set__(self, value):
                cdef Vector3d host_velocity
                if all(is_valid_type(v, float) for v in value) and len(value) == 3:
                    host_velocity[0] = value[0]
                    host_velocity[1] = value[1]
                    host_velocity[2] = value[2]
                    lb_lbnode_set_u(self.node, host_velocity)
=======
                return make_array_locked(python_lbnode_get_velocity(self.node))

            def __set__(self, value):
                cdef Vector3d c_velocity
                if all(is_valid_type(v, float) for v in value) and len(value) == 3:
                    c_velocity[0] = value[0]
                    c_velocity[1] = value[1]
                    c_velocity[2] = value[2]
                    python_lbnode_set_velocity(self.node, c_velocity)
>>>>>>> f9d50357
                else:
                    raise ValueError(
                        "Velocity has to be of shape 3 and type float.")
        property density:
            def __get__(self):
<<<<<<< HEAD
                cdef double double_return
                double_return = lb_lbnode_get_density(self.node)
                return array_locked(double_return)
=======
                return python_lbnode_get_density(self.node)
>>>>>>> f9d50357

            def __set__(self, value):
                python_lbnode_set_density(self.node, value)

        property pi:
            def __get__(self):
<<<<<<< HEAD
                cdef Vector6d pi
                pi = lb_lbnode_get_pi(self.node)
=======
                cdef Vector6d pi = python_lbnode_get_pi(self.node)
>>>>>>> f9d50357
                return array_locked(np.array([[pi[0], pi[1], pi[3]],
                                              [pi[1], pi[2], pi[4]],
                                              [pi[3], pi[4], pi[5]]]))

            def __set__(self, value):
                raise NotImplementedError

        property pi_neq:
            def __get__(self):
<<<<<<< HEAD
                cdef Vector6d pi
                pi = lb_lbnode_get_pi_neq(self.node)
=======
                cdef Vector6d pi = python_lbnode_get_pi_neq(self.node)
>>>>>>> f9d50357
                return array_locked(np.array([[pi[0], pi[1], pi[3]],
                                              [pi[1], pi[2], pi[4]],
                                              [pi[3], pi[4], pi[5]]]))

            def __set__(self, value):
                raise NotImplementedError

        property population:
            def __get__(self):
                cdef Vector19d double_return
                double_return = lb_lbnode_get_pop(self.node)
                return array_locked(np.array([double_return[0],
                                              double_return[1],
                                              double_return[2],
                                              double_return[3],
                                              double_return[4],
                                              double_return[5],
                                              double_return[6],
                                              double_return[7],
                                              double_return[8],
                                              double_return[9],
                                              double_return[10],
                                              double_return[11],
                                              double_return[12],
                                              double_return[13],
                                              double_return[14],
                                              double_return[15],
                                              double_return[16],
                                              double_return[17],
                                              double_return[18]]
                       ))

            def __set__(self, value):
                cdef Vector19d double_return
                for i in range(19):
                    double_return[i] = value[i]
                lb_lbnode_set_pop(self.node, double_return)

        property boundary:
            def __get__(self):
                cdef int int_return
                int_return = lb_lbnode_get_boundary(self.node)
                return int_return

            def __set__(self, value):
                raise NotImplementedError<|MERGE_RESOLUTION|>--- conflicted
+++ resolved
@@ -25,7 +25,6 @@
 from libc cimport stdint
 from .actors cimport Actor
 from . cimport cuda_init
-from .particle_data cimport make_array_locked
 from . import cuda_init
 from copy import deepcopy
 from . import utils
@@ -58,51 +57,6 @@
                 raise Exception(
                     "%s is not a valid key. Should be a point on the nodegrid e.g. lbf[0,0,0]," % key)
 
-<<<<<<< HEAD
-        # validate the given parameters on actor initialization
-        ####################################################
-        def validate_params(self):
-            default_params = self.default_params()
-
-            utils.check_type_or_throw_except(
-                self._params["kT"], 1, float, "kT must be a number")
-            if self._params["kT"] > 0. and not self._params["seed"]:
-                raise ValueError(
-                    "seed has to be given if temperature is not 0.")
-
-            if self._params["dens"] == default_params["dens"]:
-                raise Exception("LB_FLUID density not set")
-            else:
-                if not (self._params["dens"] > 0.0 and (is_valid_type(self._params["dens"], float) or is_valid_type(self._params["dens"], int))):
-                    raise ValueError("Density must be one positive double")
-
-        # list of valid keys for parameters
-        ####################################################
-        def valid_keys(self):
-            return "agrid", "dens", "ext_force_density", "visc", "tau", "bulk_visc", "gamma_odd", "gamma_even", "kT", "seed"
-
-        # list of essential keys required for the fluid
-        ####################################################
-        def required_keys(self):
-            return ["dens", "agrid", "visc", "tau"]
-
-        # list of default parameters
-        ####################################################
-        def default_params(self):
-            return {"agrid": -1.0,
-                    "dens": -1.0,
-                    "ext_force_density": [0.0, 0.0, 0.0],
-                    "visc": -1.0,
-                    "bulk_visc": -1.0,
-                    "tau": -1.0,
-                    "seed": None,
-                    "kT": 0.}
-
-        # function that calls wrapper functions which set the parameters at C-Level
-        ####################################################
-        def _set_lattice_switch(self):
-            lb_lbfluid_set_lattice_switch(1)
-=======
     # validate the given parameters on actor initialization
     ####################################################
     def validate_params(self):
@@ -147,7 +101,6 @@
     def _set_lattice_switch(self):
         raise Exception(
             "Subclasses of HydrodynamicInteraction must define the _set_lattice_switch() method.")
->>>>>>> f9d50357
 
     IF LB or LB_GPU:
         def _set_params_in_es_core(self):
@@ -160,28 +113,12 @@
             lb_lbfluid_set_kT(self._params["kT"])
 
             python_lbfluid_set_density(
-<<<<<<< HEAD
-    self._params["dens"],
-     self._params["agrid"])
-=======
         self._params["dens"],
         self._params["agrid"])
->>>>>>> f9d50357
 
             lb_lbfluid_set_tau(self._params["tau"])
 
             python_lbfluid_set_viscosity(
-<<<<<<< HEAD
-    self._params["visc"],
-     self._params["agrid"],
-     self._params["tau"])
-
-            if self._params["bulk_visc"] != self.default_params()["bulk_visc"]:
-                python_lbfluid_set_bulk_viscosity(
-    self._params["bulk_visc"],
-     self._params["agrid"],
-     self._params["tau"])
-=======
         self._params["visc"],
         self._params["agrid"],
         self._params["tau"])
@@ -191,20 +128,13 @@
         self._params["bulk_visc"],
         self._params["agrid"],
         self._params["tau"])
->>>>>>> f9d50357
 
             python_lbfluid_set_agrid(self._params["agrid"])
 
             python_lbfluid_set_ext_force_density(
-<<<<<<< HEAD
-    self._params["ext_force_density"],
-     self._params["agrid"],
-     self._params["tau"])
-=======
         self._params["ext_force_density"],
         self._params["agrid"],
         self._params["tau"])
->>>>>>> f9d50357
 
             if "gamma_odd" in self._params:
                 python_lbfluid_set_gamma_odd(self._params["gamma_odd"])
@@ -332,17 +262,6 @@
             self.validate_params()
             self._set_lattice_switch()
             self._set_params_in_es_core()
-<<<<<<< HEAD
-            utils.handle_errors("LB fluid activation")
-            IF LB:
-                return
-            ELSE:
-                raise Exception("LB not compiled in")
-
-        def _deactivate_method(self):
-            lb_lbfluid_set_lattice_switch(0)
-=======
->>>>>>> f9d50357
 
 IF LB_GPU:
     cdef class LBFluidGPU(HydrodynamicInteraction):
@@ -355,11 +274,7 @@
             lb_lbfluid_remove_total_momentum()
 
         def _set_lattice_switch(self):
-<<<<<<< HEAD
-            lb_lbfluid_set_lattice_switch(2)
-=======
             lb_lbfluid_set_lattice_switch(GPU)
->>>>>>> f9d50357
 
         def _activate_method(self):
             self.validate_params()
@@ -392,16 +307,11 @@
             cdef int length
             length = positions.shape[0]
             velocities = np.empty_like(positions)
-<<<<<<< HEAD
-            lb_get_interpolated_velocity_gpu( < double * >np.PyArray_GETPTR2(positions, 0, 0), < double * >np.PyArray_GETPTR2(velocities, 0, 0), length)
-            return velocities
-=======
             if three_point:
                 quadratic_velocity_interpolation( < double * >np.PyArray_GETPTR2(positions, 0, 0), < double * >np.PyArray_GETPTR2(velocities, 0, 0), length)
             else:
                 linear_velocity_interpolation( < double * >np.PyArray_GETPTR2(positions, 0, 0), < double * >np.PyArray_GETPTR2(velocities, 0, 0), length)
             return velocities * lb_lbfluid_get_lattice_speed()
->>>>>>> f9d50357
 
 IF LB or LB_GPU:
     cdef class LBFluidRoutines(object):
@@ -418,19 +328,6 @@
 
         property velocity:
             def __get__(self):
-<<<<<<< HEAD
-                cdef Vector3d double_return
-                double_return = lb_lbnode_get_u(self.node)
-                return make_array_locked(double_return)
-
-            def __set__(self, value):
-                cdef Vector3d host_velocity
-                if all(is_valid_type(v, float) for v in value) and len(value) == 3:
-                    host_velocity[0] = value[0]
-                    host_velocity[1] = value[1]
-                    host_velocity[2] = value[2]
-                    lb_lbnode_set_u(self.node, host_velocity)
-=======
                 return make_array_locked(python_lbnode_get_velocity(self.node))
 
             def __set__(self, value):
@@ -440,31 +337,19 @@
                     c_velocity[1] = value[1]
                     c_velocity[2] = value[2]
                     python_lbnode_set_velocity(self.node, c_velocity)
->>>>>>> f9d50357
                 else:
                     raise ValueError(
                         "Velocity has to be of shape 3 and type float.")
         property density:
             def __get__(self):
-<<<<<<< HEAD
-                cdef double double_return
-                double_return = lb_lbnode_get_density(self.node)
-                return array_locked(double_return)
-=======
                 return python_lbnode_get_density(self.node)
->>>>>>> f9d50357
 
             def __set__(self, value):
                 python_lbnode_set_density(self.node, value)
 
         property pi:
             def __get__(self):
-<<<<<<< HEAD
-                cdef Vector6d pi
-                pi = lb_lbnode_get_pi(self.node)
-=======
                 cdef Vector6d pi = python_lbnode_get_pi(self.node)
->>>>>>> f9d50357
                 return array_locked(np.array([[pi[0], pi[1], pi[3]],
                                               [pi[1], pi[2], pi[4]],
                                               [pi[3], pi[4], pi[5]]]))
@@ -474,12 +359,7 @@
 
         property pi_neq:
             def __get__(self):
-<<<<<<< HEAD
-                cdef Vector6d pi
-                pi = lb_lbnode_get_pi_neq(self.node)
-=======
                 cdef Vector6d pi = python_lbnode_get_pi_neq(self.node)
->>>>>>> f9d50357
                 return array_locked(np.array([[pi[0], pi[1], pi[3]],
                                               [pi[1], pi[2], pi[4]],
                                               [pi[3], pi[4], pi[5]]]))
