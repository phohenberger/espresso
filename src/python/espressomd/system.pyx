#
# Copyright (C) 2013,2014,2015,2016 The ESPResSo project
#
# This file is part of ESPResSo.
#
# ESPResSo is free software: you can redistribute it and/or modify
# it under the terms of the GNU General Public License as published by
# the Free Software Foundation, either version 3 of the License, or
# (at your option) any later version.
#
# ESPResSo is distributed in the hope that it will be useful,
# but WITHOUT ANY WARRANTY; without even the implied warranty of
# MERCHANTABILITY or FITNESS FOR A PARTICULAR PURPOSE.  See the
# GNU General Public License for more details.
#
# You should have received a copy of the GNU General Public License
# along with this program.  If not, see <http://www.gnu.org/licenses/>.
#
from __future__ import print_function, absolute_import
from libcpp cimport bool
include "myconfig.pxi"

from globals cimport *
import numpy as np

from . cimport integrate
from . import interactions
from . import integrate
from .actors import Actors
from . cimport cuda_init
from . import particle_data
from . import cuda_init
from . import code_info
from .utils cimport numeric_limits
from .thermostat import Thermostat
from .cellsystem import CellSystem
from .minimize_energy import MinimizeEnergy
from .analyze import Analysis
from .galilei import GalileiTransform
if CONSTRAINTS == 1:
    from .constraints import Constraints

from .correlators import AutoUpdateCorrelators
from .observables import AutoUpdateObservables
from .accumulators import AutoUpdateAccumulators
if LB_BOUNDARIES or LB_BOUNDARIES_GPU:
    from .lbboundaries import LBBoundaries
from .ekboundaries import EKBoundaries
from .comfixed import ComFixed
<<<<<<< HEAD
from globals cimport max_seen_particle
=======
from espressomd.utils import array_locked
>>>>>>> 4437db76

import sys
import random  # for true random numbers from os.urandom()

setable_properties = ["box_l", "min_global_cut", "periodicity", "time",
                      "time_step", "timings", "force_cap"]

IF LEES_EDWARDS == 1:
    setable_properties.append("lees_edwards_offset")

cdef bool _system_created = False

cdef class System(object):
    """ The base class for espressomd.system.System().

    .. note:: every attribute has to be declared at the class level.
              This means that methods cannot define an attribute by using
              ``self.new_attr = somevalue`` without declaring it inside this
              indentation level, either as method, property or reference.

    """
    cdef public:
        part
        non_bonded_inter
        bonded_inter
        cell_system
        thermostat
        minimize_energy
        actors
        analysis
        galilei
        integrator
        auto_update_observables
        auto_update_correlators
        auto_update_accumulators
        constraints
        lbboundaries
        ekboundaries
        __seed
        cuda_init_handle
        comfixed

    def __init__(self):
        global _system_created
        if (not _system_created):
            self.part = particle_data.ParticleList()
            self.non_bonded_inter = interactions.NonBondedInteractions()
            self.bonded_inter = interactions.BondedInteractions()
            self.cell_system = CellSystem()
            self.thermostat = Thermostat()
            self.minimize_energy = MinimizeEnergy()
            self.actors = Actors(_system=self)
            self.analysis = Analysis(self)
            self.galilei = GalileiTransform()
            self.integrator = integrate.Integrator()
            self.auto_update_observables = AutoUpdateObservables()
            self.auto_update_correlators = AutoUpdateCorrelators()
            self.auto_update_accumulators = AutoUpdateAccumulators()
            if CONSTRAINTS:
                self.constraints = Constraints()
            if LB_BOUNDARIES or LB_BOUNDARIES_GPU:
                self.lbboundaries = LBBoundaries()
                self.ekboundaries = EKBoundaries()
            IF CUDA:
                self.cuda_init_handle = cuda_init.CudaInitHandle()

            self.comfixed = ComFixed()
            _system_created = True
        else:
            raise RuntimeError(
                "You can only have one instance of the system class at a time.")

    # __getstate__ and __setstate__ define the pickle interaction
    def __getstate__(self):
        odict = {}
        for property_ in setable_properties:
            odict[property_] = System.__getattribute__(self, property_)
        return odict

    def __setstate__(self, params):
        for property_ in params.keys():
            System.__setattr__(self, property_, params[property_])

    property box_l:
        """
        Array like, list of three floats
        """

        def __set__(self, _box_l):
            if len(_box_l) != 3:
                raise ValueError("Box length must be of length 3")
            for i in range(3):
                if _box_l[i] <= 0:
                    raise ValueError(
                        "Box length must be > 0 in all directions")
                box_l[i] = _box_l[i]

            mpi_bcast_parameter(FIELD_BOXL)

        def __get__(self):
            return array_locked(np.array([box_l[0], box_l[1], box_l[2]]))

    property integ_switch:
        def __get__(self):
            return integ_switch

    property force_cap:
        """
        If > 0, the magnitude of the force on the particles
        are capped to this value.

        type : float

        """
        def __get__(self):
            return forcecap_get()

        def __set__(self, cap):
            forcecap_set(cap)

    property periodicity:
        """
        list of three integers
        [x, y, z]
        zero for no periodicity in this direction
        one for periodicity
        """

        def __set__(self, _periodic):
            global periodic
            if len(_periodic) != 3:
                raise ValueError(
                    "periodicity must be of length 3, got length " + str(len(_periodic)))
            periodicity = np.zeros(3)
            for i in range(3):
                if _periodic[i] != 1:
                    IF PARTIAL_PERIODIC:
                        pass
                    ELSE:
                        raise ValueError(
                            "The feature PARTIAL_PERIODIC needs to be activated in myconfig.hpp")
            for i in range(3):
                periodicity[i] = _periodic[i]
            periodic = 4 * _periodic[2] + 2 * _periodic[1] + _periodic[0]
            # first 3 bits of periodic determine the periodicity
            mpi_bcast_parameter(FIELD_PERIODIC)

        def __get__(self):
            periodicity = np.zeros(3)
            periodicity[0] = periodic % 2
            periodicity[1] = int(periodic / 2) % 2
            periodicity[2] = int(periodic / 4) % 2
            return array_locked(periodicity)

    property time:
        """
        Set the time in the simulation 
        """
        def __set__(self, double _time):
            if _time < 0:
                raise ValueError("Simulation time must be >= 0")
            global sim_time
            sim_time = _time
            mpi_bcast_parameter(FIELD_SIMTIME)

        def __get__(self):
            global sim_time
            return sim_time

    property smaller_time_step:
        """
        Setting this property to a positive integer value turns on the multi-timestepping algorithm. The ratio :attr:`espressomd.system.System.time_step`/:attr:`espressomd.system.System.smaller_time_step` must be an integer.
        """
        def __set__(self, double _smaller_time_step):
            IF MULTI_TIMESTEP:
                global smaller_time_step
                if _smaller_time_step <= 0:
                    raise ValueError("Smaller time step must be positive")
                mpi_set_smaller_time_step(_smaller_time_step)

        def __get__(self):
            return smaller_time_step

    property time_step:
        """
        Sets the time step for the integrator. 
        """
        def __set__(self, double _time_step):
            IF LB:
                global lbpar
            IF LB_GPU:
                global lbpar_gpu
            if _time_step <= 0:
                raise ValueError("Time Step must be positive")
            IF LB:
                if lbpar.tau >= 0.0 and _time_step < lbpar.tau:
                    raise ValueError(
                        "Time Step (" + str(time_step) + ") must be > LB_time_step (" + str(lbpar.tau) + ")")
            IF LB_GPU:
                if (lbpar_gpu.tau >= 0.0 and
                        lbpar_gpu.tau - _time_step > numeric_limits[float].epsilon() * abs(lbpar_gpu.tau + _time_step)):
                    raise ValueError(
                        "Time Step (" + str(time_step) + ") must be > LB_time_step (" + str(lbpar_gpu.tau) + ")")
            mpi_set_time_step(_time_step)

        def __get__(self):
            return time_step

    property timings:
        def __set__(self, int _timings):
            global timing_samples
            if _timings <= 0:
                timing_samples = 0
            else:
                timing_samples = _timings

        def __get__(self):
            return timing_samples

    property max_cut_nonbonded:
        def __get__(self):
            return max_cut_nonbonded

    property lattice_switch:
        def __get__(self):
            return lattice_switch

    property max_cut_bonded:
        def __get__(self):
            return max_cut_bonded

    property min_global_cut:
        def __set__(self, _min_global_cut):
            global min_global_cut
            min_global_cut = _min_global_cut
            mpi_bcast_parameter(FIELD_MIN_GLOBAL_CUT)

        def __get__(self):
            return min_global_cut

    def _get_PRNG_state_size(self):
        """
        Returns the state of the pseudo random number generator.
        """
        
        return get_state_size_of_generator()

    def set_random_state_PRNG(self):
        """
        Sets the state of the pseudo random number generator using real random numbers.
        """
        
        _state_size_plus_one = self._get_PRNG_state_size() + 1
        states = string_vec(n_nodes)
        rng = random.SystemRandom()  # true RNG that uses os.urandom()
        for i in range(n_nodes):
            states_on_node_i = []
            for j in range(_state_size_plus_one + 1):
                states_on_node_i.append(
                    rng.randint(0, numeric_limits[int].max()))
            states[i] = " ".join(map(str, states_on_node_i))
        mpi_random_set_stat(states)

    property seed:
        """
        Sets the seed of the pseudo random number with a list of seeds which is as long as the number of used nodes.
        """
        
        def __set__(self, _seed):
            cdef vector[int] seed_array
            self.__seed = _seed
            if(isinstance(_seed, int) and n_nodes == 1):
                seed_array.resize(1)
                seed_array[0] = int(_seed)
                mpi_random_seed(0, seed_array)
            elif(hasattr(_seed, "__iter__")):
                if(len(_seed) < n_nodes or len(_seed) > n_nodes):
                    raise ValueError(
                        "The list needs to contain one seed value per node")
                seed_array.resize(len(_seed))
                for i in range(len(_seed)):
                    seed_array[i] = int(_seed[i])
                mpi_random_seed(n_nodes, seed_array)
            else:
                raise ValueError(
                    "The seed has to be an integer or a list of integers with one integer per node")

        def __get__(self):
            return self.__seed

    property random_number_generator_state:
        """Sets the random number generator state in the core. this is of interest for deterministic checkpointing
        """
        
        def __set__(self, rng_state):
            _state_size_plus_one = self._get_PRNG_state_size() + 1
            if(len(rng_state) == n_nodes * _state_size_plus_one):
                states = string_vec(n_nodes)
                for i in range(n_nodes):
                    states[i] = " ".join(
                        map(str, rng_state[i * _state_size_plus_one:(i + 1) * _state_size_plus_one]))
                mpi_random_set_stat(states)
            else:
                raise ValueError("Wrong # of args: Usage: 'random_number_generator_state \"<state(1)> ... <state(n_nodes*(state_size+1))>, where each <state(i)> is an integer. The state size of the PRNG can be obtained by calling _get_PRNG_state_size().")

        def __get__(self):
            rng_state = map(int, (mpi_random_get_stat().c_str()).split())
            return rng_state

    IF LEES_EDWARDS == 1:
        property lees_edwards_offset:
        # defines the lees edwards offset
            def __set__(self, double _lees_edwards_offset):

                if isinstance(_lees_edwards_offset, float):
                    global lees_edwards_offset
                    lees_edwards_offset = _lees_edwards_offset
                    #new_offset = _lees_edwards_offset
                    mpi_bcast_parameter(FIELD_LEES_EDWARDS_OFFSET)

                else:
                    raise ValueError("Wrong # of args! Usage: lees_edwards_offset { new_offset }")

            def __get__(self):
        # global lees_edwards_offset
                return lees_edwards_offset

    def change_volume_and_rescale_particles(self, d_new, dir="xyz"):
        """Change box size and rescale particle coordinates.

        Parameters
        ----------
        d_new : :obj:`float`
                New box length
        dir : :obj:`str`, optional
                Coordinate to work on, ``"x"``, ``"y"``, ``"z"`` or ``"xyz"`` for isotropic.
                Isotropic assumes a cubic box.

        """

        if d_new < 0:
            raise ValueError("No negative lengths")
        if dir == "xyz":
            rescale_boxl(3, d_new)
        elif dir == "x" or dir == 0:
            rescale_boxl(0, d_new)
        elif dir == "y" or dir == 1:
            rescale_boxl(1, d_new)
        elif dir == "z" or dir == 2:
            rescale_boxl(2, d_new)
        else:
            raise ValueError(
                'Usage: change_volume_and_rescale_particles(<L_new>, [{ "x" | "y" | "z" | "xyz" }])')

    def volume(self):
        """Return box volume of the cuboid box.

        """

        return self.box_l[0] * self.box_l[1] * self.box_l[2]

    def distance(self, p1, p2):
        """Return the scalar distance between the particles, respecting periodic boundaries.

        """
        res = self.distance_vec(p1, p2)
        return np.sqrt(res[0]**2 + res[1]**2 + res[2]**2)

    def distance_vec(self, p1, p2):
        """Return the distance vector between the particles, respecting periodic boundaries.

        """
        cdef double[3] res, a, b
        a = p1.pos
        b = p2.pos

        get_mi_vector(res, b, a)
        return np.array((res[0], res[1], res[2]))

    IF EXCLUSIONS:
        def auto_exclusions(self, distance):
            """Automatically adds exclusions between particles
            that are bonded.

            This only considers pair bonds.

            Parameters
            ----------
            distance : :obj:`int`
                       Bond distance upto which the exlucsions should be added.

            """
            auto_exclusions(distance)


    def _is_valid_type(self, current_type):
        return (not (isinstance(current_type, int) or current_type < 0 or current_type > globals.n_particle_types))


    def check_valid_type(self, current_type):
        if self._is_valid_type(current_type):
            raise ValueError("type", current_type, "does not exist!")


    def setup(self, type_list=None):
        """
        For using Espresso conveniently for simulations in the grand canonical
        ensemble, or other purposes, when particles of certain types are created
        and deleted frequently. Particle ids can be stored in lists for each
        individual type and so random ids of particles of a certain type can be
        drawn. If you want Espresso to keep track of particle ids of a certain type
        you have to initialize the method by calling the setup function. After that
        Espresso will keep track of particle ids of that type.

        """
        if not hasattr(type_list, "__iter__"):
            raise ValueError("type_list has to be iterable.")

        for current_type in type_list:
            if (max_seen_particle < 0):
                raise ValueError(
                    "The system contains no particles. Create one particle with arbitrary type first!")
            init_type_map(current_type)

    def number_of_particles(self, current_type=None):
        """
        Parameters
        ----------
        current_type : :obj:`int` (:attr:`espressomd.particle_data.ParticleHandle.type`)
                       Particle type to count the number for. 

        Returns
        -------
        :obj:`int`
            The number of particles which share the given type.

        """
        self.check_valid_type( current_type)
        cdef int number
        number_of_particles_with_type(current_type, & number)
        return int(number)

    def find_particle(self, current_type=None):
        """
        The command will return a randomly chosen particle id, for a particle of
        the given type.
        
        """
        self.check_valid_type(current_type)
        cdef int pid
        find_particle_type(current_type, & pid)
        return int(pid)<|MERGE_RESOLUTION|>--- conflicted
+++ resolved
@@ -47,11 +47,8 @@
     from .lbboundaries import LBBoundaries
 from .ekboundaries import EKBoundaries
 from .comfixed import ComFixed
-<<<<<<< HEAD
 from globals cimport max_seen_particle
-=======
 from espressomd.utils import array_locked
->>>>>>> 4437db76
 
 import sys
 import random  # for true random numbers from os.urandom()
