--- conflicted
+++ resolved
@@ -257,11 +257,7 @@
                     Determines the interaction length scale.
             cutoff : :obj:`float`
                      Cutoff distance of the interaction.
-<<<<<<< HEAD
-            shift : :obj:`float`, string
-=======
             shift : :obj:`float` or :obj:`str`
->>>>>>> 5ad1efbf
                     Constant shift of the potential. (4*epsilon*shift).
             offset : :obj:`float`, optional
                      Offset distance of the interaction.
@@ -355,35 +351,22 @@
             return (self._params["eps"] > 0)
 
         def set_params(self, **kwargs):
-            """Set parameters for the Lennard-Jones interaction.
+            """Set parameters for the Gay-Berne interaction.
 
             Parameters
             ----------
-<<<<<<< HEAD
-
-=======
->>>>>>> 5ad1efbf
             eps : :obj:`float`
                   Potential well depth.
             sig : :obj:`float`
                   Interaction range.
             cut : :obj:`float`
                   Cutoff distance of the interaction.
-<<<<<<< HEAD
-            k1  : :obj:`float`, string
-                  Molecular elongation.
-            k2  : :obj:`float`, optional
-                  Ratio of the potential well depths for the side-by-side
-                  and end-to-end configurations.
-            mu  : :obj:`float`, optional
-=======
             k1 : :obj:`float` or :obj:`string`
                   Molecular elongation.
             k2 : :obj:`float`, optional
                   Ratio of the potential well depths for the side-by-side
                   and end-to-end configurations.
             mu : :obj:`float`, optional
->>>>>>> 5ad1efbf
                   Adjustable exponent.
             nu  : :obj:`float`, optional
                   Adjustable exponent.
@@ -1661,15 +1644,9 @@
             Parameters
             ----------
             k1 : :obj:`float`
-<<<<<<< HEAD
                 Specifies the magnitude of the bond interaction.
             k2 : :obj:`float`
                 Specifies the magnitude of the angular interaction.
-=======
-                 Specifies the magnitude of the bond interaction.
-            k2 : :obj:`float`
-                 Specifies the magnitude of the angular interaction.
->>>>>>> 5ad1efbf
             r_0 : :obj:`float`
                   Specifies the equilibrium length of the bond.
             r_cut : :obj:`float`, optional
@@ -1835,11 +1812,7 @@
             type : :obj:`str`
                    Specifies the type of bonded interaction. Possible inputs:
                    'distance', 'angle' and 'dihedral'.
-<<<<<<< HEAD
             filename : :obj`str`
-=======
-            filename : :obj:`str`
->>>>>>> 5ad1efbf
                        Filename of the tabular.
 
             """
