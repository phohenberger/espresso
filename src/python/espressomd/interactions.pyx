--- conflicted
+++ resolved
@@ -20,7 +20,6 @@
 # Non-bonded interactions
 
 cdef class NonBondedInteraction(object):
-<<<<<<< HEAD
 
     cdef public object _partTypes
     cdef object _params
@@ -108,95 +107,6 @@
         if self._partTypes[0] >= 0 and self._partTypes[1] >= 0:
             self._setParamsInEsCore()
 
-=======
-
-    cdef public object _partTypes
-    cdef object _params
-
-    def __init__(self, *args, **kwargs):
-        """Represents an instance of a non-bonded interaction, such as lennard jones
-        Either called with two particle type id, in which case, the interaction 
-        will represent the bonded interaction as it is defined in Espresso core
-        Or called with keyword arguments describing a new interaction."""
-
-        # Interaction id as argument
-        if len(args) == 2 and isinstance(args[0], int) and isinstance(args[1], int):
-            self._partTypes = args
-
-            # Load the parameters currently set in the Espresso core
-            self._params = self._getParamsFromEsCore()
-
-        # Or have we been called with keyword args describing the interaction
-        elif len(args) == 0:
-            # Initialize default values
-            self._params = self.defaultParams()
-            self._partTypes = [-1, -1]
-
-            # Check if all required keys are given
-            for k in self.requiredKeys():
-                if k not in kwargs:
-                    raise ValueError(
-                        "At least the following keys have to be given as keyword arguments: " + self.requiredKeys().__str__())
-
-            self._params = kwargs
-
-            # Validation of parameters
-            self.validateParams()
-
-        else:
-            raise Exception(
-                "The constructor has to be called either with two particle type ids (as interger), or with a set of keyword arguments describing a new interaction")
-
-    def isValid(self):
-        """Check, if the data stored in the instance still matches what is in Espresso"""
-
-        # check, if the bond parameters saved in the class still match those
-        # saved in Espresso
-        tempParams = self._getParamsFromEsCore()
-        if self._params != tempParams:
-            return False
-
-        # If we're still here, the instance is valid
-        return True
-
-    def getParams(self):
-        """Get interaction parameters"""
-        # If this instance refers to an actual interaction defined in the es core, load
-        # current parameters from there
-        if self._partTypes[0] >= 0 and self._partTypes[1] >= 0:
-            self._params = self._getParamsFromEsCore()
-
-        return self._params
-
-    def setParams(self, **p):
-        """Update parameters. Only given """
-        # Check, if any key was passed, which is not known
-        for k in p.keys():
-            if k not in self.validKeys():
-                raise ValueError(
-                    "Only the following keys are supported: " + self.validKeys().__str__())
-
-        # When an interaction is newly activated, all required keys must be
-        # given
-        if not self.isActive():
-            for k in self.requiredKeys():
-                if k not in p:
-                    raise ValueError(
-                        "At least the following keys have to be given as keyword arguments: " + self.requiredKeys().__str__())
-
-        # If this instance refers to an interaction defined in the espresso core,
-        # load the parameters from there
-
-        if self._partTypes[0] >= 0 and self._partTypes[1] >= 0:
-            self._params = self._getParamsFromEsCore()
-
-        # Put in values given by the user
-        self._params.update(p)
-
-        if self._partTypes[0] >= 0 and self._partTypes[1] >= 0:
-            self._setParamsInEsCore()
-
->>>>>>> 02e2ac6b
     def validateParams(self):
         return True
 
@@ -293,9 +203,6 @@
 
         def requiredKeys(self):
             return "epsilon", "sigma", "cutoff", "shift"
-<<<<<<< HEAD
-=======
-
 # Generic Lennard Jones
 
 cdef class GenericLennardJonesInteraction(NonBondedInteraction):
@@ -388,8 +295,6 @@
 
         def requiredKeys(self):
             return "epsilon", "sigma", "cutoff", "shift", "offset", "e1", "e2", "b1", "b2"
->>>>>>> 02e2ac6b
-
 
 class NonBondedInteractionHandle(object):
 
@@ -401,10 +306,7 @@
 
     # Here, one line per non-bonded ia
     lennardJones = None
-<<<<<<< HEAD
-=======
     genericLennardJones = None
->>>>>>> 02e2ac6b
 
     def __init__(self, _type1, _type2):
         """Takes two particle types as argument"""
@@ -415,11 +317,7 @@
 
         # Here, add one line for each nonbonded ia
         self.lennardJones = LennardJonesInteraction(_type1, _type2)
-<<<<<<< HEAD
-=======
         self.genericLennardJones = LennardJonesInteraction(_type1, _type2)
->>>>>>> 02e2ac6b
-
 
 cdef class NonBondedInteractions:
     """Access to non-bonded interaction parameters via [i,j], where i,j are particle 
@@ -629,11 +527,7 @@
         harmonic_set_params(
             self._bondId, self._params["k"], self._params["r_0"], self._params["r_cut"])
 
-<<<<<<< HEAD
-
-class Dihedral(BondedInteraction):
-
-=======
+
 IF BOND_CONSTRAINT == 1:
     class RigidBond(BondedInteraction):
 
@@ -667,8 +561,6 @@
 
 
 class Dihedral(BondedInteraction):
-
->>>>>>> 02e2ac6b
     def typeNumber(self):
         return 5
 
@@ -802,7 +694,6 @@
 
         def _setParamsInEsCore(self):
             virtual_set_params(self._bondId)
-<<<<<<< HEAD
 
 ELSE:
     class Virtual(BondedInteractionNotDefined):
@@ -838,49 +729,11 @@
                                     self._params["distmax"])
 
 ELSE:
-=======
-
-ELSE:
-    class Virtual(BondedInteractionNotDefined):
-        name = "BOND_VIRTUAL"
-
-IF BOND_ENDANGLEDIST == 1:
-    class Endangledist(BondedInteraction):
-
-        def typeNumber(self):
-            return 11
-
-        def typeName(self):
-            return "ENDANGLEDIST"
-
-        def validKeys(self):
-            return "bend", "phi0", "distmin", "distmax"
-
-        def requiredKeys(self):
-            return "bend", "phi0", "distmin", "distmax"
-
-        def setDefaultParams(self):
-            self._params = {"bend": 0, "phi0": 0, "distmin": 0, "distmax": 1}
-
-        def _getParamsFromEsCore(self):
-            return \
-                {"bend": bonded_ia_params[self._bondId].p.endangledist.bend,
-                 "phi0": bonded_ia_params[self._bondId].p.endangledist.phi0,
-                 "distmin": bonded_ia_params[self._bondId].p.endangledist.distmin,
-                 "distmax": bonded_ia_params[self._bondId].p.endangledist.distmax}
-
-        def _setParamsInEsCore(self):
-            endangledist_set_params(self._bondId, self._params["bend"], self._params["phi0"], self._params["distmin"],
-                                    self._params["distmax"])
-
-ELSE:
->>>>>>> 02e2ac6b
     class Endangledist(BondedInteractionNotDefined):
         name = "BOND_ENDANGLEDIST"
 
 IF OVERLAPPED == 1:
     class Overlapped(BondedInteraction):
-<<<<<<< HEAD
 
         def typeNumber(self):
             return 12
@@ -891,18 +744,6 @@
         def validKeys(self):
             return "overlap_type", "filename"
 
-=======
-
-        def typeNumber(self):
-            return 12
-
-        def typeName(self):
-            return "OVERLAPPED"
-
-        def validKeys(self):
-            return "overlap_type", "filename"
-
->>>>>>> 02e2ac6b
         def requiredKeys(self):
             return "overlap_type", "filename"
 
@@ -928,31 +769,30 @@
         def typeNumber(self):
             return 13
 
-    def typeName(self):
-        return "ANGLE_HARMONIC"
-
-    def validKeys(self):
-        return "bend", "phi0"
-
-    def requiredKeys(self):
-        return "bend", "phi0"
-
-    def setDefaultParams(self):
-        self._params = {"bend": 0, "phi0": 0}
-
-    def _getParamsFromEsCore(self):
-        return \
-            {"bend": bonded_ia_params[self._bondId].p.angle_harmonic.bend,
-             "phi0": bonded_ia_params[self._bondId].p.angle_harmonic.phi0}
-
-    def _setParamsInEsCore(self):
-        angle_harmonic_set_params(
-            self._bondId, self._params["bend"], self._params["phi0"])
+        def typeName(self):
+            return "ANGLE_HARMONIC"
+
+        def validKeys(self):
+            return "bend", "phi0"
+
+        def requiredKeys(self):
+            return "bend", "phi0"
+
+        def setDefaultParams(self):
+            self._params = {"bend": 0, "phi0": 0}
+
+        def _getParamsFromEsCore(self):
+            return \
+                {"bend": bonded_ia_params[self._bondId].p.angle_harmonic.bend,
+                 "phi0": bonded_ia_params[self._bondId].p.angle_harmonic.phi0}
+
+        def _setParamsInEsCore(self):
+            angle_harmonic_set_params(
+                self._bondId, self._params["bend"], self._params["phi0"])
 ELSE:
     class Angle_Harmonic(BondedInteractionNotDefined):
         name = "BOND_ANGLE"
 
-<<<<<<< HEAD
 IF BOND_ANGLE == 1:
     class Angle_Cosine(BondedInteraction):
 
@@ -1014,71 +854,6 @@
         name = "BOND_ANGLE"
 
 
-=======
-
-IF BOND_ANGLE == 1:
-    class Angle_Cosine(BondedInteraction):
-
-        def typeNumber(self):
-            return 14
-
-        def typeName(self):
-            return "ANGLE_COSINE"
-
-        def validKeys(self):
-            return "K", "phi_0"
-
-        def requiredKeys(self):
-            return "K", "phi_0"
-
-        def setDefaultParams(self):
-            self._params = {"K": 0, "phi_0": 0}
-
-        def _getParamsFromEsCore(self):
-            return \
-                {"K": bonded_ia_params[self._bondId].p.angle_cosine.bend,
-                 "phi_0": bonded_ia_params[self._bondId].p.angle_cosine.phi0}
-
-        def _setParamsInEsCore(self):
-            angle_cosine_set_params(
-                self._bondId, self._params["K"], self._params["phi_0"])
-ELSE:
-    class Angle_Cosine(BondedInteractionNotDefined):
-        name = "BOND_ANGLE_COSINE"
-
-
-IF BOND_ANGLE == 1:
-    class Angle_Cossquare(BondedInteraction):
-
-        def typeNumber(self):
-            return 15
-
-    def typeName(self):
-        return "ANGLE_COSSQUARE"
-
-    def validKeys(self):
-        return "bend", "phi0"
-
-    def requiredKeys(self):
-        return "bend", "phi0"
-
-    def setDefaultParams(self):
-        self._params = {"bend": 0, "phi0": 0}
-
-    def _getParamsFromEsCore(self):
-        return \
-            {"bend": bonded_ia_params[self._bondId].p.angle_cossquare.bend,
-             "phi0": bonded_ia_params[self._bondId].p.angle_cossquare.phi0}
-
-    def _setParamsInEsCore(self):
-        angle_cossquare_set_params(
-            self._bondId, self._params["bend"], self._params["phi0"])
-ELSE:
-    class Angle_Cossquare(BondedInteractionNotDefined):
-        name = "BOND_ANGLE"
-
-
->>>>>>> 02e2ac6b
 class Stretching_Force(BondedInteraction):
 
     def typeNumber(self):
@@ -1092,7 +867,6 @@
 
     def requiredKeys(self):
         return "r0", "ks"
-<<<<<<< HEAD
 
     def setDefaultParams(self):
         self._params = {"r0": 1., "ks": 0}
@@ -1240,19 +1014,6 @@
     def _setParamsInEsCore(self):
         stretchlin_force_set_params(
             self._bondId, self._params["r0"], self._params["kslin"])
-=======
-
-    def setDefaultParams(self):
-        self._params = {"r0": 1., "ks": 0}
-
-    def _getParamsFromEsCore(self):
-        return \
-            {"r0": bonded_ia_params[self._bondId].p.stretching_force.r0,
-             "ks": bonded_ia_params[self._bondId].p.stretching_force.ks}
-
-    def _setParamsInEsCore(self):
-        stretching_force_set_params(
-            self._bondId, self._params["r0"], self._params["ks"])
 
 
 class Area_Force_Local(BondedInteraction):
@@ -1357,18 +1118,12 @@
         return \
             {"A0_g": bonded_ia_params[self._bondId].p.area_force_global.A0_g,
              "ka_g": bonded_ia_params[self._bondId].p.area_force_global.ka_g}
->>>>>>> 02e2ac6b
-
-    def _setParamsInEsCore(self):
-        area_force_global_set_params(
-            self._bondId, self._params["A0_g"], self._params["ka_g"])
-
-bondedInteractionClasses = {0: FeneBond, 1: HarmonicBond, 5: Dihedral, 6: Tabulated, 7: Subt_Lj,
+
+
+bondedInteractionClasses = {0: FeneBond, 1: HarmonicBond, 3: RigidBond, 5: Dihedral, 6: Tabulated, 7: Subt_Lj,
                             9: Virtual, 11: Endangledist, 12: Overlapped,
                             13: Angle_Harmonic, 14: Angle_Cosine, 15: Angle_Cossquare, 16: Stretching_Force, 17: Area_Force_Local,
                             18: Bending_Force, 19: Volume_Force, 20: Area_Force_Global, 21: Stretchlin_Force}
-
-<<<<<<< HEAD
 
 class BondedInteractions:
 
@@ -1397,118 +1152,17 @@
         # And return an instance of it, which refers to the bonded interaction
         # id in Espresso
         return bondClass(key)
-=======
-class Stretchlin_Force(BondedInteraction):
-
-    def typeNumber(self):
-        return 21
-
-    def typeName(self):
-        return "STRETCHLIN_FORCE"
-
-    def validKeys(self):
-        return "r0", "kslin"
-
-    def requiredKeys(self):
-        return "r0", "kslin"
-
-    def setDefaultParams(self):
-        self._params = {"r0": 1., "kslin": 0}
-
-    def _getParamsFromEsCore(self):
-        return \
-            {"r0": bonded_ia_params[self._bondId].p.stretchlin_force.r0,
-             "kslin": bonded_ia_params[self._bondId].p.stretchlin_force.kslin}
-
-    def _setParamsInEsCore(self):
-        stretchlin_force_set_params(
-            self._bondId, self._params["r0"], self._params["kslin"])
->>>>>>> 02e2ac6b
 
     def __setitem__(self, key, value):
         # Validate arguments
-
-<<<<<<< HEAD
-        # type of key must be int
-        if not isinstance(key, int):
-            raise ValueError(
-                "Index to BondedInteractions[] has to ba an integer referring to a bond id")
-=======
-bondedInteractionClasses = {0: FeneBond, 1: HarmonicBond, 3: RigidBond, 5: Dihedral, 6: Tabulated, 7: Subt_Lj,
-                            9: Virtual, 11: Endangledist, 12: Overlapped,
-                            13: Angle_Harmonic, 14: Angle_Cosine, 15: Angle_Cossquare, 16: Stretching_Force, 17: Area_Force_Local,
-                            18: Bending_Force, 19: Volume_Force, 20: Area_Force_Global, 21: Stretchlin_Force}
->>>>>>> 02e2ac6b
 
         # Value must be subclass off BondedInteraction
         if not isinstance(value, BondedInteraction):
             raise ValueError(
                 "Only subclasses of BondedInteraction can be assigned.")
 
-<<<<<<< HEAD
         # Save the bond id in the BondedInteraction instance
         value._bondId = key
 
         # Set the parameters of the BondedInteraction instance in the Es core
-        value._setParamsInEsCore()
-=======
-class BondedInteractions:
-
-    """Represents the bonded interactions. Individual interactions can be accessed using
-    BondedInteractions[i], where i is the bond id. Will return an instance o
-    BondedInteractionHandle"""
-    lastId = -1
-
-    def __getitem__(self, key):
-        if not isinstance(key, int):
-            raise ValueError(
-                "Index to BondedInteractions[] has to be an integer referring to a bond id")
-
-        # Find out the type of the interaction from Espresso
-        bondType = bonded_ia_params[key].type
-
-        # Check if the bonded interaction exists in Espresso core
-        if bondType == -1:
-            raise ValueError(
-                "The bonded interaction with the id " + str(key) + " is not yet defined.")
-
-        # Find the appropriate class representing such a bond
-        bondClass = bondedInteractionClasses[bondType]
-        print bondType
-        print "  "
-
-        # And return an instance of it, which refers to the bonded interaction
-        # id in Espresso
-        return bondClass(key)
-
-    def __setitem__(self, key, value):
-        # Validate arguments
-
-        # type of key must be int
-        if not isinstance(key, int):
-            raise ValueError(
-                "Index to BondedInteractions[] has to be an integer referring to a bond id")
-
-        # Value must be subclass off BondedInteraction
-        if not isinstance(value, BondedInteraction):
-            raise ValueError(
-                "Only subclasses of BondedInteraction can be assigned.")
-
-        BondedInteractions.lastId += 1
-        # Save the bond id in the BondedInteraction instance
-        value._bondId = key
-
-        # Set the parameters of the BondedInteraction instance in the Es core
-        value._setParamsInEsCore()
-
-    def add(self, interaction):
-        """Adds a bonded interaction and asigns a bond id.
-        """
-        if not isinstance(interaction, BondedInteraction):
-            raise Exception(
-                "Only subclasses of BondedInteraction can be added.")
-
-        self.lastId += 1
-        interaction._bondId = self.lastId
-        interaction._setParamsInEsCore()
->>>>>>> 02e2ac6b
+        value._setParamsInEsCore()