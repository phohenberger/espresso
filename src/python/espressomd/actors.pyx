from __future__ import print_function, absolute_import
include "myconfig.pxi"
from .highlander import ThereCanOnlyBeOne


cdef class Actor:

    # Keys in active_list have to match the method name.
    active_list = dict(ElectrostaticInteraction=False,
                       MagnetostaticInteraction=False,
                       MagnetostaticExtension=False,
                       HydrodynamicInteraction=False,
                       ElectrostaticExtensions=False,
                       Scafacos=True)

    # __getstate__ and __setstate__ define the pickle interaction
    def __getstate__(self):
        odict = self._params.copy()
        return odict

    def __setstate__(self, params):
        self._params = params
        self._set_params_in_es_core()

    def __init__(self, *args, **kwargs):
        self._isactive = False
        self._params = self.default_params()
        self.system = None

        # Check if all required keys are given
        for k in self.required_keys():
            if k not in kwargs:
                raise ValueError(
                    "At least the following keys have to be given as keyword arguments: " + self.required_keys().__str__() + " got " + kwargs.__str__())
            self._params[k] = kwargs[k]

        for k in kwargs:
            if k in self.valid_keys():
                self._params[k] = kwargs[k]
            else:
                raise KeyError("%s is not a vaild key" % k)
<<<<<<< HEAD
=======
        #self._set_params_in_es_core()
>>>>>>> 38516de8

    def _activate(self):
        inter = self._get_interaction_type()
        if Actor.active_list[inter]:
            raise ThereCanOnlyBeOne(self.__class__.__bases__[0])
        Actor.active_list[inter] = True
        self.validate_params()
        self._activate_method()
        self._isactive = True

    def _deactivate(self):
        self._deactivate_method()
        self._isactive = False
        inter = self._get_interaction_type()
        if not Actor.active_list[inter]:
            raise Exception(
                "Class not registerd in Actor.active_list " + self.__class__.__bases__[0])
        Actor.active_list[inter] = False

    def is_valid(self):
        """Check, if the data stored in the instance still matches what is in Espresso"""
        # check, if the parameters saved in the class still match those
        # saved in Espresso
        temp_params = self._get_params_from_es_core()
        if self._params != temp_params:
            return False

        # If we're still here, the instance is valid
        return True

    def get_params(self):
        """Get interaction parameters"""
        # If this instance refers to an actual interaction defined in the es core, load
        # current parameters from there
        update = self._get_params_from_es_core()
        self._params.update(update)
        return self._params

    def set_params(self, **p):
        """Update parameters. Only given """
        # Check, if any key was passed, which is not known
        for k in p.keys():
            if k not in self.valid_keys():
                raise ValueError(
                    "Only the following keys are supported: " + self.valid_keys().__str__())

        # When an interaction is newly activated, all required keys must be
        # given
        if not self.is_active():
            for k in self.required_keys():
                if k not in p:
                    raise ValueError(
                        "At least the following keys have to be given as keyword arguments: " + self.required_keys().__str__())

        self._params.update(p)
        # vaidate updated parameters
        self.validate_params()
        # Put in values given by the user
        self._set_params_in_es_core()

    def __str__(self):
        return self.__class__.__name__ + "(" + str(self.get_params()) + ")"

    def _get_interaction_type(self):
        bases = self.class_lookup(self.__class__)
        for i in range(len(bases)):
            if bases[i].__name__ in Actor.active_list:
                return bases[i].__name__

    def class_lookup(self, cls):
        c = list(cls.__bases__)
        for base in c:
            c.extend(self.class_lookup(base))
        return c

    def is_active(self):
        return self._isactive

    def valid_keys(self):
        raise Exception(
            "Subclasses of %s must define the valid_keys() method." % self._get_interaction_type())

    def required_keys(self):
        raise Exception(
            "Subclasses of %s must define the required_keys() method." % self._get_interaction_type())

    def validate_params(self):
        raise Exception(
            "Subclasses of %s must define the validate_params() method." % self._get_interaction_type())

    def _get_params_from_es_core(self):
        raise Exception(
            "Subclasses of %s must define the _get_params_from_es_core() method." % self._get_interaction_type())

    def _set_params_in_es_core(self):
        raise Exception(
            "Subclasses of %s must define the _set_params_in_es_core() method." % self._get_interaction_type())

    def default_params(self):
        raise Exception(
            "Subclasses of %s must define the default_params() method." % self._get_interaction_type())

    def _activate_method(self):
        raise Exception(
            "Subclasses of %s must define the _activate_method() method." % self._get_interaction_type())

    def _deactivate_method(self):
        raise Exception(
            "Subclasses of %s must define the _deactivate_method() method." % self._get_interaction_type())


class Actors:

    active_actors = []

    def __init__(self, _system=None):
        self.system = _system

    def add(self, actor):
        if not actor in Actors.active_actors:
            actor.system = self.system
            Actors.active_actors.append(actor)
            actor._activate()
        else:
            raise ThereCanOnlyBeOne(actor)

    def __str__(self):
        print("Active Actors:")
        for actor in Actors.active_actors:
            print(actor)
        return ""

    def __getitem__(self, key):
        return self.active_actors[key]

    def __len__(self):
        return len(self.active_actors)

    def __iter__(self):
        for a in self.active_actors:
            yield a

    def __delitem__(self, idx):
        actor = self[idx]
        if not actor in self.active_actors:
            raise Exception("Actor is not active")
        actor._deactivate()
        self.active_actors.remove(actor)<|MERGE_RESOLUTION|>--- conflicted
+++ resolved
@@ -39,10 +39,6 @@
                 self._params[k] = kwargs[k]
             else:
                 raise KeyError("%s is not a vaild key" % k)
-<<<<<<< HEAD
-=======
-        #self._set_params_in_es_core()
->>>>>>> 38516de8
 
     def _activate(self):
         inter = self._get_interaction_type()
