include "myconfig.pxi"
import numpy as np
from highlander import ThereCanOnlyBeOne


cdef class Actor(object):
    activeList = dict(ElectrostaticInteraction=False,
                      MagnetostaticInteraction=False,
                      HydrodynamicInteraction=False)

    def __init__(self, *args, **kwargs):
        self._isactive = False
        self._params = self.defaultParams()
<<<<<<< HEAD
=======
        self.system = None
>>>>>>> ce2224d7

        # Check if all required keys are given
        for k in self.requiredKeys():
            if k not in kwargs:
                raise ValueError(
                    "At least the following keys have to be given as keyword arguments: " + self.requiredKeys().__str__())
            self._params[k] = kwargs[k]

        for k in kwargs:
            if k in self.validKeys():
                self._params[k] = kwargs[k]
            else:
                raise KeyError("%s is not a vaild key" % k)

    def _activate(self):
        inter = self._getInteractionType()
        if Actor.activeList[inter]:
            raise ThereCanOnlyBeOne(self.__class__.__bases__[0])
        Actor.activeList[inter] = True
        self.validateParams()
        self._activateMethod()
        self._isactive = True

    def _deactivate(self):
        self._deactivateMethod()
        self._isactive = False

    def isValid(self):
        """Check, if the data stored in the instance still matches what is in Espresso"""
        # check, if the bond parameters saved in the class still match those
        # saved in Espresso
        tempParams = self._getParamsFromEsCore()
        if self._params != tempParams:
            return False

        # If we're still here, the instance is valid
        return True

    def getParams(self):
        """Get interaction parameters"""
        # If this instance refers to an actual interaction defined in the es core, load
        # current parameters from there
        update = self._getParamsFromEsCore()
        self._params.update(update)
        return self._params

    def setParams(self, **p):
        """Update parameters. Only given """
        # Check, if any key was passed, which is not known
        for k in p.keys():
            if k not in self.validKeys():
                raise ValueError(
                    "Only the following keys are supported: " + self.validKeys().__str__())

        # When an interaction is newly activated, all required keys must be
        # given
        if not self.isActive():
            for k in self.requiredKeys():
                if k not in p:
                    raise ValueError(
                        "At least the following keys have to be given as keyword arguments: " + self.requiredKeys().__str__())

        self._params.update(p)
        # vaidate updated parameters
        self.validateParams()
        # Put in values given by the user
        self._setParamsInEsCore()

    def _getInteractionType(self):
        return self.__class__.__bases__[0].__name__

    def isActive(self):
        print self.__class__.__name__, self._isactive
        return self._isactive

    def validKeys(self):
        raise Exception(
            "Subclasses of %s must define the validKeys() method." % self._getInteractionType())

    def requiredKeys(self):
        raise Exception(
            "Subclasses of %s must define the requiredKeys() method." % self._getInteractionType())

    def validateParams(self):
        raise Exception(
            "Subclasses of %s must define the validate() method." % self._getInteractionType())

    def _getParamsFromEsCore(self):
        raise Exception(
            "Subclasses of %s must define the _getParamsFromEsCore() method." % self._getInteractionType())

    def _setParamsInEsCore(self):
        raise Exception(
            "Subclasses of %s must define the _setParamsFromEsCore() method." % self._getInteractionType())

    def defaultParams(self):
        raise Exception(
            "Subclasses of %s must define the defaultParams() method." % self._getInteractionType())

    def _activateMethod(self):
        raise Exception(
            "Subclasses of %s must define the _activateMethod() method." % self._getInteractionType())

    def _deactivateMethod(self):
        raise Exception(
            "Subclasses of %s must define the _deactivateMethod() method." % self._getInteractionType())


class Actors:
    activeActors = []

    def __init__(self, _system=None):
        self.system = _system

    def add(self, actor):
        if not actor in Actors.activeActors:
            actor.system = self.system
            Actors.activeActors.append(actor)
            actor._activate()
        else:
            raise ThereCanOnlyBeOne(actor)

    def __str__(self):
        print "Active Actors:"
        for actor in Actors.activeActors:
            print actor
        return ""

    def get(self):
        # for actor in Actors.activeActors:
        #     print actor.__class__.__name__
        return "%s" % Actors.activeActors

    def deactivate(self, actor):
        actor._deactivate()<|MERGE_RESOLUTION|>--- conflicted
+++ resolved
@@ -11,10 +11,7 @@
     def __init__(self, *args, **kwargs):
         self._isactive = False
         self._params = self.defaultParams()
-<<<<<<< HEAD
-=======
         self.system = None
->>>>>>> ce2224d7
 
         # Check if all required keys are given
         for k in self.requiredKeys():
