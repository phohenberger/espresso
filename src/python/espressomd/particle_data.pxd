--- conflicted
+++ resolved
@@ -60,8 +60,6 @@
         ParticleLocal l
         IntList bl
 
-<<<<<<< HEAD
-=======
     IF ENGINE:
         IF LB or LB_GPU:
             ctypedef struct ParticleParametersSwimming:
@@ -79,7 +77,6 @@
                 double f_swim
                 double v_swim
 
->>>>>>> 02e2ac6b
     # Setter/getter/modifier functions functions
 
     int get_particle_data(int part, Particle * data)
@@ -90,7 +87,6 @@
 
     int set_particle_f(int part, double F[3])
 
-<<<<<<< HEAD
     int set_particle_mass(int part, double mass)
 
     int set_particle_solvation(int part, double * solvation)
@@ -102,7 +98,7 @@
 
     IF ROTATION_PER_PARTICLE == 1:
         int set_particle_rotation(int part, int rot)
-=======
+
     IF MASS:
         int set_particle_mass(int part, double mass)
         void pointer_to_mass(Particle * p, double * & res)
@@ -118,9 +114,9 @@
     IF ROTATION_PER_PARTICLE:
         int set_particle_rotation(int part, int rot)
         void pointer_to_rotation(Particle * p, int * & res)
->>>>>>> 02e2ac6b
-
-    int set_particle_q(int part, double q)
+
+    IF ELECTROSTATICS:
+        int set_particle_q(int part, double q)
 
     int set_particle_mu_E(int part, double mu_E[3])
 
@@ -128,43 +124,22 @@
 
     int set_particle_mol_id(int part, int mid)
 
-<<<<<<< HEAD
-    IF ROTATION == 1:
-        int set_particle_quat(int part, double quat[4])
-
-#    int set_particle_quatu(int part, double quat[4])
-=======
     IF ROTATION:
         int set_particle_quat(int part, double quat[4])
         void pointer_to_quat(Particle * p, double * & res)
-        # int set_particle_quatu(int part, double quat[4])
         void pointer_to_quatu(Particle * p, double * & res)
->>>>>>> 02e2ac6b
-
         int set_particle_omega_lab(int part, double omega[3])
-
         int set_particle_omega_body(int part, double omega[3])
-<<<<<<< HEAD
-
         int set_particle_torque_lab(int part, double torque[3])
-
         int set_particle_torque_body(int part, double torque[3])
-
         void pointer_to_omega_body(Particle * p, double * & res)
-
         void pointer_to_torque_lab(Particle * p, double * & res)
-
         void pointer_to_quatu(Particle * p, double * & res)
         void pointer_to_quat(Particle * p, double * & res)
 
     IF MASS == 1:
         void pointer_to_mass(Particle * p, double * & res)
 
-    IF DIPOLES == 1:
-        int set_particle_dip(int part, double dip[3])
-
-        int set_particle_dipm(int part, double dipm)
-
     IF VIRTUAL_SITES == 1:
         int set_particle_virtual(int part, int isVirtual)
 
@@ -172,12 +147,6 @@
         int set_particle_temperature(int part, double T)
 
         int set_particle_gamma(int part, double gamma)
-    IF DIPOLES == 1:
-        void pointer_to_dip(Particle * P, double * & res)
-        void pointer_to_dipm(Particle * P, double * & res)
-
-    IF VIRTUAL_SITES == 1:
-        void pointer_to_virtual(Particle * P, int * & res)
 
     IF VIRTUAL_SITES_RELATIVE == 1:
         void pointer_to_vs_relative(Particle * P, int * & res1, double * & res2)
@@ -198,14 +167,6 @@
 
         void remove_all_exclusions()
 
-=======
-        void pointer_to_omega_body(Particle * p, double * & res)
-
-        int set_particle_torque_lab(int part, double torque[3])
-        void pointer_to_torque_lab(Particle * p, double * & res)
-
-        int set_particle_torque_body(int part, double torque[3])
-
     IF DIPOLES:
         int set_particle_dip(int part, double dip[3])
         void pointer_to_dip(Particle * P, double * & res)
@@ -253,7 +214,6 @@
         int set_particle_swimming(int part, ParticleParametersSwimming swim)
         void pointer_to_swimming(Particle * p, ParticleParametersSwimming * & swim)
 
->>>>>>> 02e2ac6b
     int remove_particle(int part)
 
     void remove_all_particles()
@@ -261,11 +221,7 @@
     void remove_all_bonds_to(int part)
 
 cdef extern from "virtual_sites_relative.hpp":
-<<<<<<< HEAD
     IF VIRTUAL_SITES_RELATIVE == 1:
-=======
-    IF VIRTUAL_SITES_RELATIVE:
->>>>>>> 02e2ac6b
         int vs_relate_to(int part_num, int relate_to)
         int set_particle_vs_relative(int part, int vs_relative_to, double vs_distance)
 
