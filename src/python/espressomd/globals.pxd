#
# Copyright (C) 2013,2014,2015,2016 The ESPResSo project
#
# This file is part of ESPResSo.
#
# ESPResSo is free software: you can redistribute it and/or modify
# it under the terms of the GNU General Public License as published by
# the Free Software Foundation, either version 3 of the License, or
# (at your option) any later version.
#
# ESPResSo is distributed in the hope that it will be useful,
# but WITHOUT ANY WARRANTY; without even the implied warranty of
# MERCHANTABILITY or FITNESS FOR A PARTICULAR PURPOSE.  See the
# GNU General Public License for more details.
#
# You should have received a copy of the GNU General Public License
# along with this program.  If not, see <http://www.gnu.org/licenses/>.
#
include "myconfig.pxi"
from libcpp cimport bool
from interactions cimport ImmersedBoundaries

cdef extern from "global.hpp":
    int FIELD_BOXL
    int FIELD_SKIN
    int FIELD_NODEGRID
    int FIELD_MAXNUMCELLS
    int FIELD_MINNUMCELLS
    int FIELD_NPTISO_PISTON
    int FIELD_NPTISO_PDIFF
    int FIELD_PERIODIC
    int FIELD_SIMTIME
    int FIELD_MIN_GLOBAL_CUT
    int FIELD_LEES_EDWARDS_OFFSET
    int FIELD_TEMPERATURE
    int FIELD_THERMO_SWITCH
<<<<<<< HEAD
    int FIELD_THERMO_VIRTUAL
    int FIELD_TEMPERATURE
=======
>>>>>>> 86ca06ad
    int FIELD_LANGEVIN_GAMMA
    IF ROTATION:
        int FIELD_LANGEVIN_GAMMA_ROTATION
    IF NPT:
        int FIELD_NPTISO_G0
        int FIELD_NPTISO_GV

    void mpi_bcast_parameter(int p)

cdef extern from "communication.hpp":
    extern int n_nodes
    void mpi_set_time_step(double time_step)

cdef extern from "integrate.hpp":
    double time_step
    extern int integ_switch
    extern double sim_time
    extern double verlet_reuse
    extern double skin

cdef extern from "lattice.hpp":
    extern int lattice_switch

cdef extern from "domain_decomposition.hpp":
    ctypedef struct  DomainDecomposition:
        int cell_grid[3]
        double cell_size[3]

    extern DomainDecomposition dd
    extern int max_num_cells
    extern int min_num_cells
    extern double max_skin
    int calc_processor_min_num_cells()


cdef extern from "particle_data.hpp":
    extern int n_part

cdef extern from "lees_edwards.hpp":
    double lees_edwards_offset

cdef extern from "interaction_data.hpp":
    double dpd_gamma
    double dpd_r_cut
    extern double max_cut
    extern int max_seen_particle
    extern int max_seen_particle_type
    extern double max_cut_nonbonded
    extern double max_cut_bonded
    extern double min_global_cut


cdef extern from "thermostat.hpp":
    extern double nptiso_gamma0
    extern double nptiso_gammav
    extern double temperature
    extern int thermo_switch

cdef extern from "dpd.hpp":
    extern int dpd_wf
    extern double dpd_tgamma
    extern double dpd_tr_cut
    extern int dpd_twf


IF LB:
    cdef extern from "lb.hpp":
        ctypedef struct LB_Parameters:
            double tau
        extern LB_Parameters lbpar

IF LB_GPU:
    cdef extern from "lbgpu.hpp":
        ctypedef struct LB_parameters_gpu:
            double tau
        extern LB_parameters_gpu lbpar_gpu

cdef extern from "cells.hpp":
    extern double max_range
    ctypedef struct CellStructure:
        int type
        bool use_verlet_list

    CellStructure cell_structure

cdef extern from "layered.hpp":
    extern int n_layers

cdef extern from "rattle.hpp":
    extern int n_rigidbonds


cdef extern from "tuning.hpp":
    extern int timing_samples


cdef extern from "grid.hpp":
    double box_l[3]
    double local_box_l[3]
    extern int node_grid[3]
    extern int periodic
    extern double min_box_l

cdef extern from "npt.hpp":
    ctypedef struct nptiso_struct:
        double p_ext
        double p_inst
        double p_inst_av
        double p_diff
        double piston
    extern nptiso_struct nptiso

cdef extern from "statistics.hpp":
    extern int n_configs

cdef extern from "swimmer_reaction.hpp":
    ctypedef struct  reaction_struct:
        int reactant_type
        int product_type
        int catalyzer_type
        double range
        double ct_rate
        double eq_rate
        int sing_mult
        int swap

    cdef extern reaction_struct reaction

cdef extern from "immersed_boundaries.hpp":
    extern ImmersedBoundaries immersed_boundaries<|MERGE_RESOLUTION|>--- conflicted
+++ resolved
@@ -34,11 +34,8 @@
     int FIELD_LEES_EDWARDS_OFFSET
     int FIELD_TEMPERATURE
     int FIELD_THERMO_SWITCH
-<<<<<<< HEAD
     int FIELD_THERMO_VIRTUAL
     int FIELD_TEMPERATURE
-=======
->>>>>>> 86ca06ad
     int FIELD_LANGEVIN_GAMMA
     IF ROTATION:
         int FIELD_LANGEVIN_GAMMA_ROTATION
