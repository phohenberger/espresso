#
# Copyright (C) 2013-2018 The ESPResSo project
#
# This file is part of ESPResSo.
#
# ESPResSo is free software: you can redistribute it and/or modify
# it under the terms of the GNU General Public License as published by
# the Free Software Foundation, either version 3 of the License, or
# (at your option) any later version.
#
# ESPResSo is distributed in the hope that it will be useful,
# but WITHOUT ANY WARRANTY; without even the implied warranty of
# MERCHANTABILITY or FITNESS FOR A PARTICULAR PURPOSE.  See the
# GNU General Public License for more details.
#
# You should have received a copy of the GNU General Public License
# along with this program.  If not, see <http://www.gnu.org/licenses/>.
#
from __future__ import print_function, absolute_import
import numpy as np
cimport numpy as np

from libcpp.string cimport string  # import std::string as string
from libcpp.vector cimport vector  # import std::vector as vector

cdef extern from "stdlib.h":
    void free(void * ptr)

cdef extern from "utils/List.hpp" namespace "Utils":
    cppclass List[T]:
        List()
        List(size_t)
        List(size_t, const T & )

        T & operator[](size_t)
        void resize(size_t)
        void push_back(size_t)

        T * data()
        size_t size()

        T * e
        size_t n

cdef extern from "utils/Span.hpp" namespace "Utils":
    cppclass Span[T]:
        Span()
        Span(T *, size_t)

        T & operator[](size_t)

        T * begin()
        T * end()

        T * data()
        size_t size()

    Span[const T] make_const_span[T](T *, size_t)

cdef List[int] create_int_list_from_python_object(obj)
cdef np.ndarray create_nparray_from_int_list(const List[int] & il)
cdef np.ndarray create_nparray_from_double_array(double * x, int n)
cpdef check_type_or_throw_except(x, n, t, msg)
cdef check_range_or_except(D, x, v_min, incl_min, v_max, incl_max)

cdef extern from "RuntimeError.hpp" namespace "ErrorHandling::RuntimeError":
    cdef cppclass ErrorLevel:
        pass

cdef extern from "RuntimeError.hpp" namespace "ErrorHandling::RuntimeError::ErrorLevel":
    cdef ErrorLevel WARNING
    cdef ErrorLevel ERROR

cdef extern from "RuntimeError.hpp" namespace "ErrorHandling":
    cdef cppclass RuntimeError:
        string format()
        void print()
        ErrorLevel level()

cdef extern from "errorhandling.hpp" namespace "ErrorHandling":
    cdef vector[RuntimeError] mpi_gather_runtime_errors()

cpdef handle_errors(msg)

# https://github.com/cython/cython/blob/master/Cython/Includes/libcpp/limits.pxd
cdef extern from "<limits>" namespace "std" nogil:
    cdef cppclass numeric_limits[T]:
        @staticmethod
        T epsilon()

        @staticmethod
        T max()

cdef extern from "utils/Vector.hpp" namespace "Utils":
    cppclass Vector2d:
        pass
    cppclass Vector4d:
        pass

    cppclass Vector3i:
        int & operator[](int i)
        int * data()

    cppclass Vector3d:
        double & operator[](int i)
        double * data()
        Vector3d operator * (double i)
        Vector3d operator / (double i)

    cppclass Vector6d:
        double & operator[](int i)
        double * data()
        Vector6d operator * (double i)
        Vector6d operator / (double i)

    cppclass Vector19d:
        double & operator[](int i)
        double * data()

<<<<<<< HEAD
cdef extern from "utils/math/bspline.hpp" namespace "Utils":
    cdef double bspline(int k, int i, double x)

cdef make_array_locked(const Vector3d & v)
cdef Vector3d make_Vector3d(a)
=======
cdef make_array_locked(const Vector3d & v)
>>>>>>> b66eaf5d
<|MERGE_RESOLUTION|>--- conflicted
+++ resolved
@@ -117,12 +117,5 @@
         double & operator[](int i)
         double * data()
 
-<<<<<<< HEAD
-cdef extern from "utils/math/bspline.hpp" namespace "Utils":
-    cdef double bspline(int k, int i, double x)
-
 cdef make_array_locked(const Vector3d & v)
-cdef Vector3d make_Vector3d(a)
-=======
-cdef make_array_locked(const Vector3d & v)
->>>>>>> b66eaf5d
+cdef Vector3d make_Vector3d(a)