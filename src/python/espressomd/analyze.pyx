--- conflicted
+++ resolved
@@ -26,24 +26,16 @@
 import particle_data
 from libcpp.string cimport string  # import std::string as string
 from libcpp.vector cimport vector  # import std::vector as vector
-<<<<<<< HEAD
-=======
 from interactions import *
 from interactions cimport *
 import numpy as np
 cimport numpy as np
->>>>>>> 02e2ac6b
-
 #
 # Minimal distance between particles
 #
 
 
-<<<<<<< HEAD
 def mindist(system=None, p1='default', p2='default'):
-=======
-def mindist(system, p1='default', p2='default'):
->>>>>>> 02e2ac6b
     """Minimal distance between particles
       mindist(p1="default",p2="default")
 
@@ -88,11 +80,7 @@
 #
 
 
-<<<<<<< HEAD
 def distto(system=None, id=None, pos=None):
-=======
-def distto(system, id=None, pos=None):
->>>>>>> 02e2ac6b
     """"Distance to particle or point
         distto(id=None,pos=None)
         id: id of the particle
@@ -122,7 +110,6 @@
             cpos[i] = pos[i]
             _id = -1
     return c_analyze.distto(cpos, _id)
-<<<<<<< HEAD
 
 #
 # Analyze Linear Momentum
@@ -135,19 +122,13 @@
         one can calculate the linear momentum of particles and the lbfluid with this command
     """
     return c_analyze.calc_linear_momentum(include_particles, include_lbfluid)
-=======
->>>>>>> 02e2ac6b
 
 # get all particles in neighborhood r_catch of pos and return their ids
 # in il. plane can be used to specify the distance in the xy, xz or yz
 # plane
 
 
-<<<<<<< HEAD
 def nbhood(system=None, pos=None, r_catch=None, plane='3d'):
-=======
-def nbhood(self, pos=None, r_catch=None, plane='3d'):
->>>>>>> 02e2ac6b
     """nbhood(pos=None, r_catch=None, plane = '3d'):
        get all particles in neighborhood r_catch of pos and return their ids
        in il. plane can be used to specify the distance in the xy, xz or yz
@@ -193,7 +174,6 @@
 #
 # Pressure analysis
 #
-<<<<<<< HEAD
 def pressure(system=None, pressure_type='all', id1='default', id2='default', v_comp=False):
     """
        pressure(pressure_type = 'all', id1 = 'default', id2 = 'default', v_comp=False)
@@ -268,90 +248,6 @@
     stress_tensor = create_nparray_from_DoubleList(local_stress_tensor)
     free(local_stress_tensor)
     return stress_tensor
-=======
-def pressure(self, pressure_type='all', id1='default', id2='default', v_comp=False):
-    """Pressure
-       pressure(pressure_type = 'all', id1 = 'default', id2 = 'default', v_comp=False)
-    """
-#
-    checkTypeOrExcept(v_comp, 1, int, "v_comp must be a boolean")
-#
-    # Dict to store the results
-    p = {}
-
-    # Update in espresso core if necessary
-    if (c_analyze.total_pressure.init_status != 1 + v_comp):
-        c_analyze.update_pressure(v_comp)
-#
-    # Individual components of the pressure
-
-    # Total pressure
-    cdef int i
-    cdef double tmp
-    tmp = 0
-    for i in range(c_analyze.total_pressure.data.n):
-        tmp += c_analyze.total_pressure.data.e[i]
-
-    p["total"] = tmp
-
-    # Ideal
-    p["ideal"] = c_analyze.total_pressure.data.e[0]
-
-    # Nonbonded
-    cdef double total_bonded
-    total_bonded = 0
-    for i in range(c_analyze.n_bonded_ia):
-        if (bonded_ia_params[i].type != 0):
-            p["bonded", i] = c_analyze.obsstat_bonded(& c_analyze.total_pressure, i)[0]
-            total_bonded += c_analyze.obsstat_bonded( & c_analyze.total_pressure, i)[0]
-    p["bonded"] = total_bonded
-
-    # Non-Bonded interactions, total as well as intra and inter molecular
-    cdef int j
-    cdef double total_intra
-    cdef double total_inter
-    cdef double total_non_bonded
-    total_inter = 0
-    total_intra = 0
-    total_non_bonded = 0
-
-    for i in range(c_analyze.n_particle_types):
-        for j in range(c_analyze.n_particle_types):
-            #      if checkIfParticlesInteract(i, j):
-            p["nonBonded", i, j] = c_analyze.obsstat_nonbonded(& c_analyze.total_pressure, i, j)[0]
-            total_non_bonded = c_analyze.obsstat_nonbonded(& c_analyze.total_pressure, i, j)[0]
-            total_intra += c_analyze.obsstat_nonbonded_intra(& c_analyze.total_pressure_non_bonded, i, j)[0]
-            p["nonBondedIntra", i, j] = c_analyze.obsstat_nonbonded_intra(& c_analyze.total_pressure_non_bonded, i, j)[0]
-            p["nonBondedInter", i, j] = c_analyze.obsstat_nonbonded_inter(& c_analyze.total_pressure_non_bonded, i, j)[0]
-            total_inter += c_analyze.obsstat_nonbonded_inter(& c_analyze.total_pressure_non_bonded, i, j)[0]
-    p["nonBondedIntra"] = total_intra
-    p["nonBondedInter"] = total_inter
-    p["nonBondedInter"] = total_inter
-    p["nonBonded"] = total_non_bonded
-
-    # Electrostatics
-    IF ELECTROSTATICS == 1:
-        cdef double total_coulomb
-        total_coulomb = 0
-        for i in range(c_analyze.total_pressure.n_coulomb):
-            total_coulomb += c_analyze.total_pressure.coulomb[i]
-            p["coulomb", i] = c_analyze.total_pressure.coulomb[i]
-        p["coulomb"] = total_coulomb
-
-    # Dipoles
-    IF DIPOLES == 1:
-        cdef double total_dipolar
-        total_dipolar = 0
-        for i in range(c_analyze.total_pressure.n_dipolar):
-            total_dipolar += c_analyze.total_pressure.dipolar[i]
-            p["dipolar", i] = c_analyze.total_pressure.coulomb[i]
-        p["dipolar"] = total_dipolar
-
-    # virtual sites
-    IF VIRTUAL_SITES_RELATIVE == 1:
-        p["vs_relative"] = c_analyze.total_pressure.vs_relative[0]
-
-    return p
 
 
 def stress_tensor(self, v_comp=0):
@@ -437,13 +333,9 @@
 
     return p
 
->>>>>>> 02e2ac6b
-
 #
 # Energy analysis
 #
-<<<<<<< HEAD
-
 
 def energy(system=None, etype='all', id1='default', id2='default'):
     """energy(system, etype = 'all', id1 = 'default', id2 = 'default')"""
@@ -577,84 +469,6 @@
     c_analyze.chain_start = chain_start
     c_analyze.chain_n_chains = number_of_chains
     c_analyze.chain_length = chain_length
-=======
-def energy(system, etype='all', id1='default', id2='default'):
-    """energy()
-    """
-#  if system.n_part == 0:
-#    raise Exception('no particles')
-
-    e = {}
-
-    if c_analyze.total_energy.init_status == 0:
-        c_analyze.init_energies( & c_analyze.total_energy)
-        c_analyze.master_energy_calc()
-
-    # Individual components of the pressur
-
-    # Total energy
-    cdef int i
-    cdef double tmp
-    tmp = 0
-    for i in range(c_analyze.total_energy.data.n):
-        tmp += c_analyze.total_energy.data.e[i]
-
-    e["total"] = tmp
-
-    # Ideal
-    e["ideal"] = c_analyze.total_energy.data.e[0]
-
-    # Nonbonded
-    cdef double total_bonded
-    total_bonded = 0
-    for i in range(c_analyze.n_bonded_ia):
-        if (bonded_ia_params[i].type != 0):
-            e["bonded", i] = c_analyze.obsstat_bonded(& c_analyze.total_energy, i)[0]
-            total_bonded += c_analyze.obsstat_bonded( & c_analyze.total_energy, i)[0]
-    e["bonded"] = total_bonded
-
-    # Non-Bonded interactions, total as well as intra and inter molecular
-    cdef int j
-    cdef double total_intra
-    cdef double total_inter
-    cdef double total_non_bonded
-    total_inter = 0
-    total_intra = 0
-    total_non_bonded = 0
-
-    for i in range(c_analyze.n_particle_types):
-        for j in range(c_analyze.n_particle_types):
-            #      if checkIfParticlesInteract(i, j):
-            e["nonBonded", i, j] = c_analyze.obsstat_nonbonded(& c_analyze.total_energy, i, j)[0]
-            total_non_bonded = c_analyze.obsstat_nonbonded(& c_analyze.total_energy, i, j)[0]
-#        total_intra +=c_analyze.obsstat_nonbonded_intra(&c_analyze.total_energy_non_bonded, i, j)[0]
-#        e["nonBondedIntra",i,j] =c_analyze.obsstat_nonbonded_intra(&c_analyze.total_energy_non_bonded, i, j)[0]
-#        e["nonBondedInter",i,j] =c_analyze.obsstat_nonbonded_inter(&c_analyze.total_energy_non_bonded, i, j)[0]
-#        total_inter+= c_analyze.obsstat_nonbonded_inter(&c_analyze.total_energy_non_bonded, i, j)[0]
-#  e["nonBondedIntra"]=total_intra
-#  e["nonBondedInter"]=total_inter
-    e["nonBonded"] = total_non_bonded
-
-    # Electrostatics
-    IF ELECTROSTATICS == 1:
-        cdef double total_coulomb
-        total_coulomb = 0
-        for i in range(c_analyze.total_energy.n_coulomb):
-            total_coulomb += c_analyze.total_energy.coulomb[i]
-            e["coulomb", i] = c_analyze.total_energy.coulomb[i]
-        e["coulomb"] = total_coulomb
-
-    # Dipoles
-    IF DIPOLES == 1:
-        cdef double total_dipolar
-        total_dipolar = 0
-        for i in range(c_analyze.total_energy.n_dipolar):
-            total_dipolar += c_analyze.total_energy.dipolar[i]
-            e["dipolar", i] = c_analyze.total_energy.coulomb[i]
-        e["dipolar"] = total_dipolar
-
-    return e
-
 
 #
 # Structure factor
@@ -673,4 +487,3 @@
     c_analyze.calc_structurefactor(sf_type, sf_order, & sf)
 
     return c_analyze.modify_stucturefactor(sf_order, sf)
->>>>>>> 02e2ac6b
