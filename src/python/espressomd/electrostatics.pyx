#
# Copyright (C) 2013-2018 The ESPResSo project
#
# This file is part of ESPResSo.
#
# ESPResSo is free software: you can redistribute it and/or modify
# it under the terms of the GNU General Public License as published by
# the Free Software Foundation, either version 3 of the License, or
# (at your option) any later version.
#
# ESPResSo is distributed in the hope that it will be useful,
# but WITHOUT ANY WARRANTY; without even the implied warranty of
# MERCHANTABILITY or FITNESS FOR A PARTICULAR PURPOSE.  See the
# GNU General Public License for more details.
#
# You should have received a copy of the GNU General Public License
# along with this program.  If not, see <http://www.gnu.org/licenses/>.
#
from __future__ import print_function, absolute_import
from cython.operator cimport dereference
include "myconfig.pxi"
from espressomd cimport actors
from . import actors
cimport grid
cimport globals
import numpy as np
IF SCAFACOS == 1:
    from .scafacos import ScafacosConnector
    from . cimport scafacos
from espressomd.utils cimport handle_errors
from espressomd.utils import is_valid_type, to_str
from . cimport checks
from .analyze cimport partCfg, PartCfg
from .particle_data cimport particle


IF ELECTROSTATICS == 1:
    def check_neutrality(_params):
        if "check_neutrality" in _params:
            if(_params["check_neutrality"]):
                if not checks.check_charge_neutrality[PartCfg](partCfg()):
                    raise Exception("""
                    The system is not charge neutral. Please
                    neutralize the system before adding a new actor by adding
                    the corresponding counterions to the system. Alternatively
                    you can turn off the electroneutrality check by supplying
                    check_neutrality=False when creating the actor. In this
                    case you may be simulating a non-neutral system which will
                    affect physical observables like e.g. the pressure, the
                    chemical potentials of charged species or potential
                    energies of the system. Since simulations of non charge
                    neutral systems are special please make sure you know what
                    you are doing.
                    """)

    cdef class ElectrostaticInteraction(actors.Actor):
        def _tune(self):
            raise Exception(
                "Subclasses of ElectrostaticInteraction must define the _tune() \
                method or chosen method does not support tuning.")

        def _set_params_in_es_core(self):
            raise Exception(
                "Subclasses of ElectrostaticInteraction must define the \
                _set_params_in_es_core() method.")

        def _deactivate_method(self):
            deactivate_method()
            handle_errors("Coulomb method deactivation")

        def tune(self, **tune_params_subset):
            if tune_params_subset is not None:
                if all(k in self.valid_keys() for k in tune_params_subset):
                    self._params.update(tune_params_subset)
                else:
                    raise ValueError(
                        "Invalid parameter given to tune function.")
            self._tune()


IF ELECTROSTATICS:
    cdef class DH(ElectrostaticInteraction):
        """
        Solve electrostatics in the Debye-Hueckel framework see
        :ref:`Debye-Hückel potential` for more details.

        Parameters
        ----------
        prefactor : :obj:`float`
            Electrostatics prefactor (see :eq:`coulomb_prefactor`).
        kappa : :obj:`float`
            Inverse Debye screening length.
        r_cut : :obj:`float`
            Cut off radius for this interaction.

        """

        def validate_params(self):
            if (self._params["prefactor"] <= 0):
                raise ValueError(
                    "prefactor should be a positive float")
            if (self._params["kappa"] < 0):
                raise ValueError("kappa should be a non-negative double")
            if (self._params["r_cut"] < 0):
                raise ValueError("r_cut should be a non-negative double")

        def valid_keys(self):
            return "prefactor", "kappa", "r_cut", "check_neutrality"

        def required_keys(self):
            return "prefactor", "kappa", "r_cut"

        def _set_params_in_es_core(self):
            set_prefactor(self._params["prefactor"])
            dh_set_params(self._params["kappa"], self._params["r_cut"])

        def _get_params_from_es_core(self):
            params = {}
            params.update(dh_params)
            return params

        def _activate_method(self):
            check_neutrality(self._params)
            coulomb.method = COULOMB_DH
            self._set_params_in_es_core()

        def default_params(self):
            return {"prefactor": -1,
                    "kappa": -1,
                    "r_cut": -1,
                    "check_neutrality": True}

    cdef class ReactionField(ElectrostaticInteraction):
            """
            Solve electrostatics in the Reaction-Field framework

            Parameters
            ----------
            prefactor : :obj:`float`
                Electrostatics prefactor (see :eq:`coulomb_prefactor`).
            kappa : :obj:`float`
                Inverse Debye screening length.
            epsilon1 : :obj:`float`
                interior dielectric constant
            epsilon2 : :obj:`float`
                exterior dielectric constant
            r_cut : :obj:`float`
                Cut off radius for this interaction.

            """

            def validate_params(self):
                if (self._params["prefactor"] <= 0):
                    raise ValueError(
                        "prefactor should be a positive float")
                if (self._params["kappa"] < 0):
                    raise ValueError("kappa should be a non-negative double")
                if (self._params["epsilon1"] < 0):
                                    raise ValueError(
                                        "epsilon1 should be a non-negative double")
                if (self._params["epsilon2"] < 0):
                                    raise ValueError(
                                        "epsilon2 should be a non-negative double")
                if (self._params["r_cut"] < 0):
                    raise ValueError("r_cut should be a non-negative double")

            def valid_keys(self):
                return "prefactor", "kappa", "epsilon1", "epsilon2", "r_cut", "check_neutrality"

            def required_keys(self):
                return "prefactor", "kappa", "epsilon1", "epsilon2", "r_cut"

            def _set_params_in_es_core(self):
                set_prefactor(self._params["prefactor"])
                rf_set_params(
                    self._params["kappa"],
                    self._params["epsilon1"],
                    self._params["epsilon2"],
                    self._params["r_cut"])

            def _get_params_from_es_core(self):
                params = {}
                params.update(rf_params)
                return params

            def _activate_method(self):
                check_neutrality(self._params)
                coulomb.method = COULOMB_RF
                self._set_params_in_es_core()

            def default_params(self):
                return {"prefactor": -1,
                        "kappa": -1,
                        "epsilon1": -1,
                        "epsilon2": -1,
                        "r_cut": -1,
                        "check_neutrality": True}


IF P3M == 1:
    cdef class P3M(ElectrostaticInteraction):
        """
        P3M electrostatics solver.

        Particle--Particle--Particle--Mesh (P3M) is a Fourier-based Ewald
        summation method to calculate potentials in N-body simulation.

        Parameters
        ----------
        prefactor : :obj:`float`
            Electrostatics prefactor (see :eq:`coulomb_prefactor`).
        accuracy : :obj:`float`
            P3M tunes its parameters to provide this target accuracy.
        alpha : :obj:`float`, optional
            The Ewald parameter.
        cao : :obj:`float`, optional
            The charge-assignment order, an integer between 0 and 7.
        epsilon : :obj:`float` or :obj:`str`, optional
            A positive number for the dielectric constant of the
            surrounding medium. Use ``'metallic'`` to set the dielectric
            constant of the surrounding medium to infinity (default).
        mesh : :obj:`int` or array_like of :obj:`int`, optional
            The number of mesh points in x, y and z direction. Use a single
            value for cubic boxes.
        r_cut : :obj:`float`, optional
            The real space cutoff.
        tune : :obj:`bool`, optional
            Used to activate/deactivate the tuning method on activation.
            Defaults to True.
        check_neutrality : :obj:`bool`, optional
            Raise a warning if the system is not electrically neutral when
            set to ``True`` (default).

        """

        def __init__(self, *args, **kwargs):
            super(type(self), self).__init__(*args, **kwargs)

        def validate_params(self):
            default_params = self.default_params()
            if not (self._params["prefactor"] > 0.0):
                raise ValueError("prefactor should be a positive float")

            if not (self._params["r_cut"] >= 0 or self._params["r_cut"] == default_params["r_cut"]):
                raise ValueError("P3M r_cut has to be >=0")

            if not (is_valid_type(self._params["mesh"], int) or len(self._params["mesh"]) == 3):
                raise ValueError(
                    "P3M mesh has to be an integer or integer list of length 3")

            if (isinstance(self._params["mesh"], basestring) and len(self._params["mesh"]) == 3):
                if (self._params["mesh"][0] % 2 != 0 and self._params["mesh"][0] != -1) or \
                   (self._params["mesh"][1] % 2 != 0 and self._params["mesh"][1] != -1) or \
                   (self._params["mesh"][2] % 2 != 0 and self._params["mesh"][2] != -1):
                    raise ValueError(
                        "P3M requires an even number of mesh points in all directions")

            if not (self._params["cao"] >= -1 and self._params["cao"] <= 7):
                raise ValueError(
                    "P3M cao has to be an integer between -1 and 7")

            if self._params["tune"] and not (self._params["accuracy"] >= 0):
                raise ValueError("P3M accuracy has to be positive")

            if self._params["epsilon"] == "metallic":
                self._params = 0.0

            if not (is_valid_type(self._params["epsilon"], float) or self._params["epsilon"] == "metallic"):
                raise ValueError("epsilon should be a double or 'metallic'")

            if not (self._params["inter"] == default_params["inter"] or self._params["inter"] >= 0):
                raise ValueError("inter should be a positive integer")

            if not (self._params["mesh_off"] == default_params["mesh_off"] or len(self._params) != 3):
                raise ValueError(
                    "mesh_off should be a list of length 3 and values between 0.0 and 1.0")

            if not (self._params["alpha"] == default_params["alpha"] or self._params["alpha"] > 0):
                raise ValueError(
                    "alpha should be positive")

        def valid_keys(self):
            return "mesh", "cao", "accuracy", "epsilon", "alpha", "r_cut", "prefactor", "tune", "check_neutrality", "inter"

        def required_keys(self):
            return ["prefactor", "accuracy"]

        def default_params(self):
            return {"cao": 0,
                    "inter": -1,
                    "r_cut": -1,
                    "alpha": 0,
                    "accuracy": 0,
                    "mesh": [0, 0, 0],
                    "epsilon": 0.0,
                    "mesh_off": [-1, -1, -1],
                    "tune": True,
                    "check_neutrality": True}

        def _get_params_from_es_core(self):
            params = {}
            params.update(p3m.params)
            params["prefactor"] = coulomb.prefactor
            params["tune"] = self._params["tune"]
            return params

        def _set_params_in_es_core(self):
            #Sets lb, bcast, resets vars to zero if lb=0
            set_prefactor(self._params["prefactor"])
            #Sets cdef vars and calls p3m_set_params() in core
            python_p3m_set_params(self._params["r_cut"],
                                  self._params["mesh"], self._params["cao"],
                                  self._params["alpha"], self._params["accuracy"])
            #p3m_set_params()  -> set r_cuts, mesh, cao, validates sanity, bcasts
            #Careful: bcast calls on_coulomb_change(), which calls p3m_init(),
            #         which resets r_cut if lb is zero. OK.
            #Sets eps, bcast
            p3m_set_eps(self._params["epsilon"])
            #Sets ninterpol, bcast
            p3m_set_ninterpol(self._params["inter"])
            python_p3m_set_mesh_offset(self._params["mesh_off"])

        def _tune(self):
            set_prefactor(self._params["prefactor"])
            python_p3m_set_tune_params(self._params["r_cut"],
                                       self._params["mesh"],
                                       self._params["cao"],
                                       -1.0,
                                       self._params["accuracy"],
                                       self._params["inter"])
            resp = python_p3m_adaptive_tune()
            if resp:
                raise Exception(
                    "failed to tune P3M parameters to required accuracy")
            self._params.update(self._get_params_from_es_core())

        def _activate_method(self):
            check_neutrality(self._params)
            if self._params["tune"]:
                self._tune()
            self._set_params_in_es_core()

    IF CUDA:
        cdef class P3MGPU(ElectrostaticInteraction):
            """
            P3M electrostatics solver with GPU support.

            Particle--Particle--Particle--Mesh (P3M) is a Fourier-based Ewald
            summation method to calculate potentials in N-body simulation.

            Parameters
            ----------
            prefactor : :obj:`float`
                Electrostatics prefactor (see :eq:`coulomb_prefactor`).
            accuracy : :obj:`float`
                P3M tunes its parameters to provide this target accuracy.
            alpha : :obj:`float`, optional
                The Ewald parameter.
            cao : :obj:`float`, optional
                The charge-assignment order, an integer between 0 and 7.
            epsilon : :obj:`float` or :obj:`str`, optional
                A positive number for the dielectric constant of the
                surrounding medium. Use ``'metallic'`` to set the dielectric
                constant of the surrounding medium to infinity (default).
            mesh : :obj:`int` or array_like of :obj:`int`, optional
                The number of mesh points in x, y and z direction. Use a single
                value for cubic boxes.
            r_cut : :obj:`float`, optional
                The real space cutoff
            tune : :obj:`bool`, optional
                Used to activate/deactivate the tuning method on activation.
                Defaults to True.
            check_neutrality : :obj:`bool`, optional
                Raise a warning if the system is not electrically neutral when
                set to ``True`` (default).

            """

            def __init__(self, *args, **kwargs):
                super(type(self), self).__init__(*args, **kwargs)

            def validate_params(self):
                default_params = self.default_params()

                if not (self._params["r_cut"] >= 0 or self._params["r_cut"] == default_params["r_cut"]):
                    raise ValueError("P3M r_cut has to be >=0")

                if not (is_valid_type(self._params["mesh"], int) or len(self._params["mesh"]) == 3):
                    raise ValueError(
                        "P3M mesh has to be an integer or integer list of length 3")

                if (isinstance(self._params["mesh"], basestring) and len(self._params["mesh"]) == 3):
                    if (self._params["mesh"][0] % 2 != 0 and self._params["mesh"][0] != -1) or \
                       (self._params["mesh"][1] % 2 != 0 and self._params["mesh"][1] != -1) or \
                       (self._params["mesh"][2] % 2 != 0 and self._params["mesh"][2] != -1):
                        raise ValueError(
                            "P3M requires an even number of mesh points in all directions")

                if not (self._params["cao"] >= -1 and self._params["cao"] <= 7):
                    raise ValueError(
                        "P3M cao has to be an integer between -1 and 7")

                if not (self._params["accuracy"] >= 0):
                    raise ValueError("P3M accuracy has to be positive")

                # if self._params["epsilon"] == "metallic":
                #  self._params = 0.0

                if not (is_valid_type(self._params["epsilon"], float) or self._params["epsilon"] == "metallic"):
                    raise ValueError(
                        "epsilon should be a double or 'metallic'")

                if not (self._params["inter"] == default_params["inter"] or self._params["inter"] > 0):
                    raise ValueError("inter should be a positive integer")

                if not (self._params["mesh_off"] == default_params["mesh_off"] or len(self._params) != 3):
                    raise ValueError(
                        "mesh_off should be a list of length 3 with values between 0.0 and 1.0")

            def valid_keys(self):
                return "mesh", "cao", "accuracy", "epsilon", "alpha", "r_cut", "prefactor", "tune", "check_neutrality"

            def required_keys(self):
                return ["prefactor", "accuracy"]

            def default_params(self):
                return {"cao": 0,
                        "inter": -1,
                        "r_cut": -1,
                        "alpha": 0,
                        "accuracy": 0,
                        "mesh": [0, 0, 0],
                        "epsilon": 0.0,
                        "mesh_off": [-1, -1, -1],
                        "tune": True,
                        "check_neutrality": True}

            def _get_params_from_es_core(self):
                params = {}
                params.update(p3m.params)
                params["prefactor"] = coulomb.prefactor
                params["tune"] = self._params["tune"]
                return params

            def _tune(self):
                set_prefactor(self._params["prefactor"])
                python_p3m_set_tune_params(self._params["r_cut"],
                                           self._params["mesh"],
                                           self._params["cao"],
                                           -1.0,
                                           self._params["accuracy"],
                                           self._params["inter"])
                resp = python_p3m_adaptive_tune()
                if resp:
                    raise Exception(
                        "failed to tune P3M parameters to required accuracy")
                self._params.update(self._get_params_from_es_core())

            def _activate_method(self):
                check_neutrality(self._params)
                python_p3m_gpu_init(self._params)
                coulomb.method = COULOMB_P3M_GPU
                if self._params["tune"]:
                    self._tune()
                python_p3m_gpu_init(self._params)
                self._set_params_in_es_core()

            def _set_params_in_es_core(self):
                set_prefactor(self._params["prefactor"])
                python_p3m_set_params(self._params["r_cut"],
                                      self._params["mesh"],
                                      self._params["cao"],
                                      self._params["alpha"],
                                      self._params["accuracy"])
                p3m_set_eps(self._params["epsilon"])
                p3m_set_ninterpol(self._params["inter"])
                python_p3m_set_mesh_offset(self._params["mesh_off"])
                handle_errors("p3m gpu init")

IF ELECTROSTATICS:
    cdef class MMM1D(ElectrostaticInteraction):
        """
        Electrostatics solver for Systems with one periodic direction.
        See :ref:`MMM1D Theory` for more details.

        Parameters
        ----------
        prefactor : :obj:`float`
            Electrostatics prefactor (see :eq:`coulomb_prefactor`).
        maxWPerror : :obj:`float`
            Maximal pairwise error.
        far_switch_radius : :obj:`float`, optional
            Radius where near-field and far-field calculation are switched.
        bessel_cutoff : :obj:`int`, optional
        tune : :obj:`bool`, optional
            Specify whether to automatically tune ore not. The default is True.
        """

        def validate_params(self):
            default_params = self.default_params()
            if self._params["prefactor"] <= 0.:
                raise ValueError("Prefactor should be a positive float")
            if self._params["maxPWerror"] < 0 and self._params["maxPWerror"] != default_params["maxPWerror"]:
                raise ValueError("maxPWerror should be a positive double")
            if self._params["far_switch_radius"] < 0 and self._params["far_switch_radius"] != default_params["far_switch_radius"]:
                raise ValueError("switch radius should be a positive double")
            if self._params["bessel_cutoff"] < 0 and self._params["bessel_cutoff"] != default_params["bessel_cutoff"]:
                raise ValueError("bessel_cutoff should be a positive integer")

        def default_params(self):
            return {"prefactor": -1,
                    "maxPWerror": -1,
                    "far_switch_radius": -1,
                    "bessel_cutoff": -1,
                    "tune": True,
                    "check_neutrality": True}

        def valid_keys(self):
            return "prefactor", "maxPWerror", "far_switch_radius", "bessel_cutoff", "tune", "check_neutrality"

        def required_keys(self):
            return ["prefactor", "maxPWerror"]

        def _get_params_from_es_core(self):
            params = {}
            params.update(mmm1d_params)
            params["far_switch_radius"] = np.sqrt(
                params["far_switch_radius_2"])
            del params["far_switch_radius_2"]
            params["prefactor"] = coulomb.prefactor
            params["tune"] = self._params["tune"]
            return params

        def _set_params_in_es_core(self):
            set_prefactor(self._params["prefactor"])
            MMM1D_set_params(
                self._params["far_switch_radius"], self._params["maxPWerror"])

        def _tune(self):
            cdef int resp
            resp = pyMMM1D_tune()
            if resp:
                raise Exception("failed to tune mmm1d ")
            self._params.update(self._get_params_from_es_core())

        def _activate_method(self):
            check_neutrality(self._params)
            coulomb.method = COULOMB_MMM1D
            self._set_params_in_es_core()
            if self._params["tune"]:
                self._tune()

            self._set_params_in_es_core()

IF ELECTROSTATICS and MMM1D_GPU:
    cdef class MMM1DGPU(ElectrostaticInteraction):
        """
        Electrostatics solver for Systems with one periodic direction.
        See :ref:`MMM1D Theory` for more details.

        Parameters
        ----------
        prefactor : :obj:`float`
            Electrostatics prefactor (see :eq:`coulomb_prefactor`).
        maxWPerror : :obj:`float`
            Maximal pairwise error.
        far_switch_radius : :obj:`float`, optional
            Radius where near-field and far-field calculation are switched
        bessel_cutoff : :obj:`int`, optional
        tune : :obj:`bool`, optional
            Specify whether to automatically tune ore not. The default is True.
        """
        cdef Mmm1dgpuForce * thisptr
        cdef EspressoSystemInterface * interface
        cdef char * log
        cdef int resp

        def __cinit__(self):
            self.interface = EspressoSystemInterface._Instance()
            default_params = self.default_params()
            self.thisptr = new Mmm1dgpuForce(dereference(self.interface), 0.0, default_params["maxPWerror"])
            self.interface.update()
            self.interface.requestRGpu()
            dereference(self.thisptr).activate()

        def __dealloc__(self):
            del self.thisptr

        def validate_params(self):
            default_params = self.default_params()
            if self._params["prefactor"] <= 0:
                raise ValueError("prefactor should be a positive float")
            if self._params["maxPWerror"] < 0 and self._params["maxPWerror"] != default_params["maxPWerror"]:
                raise ValueError("maxPWerror should be a positive double")
            if self._params["far_switch_radius"] < 0 and self._params["far_switch_radius"] != default_params["far_switch_radius"]:
                raise ValueError("switch radius should be a positive double")
            if self._params["bessel_cutoff"] < 0 and self._params["bessel_cutoff"] != default_params["bessel_cutoff"]:
                raise ValueError("bessel_cutoff should be a positive integer")

        def default_params(self):
            return {"prefactor": -1,
                    "maxPWerror": -1.0,
                    "far_switch_radius": -1.0,
                    "bessel_cutoff": -1,
                    "tune": True,
                    "check_neutrality": True}

        def valid_keys(self):
            return "prefactor", "maxPWerror", "far_switch_radius", "bessel_cutoff", "tune", "check_neutrality"

        def required_keys(self):
            return ["prefactor", "maxPWerror"]

        def _get_params_from_es_core(self):
            params = {}
            params.update(mmm1d_params)
            params["prefactor"] = coulomb.prefactor
            return params

        def _set_params_in_es_core(self):
            set_prefactor(self._params["prefactor"])
            default_params = self.default_params()

<<<<<<< HEAD
            self.thisptr.set_params(grid.box_geo.length()[2], coulomb.prefactor, self._params[
                                    "maxPWerror"], self._params["far_switch_radius"], self._params["bessel_cutoff"])
=======
            self.thisptr.set_params(
                grid.box_l[2], coulomb.prefactor, self._params["maxPWerror"],
                self._params["far_switch_radius"], self._params["bessel_cutoff"])
>>>>>>> ad319c06

        def _tune(self):
            self.thisptr.setup(dereference(self.interface))
            self.thisptr.tune(
                dereference(self.interface), self._params["maxPWerror"],
                self._params["far_switch_radius"], self._params["bessel_cutoff"])

        def _activate_method(self):
            check_neutrality(self._params)
            self._set_params_in_es_core()
            coulomb.method = COULOMB_MMM1D_GPU
            if self._params["tune"]:
                self._tune()
            self._set_params_in_es_core()
        
        def _deactivate_method(self):
            dereference(self.thisptr).deactivate()

IF ELECTROSTATICS:
    cdef class MMM2D(ElectrostaticInteraction):
        """
        Electrostatics solver for systems with two periodic dimensions.
        More detail are in the user guide :ref:`MMM2D Theory`

        Parameters
        ----------
        prefactor : :obj:`float`
            Electrostatics prefactor (see :eq:`coulomb_prefactor`).
        maxWPerror : :obj:`float`
            Maximal pairwise error.
        dielectric : :obj:`int`, optional
            Selector parameter for setting the dielectric constants manually
            (top, mid, bottom), mutually exclusive with dielectric-contrast
        top : :obj:`float`, optional
            If dielectric is specified this parameter sets the dielectric
            constant *above* the simulation box
            :math:`\\varepsilon_\\mathrm{top}`
        mid : :obj:`float`, optional
            If dielectric is specified this parameter sets the dielectric
            constant *in* the simulation box :math:`\\varepsilon_\\mathrm{mid}`.
        bottom : :obj:`float`, optional
            If dielectric is specified this parameter sets the dielectric
            constant *below* the simulation box
            :math:`\\varepsilon_\\mathrm{bot}`.
        dielectric_contrast_on : :obj:`int`, optional
            Selector parameter for setting a dielectric contrast between the
            upper simulation boundary and the simulation box, and between the
            lower simulation boundary and the simulation box, respectively.
        delta_mid_top : :obj:`float`, optional
            If dielectric-contrast mode is selected, then this parameter sets
            the dielectric contrast between the upper boundary and the
            simulation box :math:`\\Delta_t`.
        delta_mid_bottom : :obj:`float`, optional
            If dielectric-contrast mode is selected, then this parameter sets
            the dielectric contrast between the lower boundary and the
            simulation box :math:`\\Delta_b`.
        const_pot : :obj:`int`, optional
            Selector parameter for setting a constant electric potential
            between the top and bottom of the simulation box.
        pot_diff : :obj:`float`, optional
            If const_pot mode is selected this parameter controls the applied
            voltage.
        far_cut : :obj:`float`, optional
            Cut off radius, use with care, intended for testing purposes.

        """

        def validate_params(self):
            default_params = self.default_params()
            if self._params["prefactor"] <= 0:
                raise ValueError("prefactor should be a positive float")
            if self._params["maxPWerror"] < 0 and self._params["maxPWerror"] != default_params["maxPWerror"]:
                raise ValueError("maxPWerror should be a positive double")
            if self._params["dielectric"] == 1 and (self._params["top"] < 0 or self._params["mid"] < 0 or self._params["bot"] < 0):
                raise ValueError("Dielectric constants should be > 0!")
            if self._params["dielectric_contrast_on"] == 1 and (self._params["delta_mid_top"] == default_params["delta_mid_top"] or self._params["delta_mid_bot"] == default_params["delta_mid_bot"]):
                raise ValueError("Dielectric constrast not set!")
            if self._params["dielectric"] == 1 and self._params["dielectric_contrast_on"] == 1:
                raise ValueError(
                    "dielectric and dielectric_contrast are mutually exclusive!")

        def default_params(self):
            return {"prefactor": -1,
                    "maxPWerror": -1,
                    "far_cut": -1,
                    "top": 0,
                    "mid": 0,
                    "bot": 0,
                    "dielectric": 0,
                    "dielectric_contrast_on": 0,
                    "const_pot": 0,
                    "delta_mid_top": 0,
                    "delta_mid_bot": 0,
                    "pot_diff": 0,
                    "check_neutrality": True}

        def required_keys(self):
            return ["prefactor", "maxPWerror"]

        def valid_keys(self):
            return "prefactor", "maxPWerror", "top", "mid", "bot", "delta_mid_top", "delta_mid_bot", "pot_diff", "dielectric", "dielectric_contrast_on", "const_pot", "far_cut", "check_neutrality"

        def _get_params_from_es_core(self):
            params = {}
            params.update(mmm2d_params)
            params["prefactor"] = coulomb.prefactor
            if params["dielectric_contrast_on"] == 1 or params["const_pot"] == 1:
                params["dielectric"] = 1
            else:
                params["dielectric"] = 0
            return params

        def _set_params_in_es_core(self):
            set_prefactor(self._params["prefactor"])
            if self._params["dielectric"]:
                self._params["delta_mid_top"] = (
                    self._params["mid"] - self._params["top"]) / (self._params["mid"] + self._params["top"])
                self._params["delta_mid_bot"] = (
                    self._params["mid"] - self._params["bot"]) / (self._params["mid"] + self._params["bot"])

            if self._params["const_pot"]:
                self._params["delta_mid_top"] = -1
                self._params["delta_mid_bot"] = -1

            res = MMM2D_set_params(self._params["maxPWerror"],
                                   self._params["far_cut"],
                                   self._params["delta_mid_top"],
                                   self._params["delta_mid_bot"],
                                   self._params["const_pot"],
                                   self._params["pot_diff"])
            handle_errors("MMM2d setup")
            if res:
                raise Exception("MMM2D setup failed")

        def _activate_method(self):
            check_neutrality(self._params)
            coulomb.method = COULOMB_MMM2D
            self._set_params_in_es_core()
            MMM2D_init()
            handle_errors("MMM2d setup")
            res = MMM2D_sanity_checks()
            handle_errors("MMM2d setup")
            if res:
                raise Exception("MMM2D sanity checks failed.")
            mpi_bcast_coulomb_params()
            handle_errors("MMM2d setup")

    IF SCAFACOS == 1:
        class Scafacos(ScafacosConnector, ElectrostaticInteraction):

            """Calculates Coulomb interactions using method from the SCAFACOs library."""
            dipolar = False

            # Explicit constructor needed due to multiple inheritance
            def __init__(self, *args, **kwargs):
                actors.Actor.__init__(self, *args, **kwargs)

            def _activate_method(self):
                check_neutrality(self._params)
                set_prefactor(self._params["prefactor"])
                self._set_params_in_es_core()
                mpi_bcast_coulomb_params()

            def default_params(self):
                return {}

            def _deactivate_method(self):
                super(Scafacos, self)._deactivate_method()
                scafacos.free_handle()
                mpi_bcast_coulomb_params()<|MERGE_RESOLUTION|>--- conflicted
+++ resolved
@@ -621,14 +621,9 @@
             set_prefactor(self._params["prefactor"])
             default_params = self.default_params()
 
-<<<<<<< HEAD
-            self.thisptr.set_params(grid.box_geo.length()[2], coulomb.prefactor, self._params[
-                                    "maxPWerror"], self._params["far_switch_radius"], self._params["bessel_cutoff"])
-=======
             self.thisptr.set_params(
-                grid.box_l[2], coulomb.prefactor, self._params["maxPWerror"],
+                grid.box_geo.length()[2], coulomb.prefactor, self._params["maxPWerror"],
                 self._params["far_switch_radius"], self._params["bessel_cutoff"])
->>>>>>> ad319c06
 
         def _tune(self):
             self.thisptr.setup(dereference(self.interface))
