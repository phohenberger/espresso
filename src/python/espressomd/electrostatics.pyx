#
# Copyright (C) 2013,2014 The ESPResSo project
#
# This file is part of ESPResSo.
#
# ESPResSo is free software: you can redistribute it and/or modify
# it under the terms of the GNU General Public License as published by
# the Free Software Foundation, either version 3 of the License, or
# (at your option) any later version.
#
# ESPResSo is distributed in the hope that it will be useful,
# but WITHOUT ANY WARRANTY; without even the implied warranty of
# MERCHANTABILITY or FITNESS FOR A PARTICULAR PURPOSE.  See the
# GNU General Public License for more details.
#
# You should have received a copy of the GNU General Public License
# along with this program.  If not, see <http://www.gnu.org/licenses/>.
#
include "myconfig.pxi"
cimport actors
import actors

<<<<<<< HEAD

cdef class ElectrostaticInteraction(actors.Actor):
=======
class ElectrostaticInteraction(Actor):
>>>>>>> f8efde0e

    def _tune(self):
        raise Exception(
            "Subclasses of ElectrostaticInteraction must define the _tune() method or chosen method does not support tuning.")



IF COULOMB_DEBYE_HUECKEL:
    class CDH(ElectrostaticInteraction):
        def validateParams(self):
            if (self._params["bjerrum_length"] <= 0):
                raise ValueError("Bjerrum_length should be a positive double")
            if (self._params["kappa"] < 0):
                raise ValueError("kappa should be a non-negative double")
            if (self._params["r_cut"] < 0):
                raise ValueError("r_cut should be a non-negative double")
            if (self._params["eps_int"] <= 0):
                raise ValueError("eps_int should be a positive double")
            if (self._params["eps_ext"] <= 0):
                raise ValueError("eps_ext should be a positive double")
            if (self._params["r0"] <= 0 or self._params["r0"] >= self._params["r1"]):
                raise ValueError("r0 should be a positive double smaller than r1")
            if (self._params["r1"] <= 0 or self._params["r1"] >= self._params["r_cut"]):
                raise ValueError("r1 should be a positive double larger than r0 and smaller than r_cut")
            if (self._params["alpha"] < 0):
                raise ValueError("alpha should be a non-negative double")
        
        def validKeys(self):
            return "bjerrum_length","kappa","r_cut","eps_int","eps_ext","r0","r1","alpha"
        
        def requiredKeys(self):
            return "bjerrum_length","kappa","r_cut","eps_int","eps_ext","r0","r1","alpha"
        
        def _setParamsInEsCore(self):
            coulomb_set_bjerrum(self._params["bjerrum_length"])
            dh_set_params_cdh(self._params["kappa"], self._params["r_cut"], self._params["eps_int"], self._params["eps_ext"], self._params["r0"], self._params["r1"], self._params["alpha"])
        
        def _getParamsFromEsCore(self):
            params = {}
            params.update(dh_params)
            return params
        
        def _activateMethod(self):
            coulomb.method = COULOMB_DH

        def defaultParams(self):
            return {"bjerrum_length": -1,
                    "kappa": -1,
                    "r_cut": -1,
                    "eps_int": -1,
                    "eps_ext": -1,
                    "r0": -1,
                    "r1": -1,
                    "alpha": -1}

ELSE:
    IF ELECTROSTATICS:
        class DH(ElectrostaticInteraction):
            def validateParams(self):
                if (self._params["bjerrum_length"] <= 0):
                    raise ValueError("Bjerrum_length should be a positive double")
                if (self._params["kappa"] <0):
                    raise ValueError("kappa should be a non-negative double")
                if (self._params["r_cut"] <0):
                    raise ValueError("r_cut should be a non-negative double")
            
            def validKeys(self):
                return "bjerrum_length","kappa","r_cut"
        
            def requiredKeys(self):   
                return "bjerrum_length","kappa","r_cut"
        
            def _setParamsInEsCore(self):
                coulomb_set_bjerrum(self._params["bjerrum_length"])
                dh_set_params(self._params["kappa"], self._params["r_cut"])
            
            def _getParamsFromEsCore(self):
                params = {}
                params.update(dh_params)
                return params
            
            def _activateMethod(self):
                coulomb.method = COULOMB_DH
                self._setParamsInEsCore()

            def defaultParams(self):
                return {"bjerrum_length": -1,
                        "kappa": -1,
                        "r_cut": -1}


IF P3M == 1:
    cdef class P3M(ElectrostaticInteraction):

        def validateParams(self):
            default_params = self.defaultParams()
            if not (self._params["bjerrum_length"] > 0.0):
                raise ValueError("Bjerrum_length should be a positive double")

            if not (self._params["r_cut"] >= 0 or self._params["r_cut"] == default_params["r_cut"]):
                raise ValueError("P3M r_cut has to be >=0")

            if not (isinstance(self._params["mesh"], int) or len(self._params["mesh"])):
                raise ValueError(
                    "P3M mesh has to be an integer or integer list of length 3")

            if (isinstance(self._params["mesh"], basestring) and len(self._params["mesh"]) == 3):
                if (self._params["mesh"][0] % 2 != 0 and self._params["mesh"][0] != -1) or (self._params["mesh"][1] % 2 != 0 and self._params["mesh"][1] != -1) or (self._params["mesh"][2] % 2 != 0 and self._params["mesh"][2] != -1):
                    raise ValueError(
                        "P3M requires an even number of mesh points in all directions")

            if not (self._params["cao"] >= -1 and self._params["cao"] <= 7):
                raise ValueError(
                    "P3M cao has to be an integer between -1 and 7")

            if not (self._params["accuracy"] > 0):
                raise ValueError("P3M accuracy has to be positive")

            if self._params["epsilon"] == "metallic":
                self._params = 0.0

            if not (isinstance(self._params["epsilon"], float) or self._params["epsilon"] == "metallic"):
                raise ValueError("epsilon should be a double or 'metallic'")

            if not (self._params["inter"] == default_params["inter"] or self._params["inter"] > 0):
                raise ValueError("inter should be a positive integer")

            if not (self._params["mesh_off"] == default_params["mesh_off"] or len(self._params) != 3):
                raise ValueError(
                    "mesh_off should be a list of length 3 and values between 0.0 and 1.0")

        def validKeys(self):
            return "alpha_L", "r_cut_iL", "mesh", "mesh_off", "cao", "inter", "accuracy", "epsilon", "cao_cut", "a", "ai", "alpha", "r_cut", "inter2", "cao3", "additional_mesh", "bjerrum_length", "tune"

        def requiredKeys(self):
            return ["bjerrum_length", "accuracy"]

        def defaultParams(self):
            return {"cao": -1,
                    "inter": -1,
                    "r_cut": -1,
                    "accuracy": -1,
                    "mesh": [-1, -1, -1],
                    "epsilon": 0.0,
                    "mesh_off": [-1, -1, -1],
                    "tune": True}

        def _getParamsFromEsCore(self):
            params = {}
            params.update(p3m.params)
            params["bjerrum_length"] = coulomb.bjerrum
            params["tune"] = self._params["tune"]
            return params

        def _setParamsInEsCore(self):
            coulomb_set_bjerrum(self._params["bjerrum_length"])
            p3m_set_ninterpol(self._params["inter"])
            python_p3m_set_mesh_offset(self._params["mesh_off"])
            python_p3m_set_params(self._params["r_cut"], self._params["mesh"], self._params[
                                  "cao"], self._params["alpha"], self._params["accuracy"])
            p3m_set_eps(self._params["epsilon"])

        def _tune(self):
            coulomb_set_bjerrum(self._params["bjerrum_length"])
            p3m_set_eps(self._params["epsilon"])
            python_p3m_set_tune_params(self._params["r_cut"], self._params["mesh"], self._params[
                                       "cao"], -1.0, self._params["accuracy"], self._params["inter"])
            resp, log = python_p3m_adaptive_tune()
            if resp:
                raise Exception(
                    "failed to tune P3M parameters to required accuracy")
            print log
            self._params.update(self._getParamsFromEsCore())

        def _activateMethod(self):
            if self._params["tune"]:
                self._tune()

            self._setParamsInEsCore()

    IF CUDA:
        class P3M_GPU(ElectrostaticInteraction):

            def validateParams(self):
                default_params = self.defaultParams()
                if not (self._params["bjerrum_length"] > 0.0):
                    raise ValueError(
                        "Bjerrum_length should be a positive double")

                if not (self._params["r_cut"] >= 0 or self._params["r_cut"] == default_params["r_cut"]):
                    raise ValueError("P3M r_cut has to be >=0")

                if not (isinstance(self._params["mesh"], int) or len(self._params["mesh"])):
                    raise ValueError(
                        "P3M mesh has to be an integer or integer list of length 3")

                if (isinstance(self._params["mesh"], basestring) and len(self._params["mesh"]) == 3):
                    if (self._params["mesh"][0] % 2 != 0 and self._params["mesh"][0] != -1) or (self._params["mesh"][1] % 2 != 0 and self._params["mesh"][1] != -1) or (self._params["mesh"][2] % 2 != 0 and self._params["mesh"][2] != -1):
                        raise ValueError(
                            "P3M requires an even number of mesh points in all directions")

                if not (self._params["cao"] >= -1 and self._params["cao"] <= 7):
                    raise ValueError(
                        "P3M cao has to be an integer between -1 and 7")

                if not (self._params["accuracy"] > 0):
                    raise ValueError("P3M accuracy has to be positive")

                # if self._params["epsilon"] == "metallic":
                #  self._params = 0.0

                if not (isinstance(self._params["epsilon"], float) or self._params["epsilon"] == "metallic"):
                    raise ValueError(
                        "epsilon should be a double or 'metallic'")

                if not (self._params["inter"] == default_params["inter"] or self._params["inter"] > 0):
                    raise ValueError("inter should be a positive integer")

                if not (self._params["mesh_off"] == default_params["mesh_off"] or len(self._params) != 3):
                    raise ValueError(
                        "mesh_off should be a list of length 3 and values between 0.0 and 1.0")

            def validKeys(self):
                return "alpha_L", "r_cut_iL", "mesh", "mesh_off", "cao", "inter", "accuracy", "epsilon", "cao_cut", "a", "ai", "alpha", "r_cut", "inter2", "cao3", "additional_mesh", "bjerrum_length", "tune"

            def requiredKeys(self):
                return ["bjerrum_length", "accuracy"]

            def defaultParams(self):
                return {"cao": -1,
                        "inter": -1,
                        "r_cut": -1,
                        "accuracy": -1,
                        "mesh": [-1, -1, -1],
                        "epsilon": 0.0,
                        "mesh_off": [-1, -1, -1],
                        "tune": True,
                        "box": [-1, -1, -1],
                        "alpha": -1}

            def _getParamsFromEsCore(self):
                params = {}
                params.update(p3m.params)
                params["bjerrum_length"] = coulomb.bjerrum
                params["tune"] = self._params["tune"]
                params["box"] = self.system.box_l
                return params

            def _tune(self):
                python_p3m_set_tune_params(self._params["r_cut"], self._params["mesh"], self._params[
                                           "cao"], -1.0, self._params["accuracy"], self._params["inter"])
                resp, log = python_p3m_adaptive_tune()
                if resp:
                    raise Exception(
                        "failed to tune P3M parameters to required accuracy")
                print log
                self._params.update(self._getParamsFromEsCore())

            def _activateMethod(self):
                coulomb.method = COULOMB_P3M_GPU
                if self._params["tune"]:
                    coulomb_set_bjerrum(self._params["bjerrum_length"])
                    self._tune()

                coulomb_set_bjerrum(self._params["bjerrum_length"])
                self._setParamsInEsCore()
                python_p3m_gpu_init(self._params)

            def _setParamsInEsCore(self):
                python_p3m_set_params(self._params["r_cut"], self._params["mesh"], self._params[
                                      "cao"], self._params["alpha"], self._params["accuracy"])
                p3m_set_eps(self._params["epsilon"])
                coulomb_set_bjerrum(self._params["bjerrum_length"])
                p3m_set_ninterpol(self._params["inter"])
                python_p3m_set_mesh_offset(self._params["mesh_off"])<|MERGE_RESOLUTION|>--- conflicted
+++ resolved
@@ -20,13 +20,7 @@
 cimport actors
 import actors
 
-<<<<<<< HEAD
-
 cdef class ElectrostaticInteraction(actors.Actor):
-=======
-class ElectrostaticInteraction(Actor):
->>>>>>> f8efde0e
-
     def _tune(self):
         raise Exception(
             "Subclasses of ElectrostaticInteraction must define the _tune() method or chosen method does not support tuning.")
