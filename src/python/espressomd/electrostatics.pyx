--- conflicted
+++ resolved
@@ -454,10 +454,6 @@
                 self._params.update(self._get_params_from_es_core())
 
             def _activate_method(self):
-<<<<<<< HEAD
-                #self._set_params_in_es_core()
-=======
->>>>>>> 87f790cd
                 python_p3m_gpu_init(self._params)
                 coulomb.method = COULOMB_P3M_GPU
                 if self._params["tune"]:
