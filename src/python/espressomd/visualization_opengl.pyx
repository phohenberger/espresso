from OpenGL.GLUT import *
from OpenGL.GLU import *
from OpenGL.GL import *
from math import *
import numpy as np
import os
import time
import collections
import sys
from threading import Thread
import scipy.spatial
include "myconfig.pxi"
from copy import deepcopy
import espressomd
from espressomd.particle_data import ParticleHandle

class openGLLive(object):

    """This class provides live visualization using pyOpenGL.
    Use the update method to push your current simulation state after
    integrating. Modify the appearance with a list of keywords.
    Timed callbacks can be registered via the register_callback method.
    Keyboad callbacks via  keyboardManager.register_button().

    Attributes
    ----------

    system : instance of :attr:`espressomd.System`
    window_size : array_like :obj:`int`, optional
                  Size of the visualizer window in pixels.
    name : :obj:`str`, optional
           The name of the visualizer window.
    background_color : array_like :obj:`int`, optional
                       RGB of the background.
    periodic_images : array_like :obj:`int`, optional
                      Periodic repetitions on both sides of the box in xyzdirection.
    draw_box : :obj:`bool`, optional
               Draw wireframe boundaries.
    draw_axis : :obj:`bool`, optional
                Draws xyz system axes.
    quality_particles : :obj:`int`, optional
                        The number of subdivisions for particle spheres.
    quality_bonds : :obj:`int`, optional
                    The number of subdivisions for cylindrical bonds.
    quality_arrows : :obj:`int`, optional
                     The number of subdivisions for external force arrows.
    quality_constraints : :obj:`int`, optional
                          The number of subdivisions for primitive constraints.
    close_cut_distance : :obj:`float`, optional
                         The distance from the viewer to the near clipping plane.
    far_cut_distance : :obj:`float`, optional
                       The distance from the viewer to the far clipping plane.
    camera_position : :obj:`str` or array_like :obj:`float`, optional
                      Initial camera position. ``auto`` (default) for shiftet position in z-direction.
    camera_target : :obj:`str` or array_like :obj:`float`, optional
                    Initial camera target. ``auto`` (default) to look towards the system center.
    camera_right : array_like :obj:`float`, optional
                   Camera right vector in system coordinates. Default is [1, 0, 0]
    particle_sizes : :obj:`str` or array_like :obj:`float` or callable, optional
                     auto (default): The Lennard-Jones sigma value of the
                     self-interaction is used for the particle diameter.
                     callable: A lambda function with one argument. Internally,
                     the numerical particle type is passed to the lambda
                     function to determine the particle radius.  list: A list
                     of particle radii, indexed by the particle type.
    particle_coloring : :obj:`str`, optional
                        auto (default): Colors of charged particles are
                        specified by particle_charge_colors, neutral particles
                        by particle_type_colors. charge: Minimum and maximum
                        charge of all particles is determined by the
                        visualizer. All particles are colored by a linear
                        interpolation of the two colors given by
                        particle_charge_colors according to their charge. type:
                        Particle colors are specified by particle_type_colors,
                        indexed by their numerical particle type.
                        node: Color according to the node the particle is on.
    particle_type_colors : array_like :obj:`float`, optional
                           Colors for particle types.
    particle_type_materials : :obj:`str`, optional
                              Materials of the particle types.
    particle_charge_colors : array_like :obj:`float`, optional
                             Two colors for min/max charged particles.
    draw_constraints : :obj:`bool`, optional
                       Enables constraint visualization. For simple constraints
                       (planes, spheres and cylinders), OpenGL primitives are
                       used. Otherwise, visualization by rasterization is used.
    rasterize_pointsize : :obj:`float`, optional
                          Point size for the rasterization dots.
    rasterize_resolution : :obj:`float`, optional
                           Accuracy of the rasterization.
    quality_constraints : :obj:`int`, optional
                          The number of subdivisions for primitive constraints.
    constraint_type_colors : array_like :obj:`float`, optional
                             Colors of the constaints by type.
    constraint_type_materials : array_like :obj:`str`, optional 
                                Materials of the constraints by type.
    draw_bonds : :obj:`bool`, optional
                 Enables bond visualization.
    bond_type_radius : array_like :obj:`float`, optional
                       Radii of bonds by type.
    bond_type_colors : array_like :obj:`float`, optional
                       Color of bonds by type.
    bond_type_materials : array_like :obj:`float`, optional
                          Materials of bonds by type.
    ext_force_arrows : :obj:`bool`, optional
                       Enables external force visualization.
    ext_force_arrows_type_scale : array_like :obj:`float`, optional
                                  List of scale factors of external force arrows for different particle types.
    ext_force_arrows_type_colors : array_like :obj:`float`, optional
                                   Colors of ext_force arrows for different particle types.
    ext_force_arrows_type_radii : array_like :obj:`float`, optional
                                   List of arrow radii for different particle types.
    force_arrows : :obj:`bool`, optional
                   Enables particle force visualization.
    force_arrows_type_scale : array_like :obj:`float`, optional
                              List of scale factors of particle force arrows for different particle types.
    force_arrows_type_colors : array_like :obj:`float`, optional
                               Colors of particle force arrows for different particle types.
    force_arrows_type_radii : array_like :obj:`float`, optional
                               List of arrow radii for different particle types.
    velocity_arrows : :obj:`bool`, optional
                       Enables particle velocity visualization.
    velocity_arrows_type_scale : array_like :obj:`float`, optional
                                 List of scale factors of particle velocity arrows for different particle types.
    velocity_arrows_type_colors : array_like :obj:`float`, optional
                                  Colors of particle velocity arrows for different particle types.
    velocity_arrows_type_radii : array_like :obj:`float`, optional
                                  List of arrow radii for different particle types.
    director_arrows : :obj:`bool`, optional
                       Enables particle director visualization.
    director_arrows_type_scale : :obj:`float`, optional
                             Scale factor of particle director arrows for different particle types.
    director_arrows_type_colors : array_like :obj:`float`, optional
                                  Colors of particle director arrows for different particle types.
    director_arrows_type_radii : array_like :obj:`float`, optional
                                  List of arrow radii for different particle types.
    drag_enabled : :obj:`bool`, optional
                   Enables mouse-controlled particles dragging (Default: False)
    drag_force : :obj:`bool`, optional
                 Factor for particle dragging
    light_pos : array_like :obj:`float`, optional
                If auto (default) is used, the light is placed dynamically in
                the particle barycenter of the system. Otherwise, a fixed
                coordinate can be set.
    light_colors : array_like :obj:`float`, optional
                   Three lists to specify ambient, diffuse and specular light colors.
    light_brightness : :obj:`float`, optional
                       Brightness (inverse constant attenuation) of the light.
    light_size : :obj:`float`, optional
                 Size (inverse linear attenuation) of the light. If auto
                 (default) is used, the light size will be set to a reasonable
                 value according to the box size at start.
    spotlight_enabled : :obj:`bool`, optional
                        If set to True (default), it enables a spotlight on the
                        camera position pointing in look direction.
    spotlight_colors : array_like :obj:`float`, optional
                       Three lists to specify ambient, diffuse and specular spotlight colors.
    spotlight_angle : :obj:`float`, optional
                      The spread angle of the spotlight in degrees (from 0 to 90).
    spotlight_brightness : :obj:`float`, optional
                           Brightness (inverse constant attenuation) of the spotlight.
    spotlight_focus : :obj:`float`, optional
                      Focus (spot exponent) for the spotlight from 0 (uniform) to 128.

    """

    def __init__(self, system, **kwargs):
        # MATERIALS
        self.materials = {
            'bright':       [[0.9, 0.9, 0.9], [1.0, 1.0, 1.0], [0.8, 0.8, 0.8], 0.6],
            'medium':       [[0.6, 0.6, 0.6], [0.8, 0.8, 0.8], [0.2, 0.2, 0.2], 0.5],
            'dark':         [[0.4, 0.4, 0.4], [0.5, 0.5, 0.5], [0.1, 0.1, 0.1], 0.4],
            'bluerubber':   [[0, 0, 0.05], [0.4, 0.4, 0.5], [0.04, 0.04, 0.7], 0.078125],
            'redrubber':    [[0.05, 0, 0], [0.5, 0.4, 0.4], [0.7, 0.04, 0.04], 0.078125],
            'yellowrubber': [[0.05, 0.05, 0], [0.5, 0.5, 0.4], [0.7, 0.7, 0.04], 0.078125],
            'greenrubber':  [[0, 0.05, 0], [0.4, 0.5, 0.4], [0.04, 0.7, 0.04], 0.078125],
            'whiterubber':  [[0.05, 0.05, 0.05], [0.5, 0.5, 0.5], [0.7, 0.7, 0.7], 0.078125],
            'cyanrubber':   [[0, 0.05, 0.05], [0.4, 0.5, 0.5], [0.04, 0.7, 0.7], 0.078125],
            'blackrubber':  [[0.02, 0.02, 0.02], [0.01, 0.01, 0.01], [0.4, 0.4, 0.4], 0.078125],
            'emerald':      [[0.0215, 0.1745, 0.0215], [0.07568, 0.61424, 0.07568], [0.633, 0.727811, 0.633], 0.6],
            'jade':         [[0.135, 0.2225, 0.1575], [0.54, 0.89, 0.63], [0.316228, 0.316228, 0.316228], 0.1],
            'obsidian':     [[0.05375, 0.05, 0.06625], [0.18275, 0.17, 0.22525], [0.332741, 0.328634, 0.346435], 0.3],
            'pearl':        [[0.25, 0.20725, 0.20725], [1, 0.829, 0.829], [0.296648, 0.296648, 0.296648], 0.088],
            'ruby':         [[0.1745, 0.01175, 0.01175], [0.61424, 0.04136, 0.04136], [0.727811, 0.626959, 0.626959], 0.6],
            'turquoise':    [[0.1, 0.18725, 0.1745], [0.396, 0.74151, 0.69102], [0.297254, 0.30829, 0.306678], 0.1],
            'brass':        [[0.329412, 0.223529, 0.027451], [0.780392, 0.568627, 0.113725], [0.992157, 0.941176, 0.807843], 0.21794872],
            'bronze':       [[0.2125, 0.1275, 0.054], [0.714, 0.4284, 0.18144], [0.393548, 0.271906, 0.166721], 0.2],
            'chrome':       [[0.25, 0.25, 0.25], [0.4, 0.4, 0.4], [0.774597, 0.774597, 0.774597], 0.6],
            'copper':       [[0.19125, 0.0735, 0.0225], [0.7038, 0.27048, 0.0828], [0.256777, 0.137622, 0.086014], 0.1],
            'gold':         [[0.24725, 0.1995, 0.0745], [0.75164, 0.60648, 0.22648], [0.628281, 0.555802, 0.366065], 0.4],
            'silver':       [[0.19225, 0.19225, 0.19225], [0.50754, 0.50754, 0.50754], [0.508273, 0.508273, 0.508273], 0.4],
            'blackplastic': [[0, 0, 0], [0.01, 0.01, 0.01], [0.5, 0.5, 0.5], 0.25],
            'cyanplastic':  [[0, 0.1, 0.06], [0, 0.50980392, 0.50980392], [0.50196078, 0.50196078, 0.50196078], 0.25],
            'greenplastic': [[0, 0, 0], [0.1, 0.35, 0.1], [0.45, 0.55, 0.45], 0.25],
            'redplastic':   [[0, 0, 0], [0.5, 0, 0], [0.7, 0.6, 0.6], 0.25],
            'blueplastic':  [[0, 0, 0], [0.0, 0.0, 0.5], [0.6, 0.6, 0.7], 0.25],
            'whiteplastic': [[0, 0, 0], [0.55, 0.55, 0.55], [0.7, 0.7, 0.7], 0.25],
            'yellowplastic':[[0, 0, 0], [0.5, 0.5, 0], [0.6, 0.6, 0.5], 0.25]}

        # DEFAULT PROPERTIES
        self.specs = {
            'window_size': [800, 800],
            'name': 'Espresso Visualization',
            
            'background_color': [0, 0, 0],
            
            'draw_fps': False,
            'draw_box': True,
            'draw_axis': True,
            
            'update_fps': 30, 
            
            'periodic_images': [0, 0, 0],
            
            'quality_particles': 20,
            'quality_bonds': 16,
            'quality_arrows': 16,
            'quality_constraints': 32,
            
            'close_cut_distance': 0.1,
            'far_cut_distance': 5,

            'camera_position': 'auto',
            'camera_target': 'auto',
            'camera_right': [1.0, 0.0, 0.0],

            'particle_coloring': 'auto',
            'particle_sizes': 'auto',
            'particle_type_colors': [[1, 1, 0, 1], [1, 0, 1, 1], [0, 0, 1, 1], [0, 1, 1, 1], [1, 1, 1, 1], [1, 0.5, 0, 1], [0.5, 0, 1, 1]],
            'particle_type_materials': ['medium'],
            'particle_charge_colors': [[1, 0, 0, 1], [0, 1, 0, 1]],

            'draw_constraints': True,
            'rasterize_pointsize': 10,
            'rasterize_resolution': 75.0,
            'constraint_type_colors': [[0.5, 0.5, 0.5, 0.9], [0, 0.5, 0.5, 0.9], [0.5, 0, 0.5, 0.9], [0.5, 0.5, 0, 0.9], [0, 0, 0.5, 0.9], [0.5, 0, 0, 0.9]],
            'constraint_type_materials': ['medium'],

            'draw_bonds': True,
            'bond_type_radius': [0.5, 0.5, 0.5, 0.5, 0.5, 0.5, 0.5],
            'bond_type_colors': [[1, 1, 1, 1], [1, 0, 1, 1], [0, 0, 1, 1], [0, 1, 1, 1], [1, 1, 0, 1], [1, 0.5, 0, 1], [0.5, 0, 1, 1]],
            'bond_type_materials': ['medium'],

            'ext_force_arrows': False,
            'ext_force_arrows_type_scale': [1.0],
            'ext_force_arrows_type_colors': [[1, 1, 1, 1], [1, 0, 1, 1], [0, 0, 1, 1], [0, 1, 1, 1], [1, 1, 0, 1], [1, 0.5, 0, 1], [0.5, 0, 1, 1]],
            'ext_force_arrows_type_radii': [0.2],
            
            'velocity_arrows': False,
            'velocity_arrows_type_scale': [1.0],
            'velocity_arrows_type_colors': [[1, 1, 1, 1], [1, 0, 1, 1], [0, 0, 1, 1], [0, 1, 1, 1], [1, 1, 0, 1], [1, 0.5, 0, 1], [0.5, 0, 1, 1]],
            'velocity_arrows_type_radii': [0.2],
            
            'force_arrows': False,
            'force_arrows_type_scale': [1.0],
            'force_arrows_type_colors': [[1, 1, 1, 1], [1, 0, 1, 1], [0, 0, 1, 1], [0, 1, 1, 1], [1, 1, 0, 1], [1, 0.5, 0, 1], [0.5, 0, 1, 1]],
            'force_arrows_type_radii': [0.2],

            'director_arrows': False,
            'director_arrows_type_scale': [1.0],
            'director_arrows_type_colors': [[1, 1, 1, 1], [1, 0, 1, 1], [0, 0, 1, 1], [0, 1, 1, 1], [1, 1, 0, 1], [1, 0.5, 0, 1], [0.5, 0, 1, 1]],
            'director_arrows_type_radii': [0.2],

            'LB': False,
            'LB_plane_axis': 2,
            'LB_plane_dist': 0,
            'LB_plane_ngrid': 5,
            'LB_vel_scale': 1.0,

            'light_pos': 'auto',
            'light_colors': [[0.1, 0.1, 0.2, 1.0], [0.9, 0.9, 0.9, 1.0], [1.0, 1.0, 1.0, 1.0]],
            'light_brightness': 1.0,
            'light_size': 'auto',

            'spotlight_enabled': False,
            'spotlight_colors': [[0.2, 0.2, 0.3, 1.0], [0.5, 0.5, 0.5, 1.0], [1.0, 1.0, 1.0, 1.0]],
            'spotlight_angle': 45,
            'spotlight_focus': 1,
            'spotlight_brightness': 0.6,

            'drag_enabled': False,
            'drag_force': 3.0
        }

        # OVERWRITE WITH USER PROPERTIES
        for key in kwargs:
            if key not in self.specs:
                raise ValueError(
                    key + ' is not a valid visualization property')
            else:
                self.specs[key] = kwargs[key]

        # DEPENDENCIES
        IF not EXTERNAL_FORCES:
            self.specs['drag_enabled'] = False
            self.specs['ext_force_arrows'] = False

        IF not ROTATION:
            self.specs['director_arrows'] = False

        # CONTENT OF PARTICLE DATA
        self.has_particle_data = {}
        self.has_particle_data['velocity'] = self.specs['velocity_arrows']
        self.has_particle_data['force'] = self.specs['force_arrows']
        self.has_particle_data['ext_force'] = self.specs['ext_force_arrows'] or self.specs['drag_enabled']
        IF ELECTROSTATICS:
            self.has_particle_data['charge'] = self.specs['particle_coloring'] == 'auto' or self.specs['particle_coloring'] == 'charge' 
        ELSE: 
            self.has_particle_data['charge'] = False
        self.has_particle_data['director'] = self.specs['director_arrows']
        self.has_particle_data['node'] = self.specs['particle_coloring'] == 'node'

        # FULL PARTICLE INFO OF HIGHLIGHTED PARTICLE
        self.highlighted_particle = {}
        self.particle_attributes = []
        for d in dir(ParticleHandle):
            if type(getattr(ParticleHandle, d)) == type(ParticleHandle.pos):
                if not d in ["pos_folded"]:
                    self.particle_attributes.append(d)
        self.max_len_attr = max([len(a) for a in self.particle_attributes])

        # CALC INVERSE BACKGROUND COLOR FOR BOX
        self.invBackgroundCol = np.array([1 - self.specs['background_color'][0], 1 -
                                          self.specs['background_color'][1], 1 - self.specs['background_color'][2]])

        # HAS PERIODIC IMAGES
        self.has_images = any(i != 0 for i in self.specs['periodic_images'])

        # INITS
        self.last_T = -1
        self.fps_last = 0 
        self.fps = 0
        self.fps_count = 0
        self.system = system
        self.started = False
        self.quit_savely = False
        self.keyboardManager = KeyboardManager()
        self.mouseManager = MouseManager()
        self.timers = []
        self.particles = {}
        self.elapsedTime_update = 0
        self.measureTimeBeforeIntegrate = 0

    def register_callback(self, cb, interval=1000):
        """Register timed callbacks.
        """

        self.timers.append((int(interval), cb))

    def run(self, integ_steps=1):
        """Convenience method with a simple integration thread.
        """

        def main():
            while True:
                try:
                    self.system.integrator.run(integ_steps)
                    self.update()
                except Exception as e:
                    print(e)
                    os._exit(1)

        t = Thread(target=main)
        t.daemon = True
        t.start()

        self.start()

    def start(self):
        """The blocking start method.
        """

        self.init_opengl()
        self.init_espresso_visualization()
        self.init_camera()
        self.init_controls()
        self.init_callbacks()

        # HANDLE INPUT WITH 60FPS
        def timed_handle_input(data):
            #glutPostRedisplay()
            self.keyboardManager.handle_input()
            glutTimerFunc(17, timed_handle_input, -1)

        self.started = True
        self.hasParticleData = False

        glutTimerFunc(17, timed_handle_input, -1)
        
        # START THE BLOCKING MAIN LOOP
        glutMainLoop()

    def update(self):
        """Update method to be called after integration.
        Changes of espresso system can only happen here.

        """
        if self.started:

            # UPDATE ON STARTUP
            if not self.hasParticleData:
                self.update_particles()
                if self.has_particle_data['charge']:
                    self.update_charge_color_range()
                self.update_bonds()
                IF CONSTRAINTS:
                    self.update_constraints()
                self.hasParticleData = True

            # UPDATES
            self.elapsedTime_update += (time.time() - self.measureTimeBeforeIntegrate)
            if self.elapsedTime_update > 1.0 / self.specs['update_fps']:
                self.elapsedTime_update = 0
                if not self.last_T == self.system.time:
                    self.last_T = self.system.time
                    self.update_particles()
                    
                    # KEYBOARD CALLBACKS MAY CHANGE ESPRESSO SYSTEM PROPERTIES,
                    # ONLY SAVE TO CHANGE HERE
                    for c in self.keyboardManager.userCallbackStack:
                        c()
                    self.keyboardManager.userCallbackStack = []

                    # LB UPDATE
                    if self.specs['LB']:
                        self.update_lb()
            
            self.measureTimeBeforeIntegrate = time.time()

            # DRAG PARTICLES
            if self.specs['drag_enabled']:
                if self.triggerSetParticleDrag == True and self.dragId != -1:
                    self.system.part[self.dragId].ext_force = self.dragExtForce
                    self.triggerSetParticleDrag = False
                elif self.triggerResetParticleDrag == True and self.dragId != -1:
                    self.system.part[self.dragId].ext_force = self.extForceOld
                    self.triggerResetParticleDrag = False
                    self.dragId = -1

        # Escape was pressed: wait for ES to finish, then call sys exit from
        # main thread
        if self.quit_savely:
            os._exit(1)

    # GET THE PARTICLE DATA
    def update_particles(self):

        self.particles['pos'] = self.system.part[:].pos_folded
        self.particles['type'] = self.system.part[:].type

        if self.has_particle_data['velocity']:
            self.particles['velocity'] = self.system.part[:].v

        if self.has_particle_data['force']:
            self.particles['force'] = self.system.part[:].f

        if self.has_particle_data['ext_force']:
            self.particles['ext_force'] = self.system.part[:].ext_force

        if self.has_particle_data['charge']:
            self.particles['charge'] = self.system.part[:].q

        if self.has_particle_data['director']:
            self.particles['director'] = self.system.part[:].director

<<<<<<< HEAD
        if self.infoId != -1:
            for attr in self.particle_attributes:
                self.highlighted_particle[attr] = getattr(self.system.part[self.infoId], attr)
=======
        if self.has_particle_data['node']:
            self.particles['node'] = self.system.part[:].node
>>>>>>> bad0fdca

    def update_lb(self):
        agrid = self.lb_params['agrid']
        self.lb_plane_vel = []
        ng = self.specs['LB_plane_ngrid']
        for xi in xrange(ng):
            for xj in xrange(ng):
                pp = np.copy((self.lb_plane_p + xi * 1.0 / ng * self.lb_plane_b1 +
                      xj * 1.0 / ng * self.lb_plane_b2) % self.system.box_l)
                i, j, k = (int(ppp / agrid) for ppp in pp)
                lb_vel = np.copy(self.lb[i, j, k].velocity)
                self.lb_plane_vel.append([pp, lb_vel])

    def edges_from_pn(self, p, n, diag):
        v1, v2 = self.get_tangents(n)

        edges = []
        edges.append(p + diag * v1)
        edges.append(p + diag * v2)
        edges.append(p - diag * v1)
        edges.append(p - diag * v2)
        return edges

    # GET THE update_constraints DATA
    def update_constraints(self):

        box_diag = pow(pow(self.system.box_l[0], 2) + pow(
            self.system.box_l[1], 2) + pow(self.system.box_l[1], 2), 0.5)

        self.shapes = collections.defaultdict(list)

        # Collect shapes and interaction type (for coloring) from constraints
        coll_shape_obj = collections.defaultdict(list)
        for c in self.system.constraints:
            if type(c) == espressomd.constraints.ShapeBasedConstraint:
                t = c.get_parameter('particle_type')
                s = c.get_parameter('shape')
                n = s.name()
                if n in ['Shapes::Wall', 'Shapes::Cylinder', 'Shapes::Ellipsoid', 'Shapes::Sphere', 'Shapes::SpheroCylinder']:
                    coll_shape_obj[n].append([s, t])
                else:
                    coll_shape_obj['Shapes::Misc'].append([s, t])

        # TODO: get shapes from lbboundaries
        for s in coll_shape_obj['Shapes::Wall']:
            d = s[0].get_parameter('dist')
            n = s[0].get_parameter('normal')
            edges = self.edges_from_pn(d * np.array(n), n, 2 * box_diag)
            self.shapes['Shapes::Wall'].append([edges, s[1]])

        for s in coll_shape_obj['Shapes::Cylinder']:
            pos = np.array(s[0].get_parameter('center'))
            a = np.array(s[0].get_parameter('axis'))
            l = s[0].get_parameter('length')
            r = s[0].get_parameter('radius')
            self.shapes['Shapes::Cylinder'].append(
                [pos - a * l * 0.5, pos + a * l * 0.5, r, s[1]])

        for s in coll_shape_obj['Shapes::Ellipsoid']:
            pos = np.array(s[0].get_parameter('center'))
            a = np.array(s[0].get_parameter('a'))
            b = np.array(s[0].get_parameter('b'))
            c = np.array(s[0].get_parameter('b'))
            self.shapes['Shapes::Ellipsoid'].append([pos, a, b, c, s[1]])

        for s in coll_shape_obj['Shapes::Sphere']:
            pos = np.array(s[0].get_parameter('center'))
            r = s[0].get_parameter('radius')
            self.shapes['Shapes::Sphere'].append([pos, r, s[1]])

        for s in coll_shape_obj['Shapes::SpheroCylinder']:
            pos = np.array(s[0].get_parameter('center'))
            a = np.array(s[0].get_parameter('axis'))
            l = s[0].get_parameter('length')
            r = s[0].get_parameter('radius')
            self.shapes['Shapes::SpheroCylinder'].append(
                [pos - a * l * 0.5, pos + a * l * 0.5, r, s[1]])

        for s in coll_shape_obj['Shapes::Misc']:
            self.shapes['Shapes::Misc'].append(
                [self.rasterize_brute_force(s[0]), s[1]])

    def get_tangents(self, n):
        n = np.array(n)
        v1 = np.random.randn(3)
        v1 -= v1.dot(n) * n / np.linalg.norm(n)**2
        v2 = np.cross(n, v1)
        v1 /= np.linalg.norm(v1)
        v2 /= np.linalg.norm(v2)
        return v1, v2

    def rasterize_brute_force(self, shape):
        sp = max(self.system.box_l) / self.specs['rasterize_resolution']
        res = np.array(self.system.box_l) / sp

        points = []
        for i in range(int(res[0])):
            for j in range(int(res[1])):
                for k in range(int(res[2])):
                    p = np.array([i, j, k]) * sp
                    dist, vec = shape.call_method(
                        "calc_distance", position=p.tolist())
                    if not np.isnan(vec).any() and not np.isnan(dist) and abs(dist) < sp:
                        points.append((p - vec).tolist())
        return points

    # GET THE BOND DATA, SO FAR CALLED ONCE UPON INITIALIZATION
    def update_bonds(self):
        if self.specs['draw_bonds']:
            self.bonds = []
            for i in range(len(self.system.part)):
                bs = self.system.part[i].bonds
                for b in bs:
                    t = b[0].type_number()
                    # b[0]: Bond, b[1:] Partners
                    for p in b[1:]:
                        self.bonds.append([i, p, t])

    def draw_text(self, x,  y, text, color, font = GLUT_BITMAP_9_BY_15):
        glColor(color)
        glWindowPos2f(x, y)
        for ch in text :
            glutBitmapCharacter( font , ctypes.c_int( ord(ch) ) )

    # DRAW CALLED AUTOMATICALLY FROM GLUT DISPLAY FUNC
    def draw(self):

        if self.specs['LB']:
            self.draw_lb_vel()
        if self.specs['draw_box']:
            self.draw_system_box()

        if self.specs['draw_axis']:
            axis_fac = 0.2
            axis_r = np.min(self.system.box_l) / 50.0
            draw_arrow([0, 0, 0], [self.system.box_l[0] * axis_fac, 0, 0], axis_r, [
                       1, 0, 0, 1], self.materials['chrome'], self.specs['quality_arrows'])
            draw_arrow([0, 0, 0], [0, self.system.box_l[2] * axis_fac, 0], axis_r, [
                       0, 1, 0, 1], self.materials['chrome'], self.specs['quality_arrows'])
            draw_arrow([0, 0, 0], [0, 0, self.system.box_l[2] * axis_fac], axis_r, [
                       0, 0, 1, 1], self.materials['chrome'], self.specs['quality_arrows'])

        self.draw_system_particles()
        if self.specs['draw_bonds']:
            self.draw_bonds()

        IF CONSTRAINTS:
            if self.specs['draw_constraints']:
                self.draw_constraints()

    def draw_system_box(self):
        draw_box([0, 0, 0], self.system.box_l, self.invBackgroundCol)

    def draw_constraints(self):

        for i in range(6):
            glEnable(GL_CLIP_PLANE0 + i)
            glClipPlane(GL_CLIP_PLANE0 + i, self.box_eqn[i])

        for s in self.shapes['Shapes::Ellipsoid']:
            draw_ellipsoid(s[0], s[1], s[2], s[3], self.modulo_indexing(self.specs['constraint_type_colors'], s[4]),
                          self.materials[self.modulo_indexing(self.specs['constraint_type_materials'], s[4])], self.specs['quality_constraints'])

        for s in self.shapes['Shapes::Sphere']:
            self.draw_sphere(s[0], s[1], self.modulo_indexing(self.specs['constraint_type_colors'], s[2]), self.materials[self.modulo_indexing(
                self.specs['constraint_type_materials'], s[2])], self.specs['quality_constraints'])

        for s in self.shapes['Shapes::SpheroCylinder']:
            draw_sphero_cylinder(
                s[0], s[1], s[2], self.modulo_indexing(
                    self.specs['constraint_type_colors'], s[3]),
                               self.materials[self.modulo_indexing(self.specs['constraint_type_materials'], s[3])], self.specs['quality_constraints'])

        for s in self.shapes['Shapes::Wall']:
            draw_plane(
                s[0], self.modulo_indexing(
                    self.specs['constraint_type_colors'], s[1]),
                      self.materials[self.modulo_indexing(self.specs['constraint_type_materials'], s[1])])

        for s in self.shapes['Shapes::Cylinder']:
            draw_cylinder(s[0], s[1], s[2], self.modulo_indexing(self.specs['constraint_type_colors'], s[3]), self.materials[self.modulo_indexing(
                self.specs['constraint_type_materials'], s[3])], self.specs['quality_constraints'], True)

        for s in self.shapes['Shapes::Misc']:
            draw_points(s[0], self.specs['rasterize_pointsize'],  self.modulo_indexing(
                self.specs['constraint_type_colors'], s[1]), self.materials[self.modulo_indexing(self.specs['constraint_type_materials'], s[1])])

        for i in range(6):
            glDisable(GL_CLIP_PLANE0 + i)

    def determine_radius(self, ptype):
        def radiusByLJ(ptype):
            try:
                radius = self.system.non_bonded_inter[ptype, ptype].lennard_jones.get_params()[
                    'sigma'] * 0.5
            except BaseException:
                radius = 0.5
            if radius == 0:
                radius = 0.5
            return radius

        if self.specs['particle_sizes'] == 'auto':
            radius = radiusByLJ(ptype)
        elif callable(self.specs['particle_sizes']):
            radius = self.specs['particle_sizes'](ptype)
        else:
            try:
                radius = self.modulo_indexing(
                    self.specs['particle_sizes'], ptype)
            except BaseException:
                radius = self.radiusByLJ(ptype)
        return radius

    def draw_system_particles(self, colorById = False):
        pIds = range(len(self.particles['pos']))
        ptype = -1
        reset_material = False

        for pid in pIds:
            ptype_last = ptype
            ptype = int(self.particles['type'][pid])

            # Only change material if type/charge has changed, colorById or material was resetted by arrows
            if reset_material or colorById or not ptype == ptype_last or pid == self.dragId or pid == self.infoId:
                reset_material = False
                
                radius = self.determine_radius(ptype)

                m = self.modulo_indexing(self.specs['particle_type_materials'], ptype)
                material = self.materials[m]

                if colorById:
                    color = self.id_to_fcolor(pid)
                    glColor(color)
                else:
<<<<<<< HEAD
                    if self.specs['particle_coloring'] == 'auto':
                        # Color auto: Charge then Type
                        if self.has_particle_data['charge'] and self.particles['charge'][pid] != 0:
                            color = self.color_by_charge(self.particles['charge'][pid])
                            reset_material = True
                        else:
                            color = self.modulo_indexing(
                                self.specs['particle_type_colors'], ptype)
                    elif self.specs['particle_coloring'] == 'charge':
                        color = self.color_by_charge(self.particles['charge'][pid])
                        reset_material = True
                    elif self.specs['particle_coloring'] == 'type':
                        color = self.modulo_indexing(
                            self.specs['particle_type_colors'], ptype)

                    # Invert color of highlighted particle
                    if pid == self.dragId or pid == self.infoId:
                        reset_material = True
                        color = [1 - color[0], 1 - color[1], 1 - color[2], color[3]] 
                
                set_solid_material(color[0], color[1], color[2], color[3], material[0], material[1], material[2], material[3])

                # Create a new display list, used until next material/color change
                glNewList(self.dl_sphere, GL_COMPILE)
                glutSolidSphere(radius, self.specs['quality_particles'], self.specs['quality_particles'])
                glEndList()

            self.redraw_sphere(self.particles['pos'][pid], radius, self.specs['quality_particles'])

            if self.has_images:
                for imx in range(-self.specs['periodic_images'][0], self.specs['periodic_images'][0] + 1):
                    for imy in range(-self.specs['periodic_images'][1], self.specs['periodic_images'][1] + 1):
                        for imz in range(-self.specs['periodic_images'][2], self.specs['periodic_images'][2] + 1):
                            if imx != 0 or imy != 0 or imz != 0:
                                self.redraw_sphere(
                                    self.particles['pos'][pid] + (imx * self.imPos[0] + imy * self.imPos[1] + imz * self.imPos[2]), radius, self.specs['quality_particles'])
=======
                    color = self.modulo_indexing(
                        self.specs['particle_type_colors'], ptype)
            elif self.specs['particle_coloring'] == 'charge':
                color = self.color_by_charge(self.particles['charge'][pid])
            elif self.specs['particle_coloring'] == 'type':
                color = self.modulo_indexing(
                    self.specs['particle_type_colors'], ptype)
            elif self.specs['particle_coloring'] == 'node':
                color = self.modulo_indexing(self.specs['particle_type_colors'], self.particles['node'][pid])

            draw_sphere(self.particles['pos'][pid], radius, color, material,
                        self.specs['quality_particles'])
            for imx in range(-self.specs['periodic_images'][0], self.specs['periodic_images'][0] + 1):
                for imy in range(-self.specs['periodic_images'][1], self.specs['periodic_images'][1] + 1):
                    for imz in range(-self.specs['periodic_images'][2], self.specs['periodic_images'][2] + 1):
                        if imx != 0 or imy != 0 or imz != 0:
                            redraw_sphere(
                                self.particles['pos'][pid] + (imx * self.imPos[0] + imy * self.imPos[1] + imz * self.imPos[2]), radius, self.specs['quality_particles'])
>>>>>>> bad0fdca

            IF EXTERNAL_FORCES:
                if self.specs['ext_force_arrows'] or pid == self.dragId:
                    if any(v != 0 for v in self.particles['ext_force'][pid]):
                        if pid == self.dragId:
                            sc = 1
                        else:
                            sc = self.modulo_indexing(self.specs['ext_force_arrows_type_scale'], ptype)
                        if sc > 0:
                            arrow_col = self.modulo_indexing(self.specs['ext_force_arrows_type_colors'], ptype)
                            arrow_radius = self.modulo_indexing(self.specs['ext_force_arrows_type_radii'], ptype)
                            draw_arrow(self.particles['pos'][pid], np.array(self.particles['ext_force'][pid]) * sc, arrow_radius
                                       ,arrow_col, self.materials['chrome'], self.specs['quality_arrows'])
                            reset_material = True
            
            if self.specs['velocity_arrows']:
                self.draw_arrow_property(pid, ptype, self.specs['velocity_arrows_type_scale'], self.specs['velocity_arrows_type_colors'], self.specs['velocity_arrows_type_radii'], 'velocity')
                reset_material = True
            
            if self.specs['force_arrows']:
                self.draw_arrow_property(pid, ptype, self.specs['force_arrows_type_scale'], self.specs['force_arrows_type_colors'], self.specs['force_arrows_type_radii'], 'force')
                reset_material = True
            
            if self.specs['director_arrows']:
                self.draw_arrow_property(pid, ptype, self.specs['director_arrows_type_scale'], self.specs['director_arrows_type_colors'], self.specs['director_arrows_type_radii'], 'director')
                reset_material = True

    def draw_arrow_property(self, pid, ptype, type_scale, type_colors, type_radii, prop):
        sc = self.modulo_indexing(type_scale, ptype)
        if sc > 0:
            v = self.particles[prop][pid]
            col = self.modulo_indexing(type_colors, ptype)
            radius = self.modulo_indexing(type_radii, ptype)
            draw_arrow(self.particles['pos'][pid], np.array(v) * sc, radius, col, self.materials['chrome'], self.specs['quality_arrows'])


    def draw_bonds(self):
        pIds = range(len(self.particles['pos']))
        b2 = self.system.box_l[0] / 2.0
        box_l2_sqr = pow(b2, 2.0)
        for b in self.bonds:
            col = self.modulo_indexing(self.specs['bond_type_colors'], b[2])
            mat = self.materials[self.modulo_indexing(
                self.specs['bond_type_materials'], b[2])]
            radius = self.modulo_indexing(
                self.specs['bond_type_radius'], b[2])
            d = self.particles['pos'][b[0]] - self.particles['pos'][b[1]]
            bondLen_sqr = d[0] * d[0] + d[1] * d[1] + d[2] * d[2]

            if bondLen_sqr < box_l2_sqr:
                draw_cylinder(self.particles['pos'][b[0]], self.particles['pos'][b[1]], radius,
                              col, mat, self.specs['quality_bonds'])
                for imx in range(-self.specs['periodic_images'][0], self.specs['periodic_images'][0] + 1):
                    for imy in range(-self.specs['periodic_images'][1], self.specs['periodic_images'][1] + 1):
                        for imz in range(-self.specs['periodic_images'][2], self.specs['periodic_images'][2] + 1):
                            if imx != 0 or imy != 0 or imz != 0:
                                im = np.array([imx, imy, imz])
                                draw_cylinder(self.particles['pos'][b[0]] + im * self.imPos[dim], self.particles['pos'][b[1]] +
                                              im * self.imPos[dim], radius, col, mat, self.specs['quality_bonds'])
            else:
                l = self.particles['pos'][b[0]] - self.particles['pos'][b[1]]
                l0 = self.particles['pos'][b[0]]
                hits = 0
                for i in range(6):
                    lineBoxNDot = float(np.dot(l, self.box_n[i]))
                    if lineBoxNDot == 0:
                        continue
                    s = l0 - \
                        np.dot(l0 - self.box_p[i],
                               self.box_n[i]) / lineBoxNDot * l
                    if self.is_inside_box(s):
                        if lineBoxNDot < 0:
                            s0 = s
                        else:
                            s1 = s
                        hits += 1
                        if hits >= 2:
                            break
                draw_cylinder(self.particles['pos'][b[0]], s0, radius, col,
                              mat, self.specs['quality_bonds'])
                draw_cylinder(self.particles['pos'][b[1]], s1, radius, col,
                              mat, self.specs['quality_bonds'])

                for imx in range(-self.specs['periodic_images'][0], self.specs['periodic_images'][0] + 1):
                    for imy in range(-self.specs['periodic_images'][1], self.specs['periodic_images'][1] + 1):
                        for imz in range(-self.specs['periodic_images'][2], self.specs['periodic_images'][2] + 1):
                            if imx != 0 or imy != 0 or imz != 0:
                                im = np.array([imx, imy, imz])
                                draw_cylinder(self.particles['pos'][b[0]] + im * self.imPos[dim], s0 + im *
                                              self.imPos[dim], radius, col, mat, self.specs['quality_bonds'])
                                draw_cylinder(self.particles['pos'][b[1]] + im * self.imPos[dim], s1 + im *
                                              self.imPos[dim], radius, col, mat, self.specs['quality_bonds'])

    def redraw_sphere(self, pos, radius, quality):
        glPushMatrix()
        glTranslatef(pos[0], pos[1], pos[2])
        glCallList(self.dl_sphere)
        glPopMatrix()

    # HELPER TO DRAW PERIODIC BONDS
    def is_inside_box(self, p):
        eps = 1e-5
        for i in range(3):
            if p[i] < -eps or p[i] > eps + self.system.box_l[i]:
                return False
        return True

# VOXELS FOR LB VELOCITIES
    def draw_lb_vel(self):

        for lbl in self.lb_plane_vel:
            p = lbl[0]
            v = lbl[1]
            c = np.linalg.norm(v)
            draw_arrow(p, v * self.specs['LB_vel_scale'], self.lb_arrow_radius, [
                       1, 1, 1, 1], self.materials['chrome'], 16)

    # USE MODULO IF THERE ARE MORE PARTICLE TYPES THAN TYPE DEFINITIONS FOR
    # COLORS, MATERIALS ETC..
    def modulo_indexing(self, l, t):
        return l[t % len(l)]

    # FADE PARTICE CHARGE COLOR FROM WHITE (q=0) to PLUSCOLOR (q=q_max) RESP
    # MINUSCOLOR (q=q_min)
    def color_by_charge(self, q):
        if q < 0:
            c = 1.0 * q / self.minq
            return np.array(self.specs['particle_charge_colors'][0]) * c + (1 - c) * np.array([1, 1, 1, 1])
        else:
            c = 1.0 * q / self.maxq

            return np.array(self.specs['particle_charge_colors'][1]) * c + (1 - c) * np.array([1, 1, 1, 1])

    # ON INITIALIZATION, CHECK q_max/q_min
    def update_charge_color_range(self):
        if len(self.particles['charge'][:]) > 0:
            self.minq = min(self.particles['charge'][:])
            self.maxq = max(self.particles['charge'][:])

    # INITS FOR GLUT FUNCTIONS
    def init_callbacks(self):
        # OpenGl Callbacks
        def display():
            if self.hasParticleData:

                glClear(GL_COLOR_BUFFER_BIT | GL_DEPTH_BUFFER_BIT)

                glLoadMatrixf(self.camera.modelview)

                self.set_camera_spotlight()

                self.draw()
                
                if self.specs['draw_fps']:
                    t = time.time()
                    if t - self.fps_last > 1.0:
                        self.fps_last = t
                        self.fps = self.fps_count
                        self.fps_count = 0

                    self.draw_text(10, 10, "{} fps".format(self.fps), self.invBackgroundCol)
                    self.draw_text(10, 30, "{} ms/frame".format(1000.0/self.fps),  self.invBackgroundCol)
                    self.fps_count += 1

                if self.infoId != -1:
                    y = 0
                    for k, v in self.highlighted_particle.items():
                        txt = "{} {} {}".format(k, (self.max_len_attr-len(k)) * ' ',  v) 
                        self.draw_text(10, self.specs['window_size'][1] - 10 - 15 * y, txt, self.invBackgroundCol)
                        y += 1
                    

                glutSwapBuffers()
            return

        def keyboard_up(button, x, y):
            if type(button) is bytes:
                button = button.decode("utf-8")
            self.keyboardManager.keyboard_up(button)
            return

        def keyboard_down(button, x, y):
            if type(button) is bytes:
                button = button.decode("utf-8")
            self.keyboardManager.keyboard_down(button)
            return

        def mouse(button, state, x, y):
            self.mouseManager.mouse_click(button, state, x, y)
            return

        def motion(x, y):
            self.mouseManager.mouse_move(x, y)
            return

        def redraw_on_idle():
            glutPostRedisplay()
            return

        # CALLED ION WINDOW POSITION/SIZE CHANGE
        def reshape_window(w, h):
            glViewport(0, 0, w, h)
            glMatrixMode(GL_PROJECTION)
            glLoadIdentity()
            box_diag = pow(pow(self.system.box_l[0], 2) + pow(
                self.system.box_l[1], 2) + pow(self.system.box_l[1], 2), 0.5)
            gluPerspective(
                40, 1.0 * w / h, self.specs['close_cut_distance'], self.specs['far_cut_distance'] * box_diag)
            glMatrixMode(GL_MODELVIEW)
            self.specs['window_size'][0] = 1.0 * w
            self.specs['window_size'][1] = 1.0 * h
            # glPushMatrix()

        def close_window():
            os._exit(1)

        # TIMERS FOR register_callback
        def dummy_timer(index):
            self.timers[index][1]()
            glutTimerFunc(self.timers[index][0], dummy_timer, index)

        glutDisplayFunc(display)
        glutMouseFunc(mouse)
        glutKeyboardFunc(keyboard_down)
        glutKeyboardUpFunc(keyboard_up)
        glutSpecialFunc(keyboard_down)
        glutSpecialUpFunc(keyboard_up)
        glutReshapeFunc(reshape_window)
        glutMotionFunc(motion)
        glutWMCloseFunc(close_window)

        glutIdleFunc(redraw_on_idle)

        index = 0
        for t in self.timers:
            glutTimerFunc(t[0], dummy_timer, index)
            index += 1

    # CLICKED ON PARTICLE: DRAG; CLICKED ON BACKGROUND: CAMERA
    def mouse_motion(self, mousePos, mousePosOld, mouseButtonState):

        if self.specs['drag_enabled'] and self.dragId != -1:
            ppos = self.particles['pos'][self.dragId]
            viewport = glGetIntegerv(GL_VIEWPORT)
            mouseWorld = gluUnProject(
                mousePos[0], viewport[3] - mousePos[1], self.depth)

            self.dragExtForce = self.specs['drag_force'] * \
                (np.asarray(mouseWorld) - np.array(ppos))
            self.triggerSetParticleDrag = True
        else:
            self.camera.rotate_camera(mousePos, mousePosOld, mouseButtonState)

    # DRAW SCENE AGAIN WITHOUT LIGHT TO IDENTIFY PARTICLE ID BY PIXEL COLOR
    def get_particle_id(self, pos, pos_old):

        glClearColor(0.0, 0.0, 0.0, 1.0)
        glClear(GL_COLOR_BUFFER_BIT | GL_DEPTH_BUFFER_BIT)

        glLoadMatrixf(self.camera.modelview)

        glDisable(GL_LIGHTING)
        glDisable(GL_LIGHT0)
        if self.specs['spotlight_enabled']:
            glDisable(GL_LIGHT1)
        self.draw_system_particles(colorById = True)
        viewport = glGetIntegerv(GL_VIEWPORT)

        readPixel = glReadPixelsui(
            pos[0], viewport[3] - pos[1], 1, 1, GL_RGB, GL_FLOAT)[0][0]
        depth = glReadPixelsf(
            pos[0], viewport[3] - pos[1], 1, 1, GL_DEPTH_COMPONENT, GL_FLOAT)[0][0]
        
        pid = self.fcolor_to_id(readPixel)

        glEnable(GL_LIGHTING)
        glEnable(GL_LIGHT0)
        if self.specs['spotlight_enabled']:
            glEnable(GL_LIGHT1)
        glClearColor(self.specs['background_color'][0],
                     self.specs['background_color'][1],
                     self.specs['background_color'][2], 1.)

        return pid, depth

    def id_to_fcolor(self, pid):
        pid += 1
        return [int(pid / (256 * 256)) / 255.0, int((pid % (256 * 256)) / 256) / 255.0, (pid % 256) / 255.0, 1.0]

    def fcolor_to_id(self, fcol):
        if (fcol == [0, 0, 0]).all():
            return -1
        else:
            return 256 * 256 * int(fcol[0] * 255) + 256 * int(fcol[1] * 255) + int(fcol[2] * 255) - 1

    def set_particle_drag(self, pos, pos_old):
        pid, depth = self.get_particle_id(pos, pos_old)
        self.dragId = pid
        
        if pid != -1:
            self.dragPosInitial = self.particles['pos'][self.dragId]
            self.extForceOld = self.particles['ext_force'][self.dragId][:]
            self.depth = depth

    def reset_particle_drag(self, pos, pos_old):
        if self.dragId != -1:
            self.triggerResetParticleDrag = True

    def get_particle_info(self, pos, pos_old):
        pid, depth = self.get_particle_id(pos, pos_old)
        self.infoId = pid
    
    def next_particle_info(self):
        self.infoId = (self.infoId + 1) % len(self.particles['pos']) 
    
    def previous_particle_info(self):
        self.infoId = (self.infoId - 1) % len(self.particles['pos']) 


    # ALL THE INITS
    def init_espresso_visualization(self):
        self.maxq = 0
        self.minq = 0

        self.dragId = -1
        self.infoId = -1
        self.dragPosInitial = []
        self.extForceOld = []
        self.dragExtForceOld = []
        self.triggerResetParticleDrag = False
        self.triggerSetParticleDrag = False

        self.depth = 0

        self.imPos = [np.array([self.system.box_l[0], 0, 0]), np.array(
            [0, self.system.box_l[1], 0]), np.array([0, 0, self.system.box_l[2]])]

        if self.specs['LB']:
            for a in self.system.actors:
                pa = a.get_params()
                if 'agrid' in pa:
                    self.lb_params = pa
                    self.lb = a
                    break

            if self.specs['LB_plane_axis'] == 0:
                pn = [1.0, 0.0, 0.0]
                self.lb_plane_b1 = [0.0,1.0,0.0]
                self.lb_plane_b2 = [0.0,0.0,1.0]
            elif self.specs['LB_plane_axis'] == 1:
                pn = [0.0, 1.0, 0.0]
                self.lb_plane_b1 = [1.0,0.0,0.0]
                self.lb_plane_b2 = [0.0,0.0,1.0]
            else:
                pn = [0.0, 0.0, 1.0]
                self.lb_plane_b1 = [1.0,0.0,0.0]
                self.lb_plane_b2 = [0.0,1.0,0.0]

            self.lb_plane_b1 *= self.system.box_l
            self.lb_plane_b2 *= self.system.box_l
            self.lb_plane_p = np.array(pn) * self.specs['LB_plane_dist']

            self.lb_arrow_radius = self.system.box_l[
                self.specs['LB_plane_axis']] * 0.005

            self.lb_min_vel = np.array([-1e-6] * 3)
            self.lb_max_vel = np.array([1e-6] * 3)
            self.lb_vel_range = self.lb_max_vel - self.lb_min_vel
            self.lb_min_dens = np.array([0] * 3)
            self.lb_max_dens = np.array([0] * 3)

            self.update_lb()


        self.box_size_dependence()

    # BOX PLANES (NORMAL, ORIGIN) FOR PERIODIC BONDS
    def box_size_dependence(self):
        self.box_n = [np.array([1, 0, 0]), np.array([0, 1, 0]), np.array(
            [0, 0, 1]), np.array([-1, 0, 0]), np.array([0, -1, 0]), np.array([0, 0, -1])]
        self.box_p = [np.array([0, 0, 0]), np.array([0, 0, 0]), np.array([0, 0, 0]), np.array(
            self.system.box_l), np.array(self.system.box_l), np.array(self.system.box_l)]
        self.box_eqn = []
        self.box_eqn.append(
            (self.box_n[0][0], self.box_n[0][1], self.box_n[0][2], self.system.box_l[0] * 0.001))
        self.box_eqn.append(
            (self.box_n[1][0], self.box_n[1][1], self.box_n[1][2], self.system.box_l[1] * 0.001))
        self.box_eqn.append(
            (self.box_n[2][0], self.box_n[2][1], self.box_n[2][2], self.system.box_l[2] * 0.001))
        self.box_eqn.append(
            (self.box_n[3][0], self.box_n[3][1], self.box_n[3][2], self.system.box_l[0] * 1.001))
        self.box_eqn.append(
            (self.box_n[4][0], self.box_n[4][1], self.box_n[4][2], self.system.box_l[1] * 1.001))
        self.box_eqn.append(
            (self.box_n[5][0], self.box_n[5][1], self.box_n[5][2], self.system.box_l[2] * 1.001))

    # DEFAULT CONTROLS
    def init_controls(self):

        # MOUSE LOOK/ROTATE/DRAG
        self.mouseManager.register_button(MouseButtonEvent(
            None, MouseFireEvent.FreeMotion, self.mouse_motion))

        self.mouseManager.register_button(MouseButtonEvent(
            3, MouseFireEvent.ButtonPressed, self.camera.move_backward))

        self.mouseManager.register_button(MouseButtonEvent(
            4, MouseFireEvent.ButtonPressed, self.camera.move_forward))

        # START/STOP DRAG
        if self.specs['drag_enabled']:
            self.mouseManager.register_button(MouseButtonEvent(
                GLUT_LEFT_BUTTON, MouseFireEvent.ButtonPressed, self.set_particle_drag, True))
            self.mouseManager.register_button(MouseButtonEvent(
                GLUT_LEFT_BUTTON, MouseFireEvent.ButtonReleased, self.reset_particle_drag, True))
   
        # PARTICLE INFORMATION
        self.mouseManager.register_button(MouseButtonEvent(
            GLUT_LEFT_BUTTON, MouseFireEvent.DoubleClick, self.get_particle_info, True))

        # CYCLE THROUGH PARTICLES
        self.keyboardManager.register_button(KeyboardButtonEvent(
            GLUT_KEY_LEFT, KeyboardFireEvent.Pressed, self.previous_particle_info, False))
        self.keyboardManager.register_button(KeyboardButtonEvent(
            GLUT_KEY_RIGHT, KeyboardFireEvent.Pressed, self.next_particle_info, False))

        # KEYBOARD BUTTONS
        self.keyboardManager.register_button(KeyboardButtonEvent(
            '\x1b', KeyboardFireEvent.Pressed, self.quit, True))
        self.keyboardManager.register_button(KeyboardButtonEvent(
            'w', KeyboardFireEvent.Hold, self.camera.move_up, True))
        self.keyboardManager.register_button(KeyboardButtonEvent(
            's', KeyboardFireEvent.Hold, self.camera.move_down, True))
        self.keyboardManager.register_button(KeyboardButtonEvent(
            'a', KeyboardFireEvent.Hold, self.camera.move_left, True))
        self.keyboardManager.register_button(KeyboardButtonEvent(
            'd', KeyboardFireEvent.Hold, self.camera.move_right, True))
        self.keyboardManager.register_button(KeyboardButtonEvent(
            'e', KeyboardFireEvent.Hold, self.camera.rotate_system_XR, True))
        self.keyboardManager.register_button(KeyboardButtonEvent(
            'q', KeyboardFireEvent.Hold, self.camera.rotate_system_XL, True))
        self.keyboardManager.register_button(KeyboardButtonEvent(
            'z', KeyboardFireEvent.Hold, self.camera.rotate_system_YR, True))
        self.keyboardManager.register_button(KeyboardButtonEvent(
            'c', KeyboardFireEvent.Hold, self.camera.rotate_system_YL, True))
        self.keyboardManager.register_button(KeyboardButtonEvent(
            'r', KeyboardFireEvent.Hold, self.camera.rotate_system_ZR, True))
        self.keyboardManager.register_button(KeyboardButtonEvent(
            'f', KeyboardFireEvent.Hold, self.camera.rotate_system_ZL, True))
        self.keyboardManager.register_button(KeyboardButtonEvent(
            't', KeyboardFireEvent.Hold, self.camera.move_forward, True))
        self.keyboardManager.register_button(KeyboardButtonEvent(
            'g', KeyboardFireEvent.Hold, self.camera.move_backward, True))

    # CALLED ON ESCAPE PRESSED. TRIGGERS sys.exit() after ES is done
    def quit(self):
        self.quit_savely = True

    # ASYNCHRONOUS PARALLEL CALLS OF glLight CAUSES SEG FAULTS, SO ONLY CHANGE
    # LIGHT AT CENTRAL display METHOD AND TRIGGER CHANGES
    def set_camera_spotlight(self):
        # p = np.linalg.norm(self.camera.state_pos) * self.camera.state_target
        p = self.camera.camPos
        fp = [p[0], p[1], p[2], 1]
        glLightfv(GL_LIGHT1, GL_POSITION, fp)
        glLightfv(GL_LIGHT1, GL_SPOT_DIRECTION, self.camera.state_target)

    def init_camera(self):
        b = np.array(self.system.box_l)
        box_diag = np.linalg.norm(b)
        box_center = b * 0.5
        if self.specs['camera_position'] == 'auto':
            cp = [box_center[0], box_center[1], b[2] * 3]
        else:
            cp = self.specs['camera_position']

        if self.specs['camera_target'] == 'auto':
            ct = box_center
        else:
            ct = self.specs['camera_target']

        cr = np.array(self.specs['camera_right'])

        self.camera = Camera(camPos=np.array(cp), camTarget=ct, camRight=cr, moveSpeed=0.5 *
                              box_diag / 17.0,  center=box_center)
        self.set_camera_spotlight()

    def init_opengl(self):
        glutInit(self.specs['name'])
        glutInitDisplayMode(GLUT_DOUBLE | GLUT_RGB | GLUT_DEPTH)
        glutInitWindowSize(self.specs['window_size'][
                           0], self.specs['window_size'][1])

        glutCreateWindow(b"ESPResSo visualization")

        glClearColor(self.specs['background_color'][0], self.specs[
                     'background_color'][1], self.specs['background_color'][2], 1.)

        glBlendFunc(GL_SRC_ALPHA, GL_ONE_MINUS_SRC_ALPHA)

        glEnable(GL_BLEND)

        #glEnable(GL_CULL_FACE)
        #glCullFace(GL_BACK)

        glLineWidth(2.0)
        glutIgnoreKeyRepeat(1)

        # setup lighting
        if self.specs['light_size'] == 'auto':
            box_diag = pow(pow(self.system.box_l[0], 2) + pow(self.system.box_l[1], 2) + pow(self.system.box_l[1], 2), 0.5)
            self.specs['light_size'] = box_diag * 2.0

        glEnable(GL_DEPTH_TEST)
        glEnable(GL_LIGHTING)

        # LIGHT0
        if self.specs['light_pos'] != 'auto':
            glLightfv(GL_LIGHT0, GL_POSITION, np.array(self.specs['light_pos']).tolist())
        else:
            glLightfv(GL_LIGHT0, GL_POSITION, (np.array(self.system.box_l) * 1.1).tolist())

        glLightfv(GL_LIGHT0, GL_AMBIENT, self.specs['light_colors'][0])
        glLightfv(GL_LIGHT0, GL_DIFFUSE, self.specs['light_colors'][1])
        glLightfv(GL_LIGHT0, GL_SPECULAR, self.specs['light_colors'][2])

        glLightf(GL_LIGHT0, GL_CONSTANT_ATTENUATION,
                 1.0 / self.specs['light_brightness'])
        glLightf(GL_LIGHT0, GL_LINEAR_ATTENUATION,
                 1.0 / self.specs['light_size'])
        glEnable(GL_LIGHT0)

        # LIGHT1: SPOTLIGHT ON CAMERA IN LOOK DIRECTION
        if self.specs['spotlight_enabled']:
            glLightfv(GL_LIGHT1, GL_POSITION, [0, 0, 0, 1])

            glLightfv(GL_LIGHT1, GL_AMBIENT, self.specs['spotlight_colors'][0])
            glLightfv(GL_LIGHT1, GL_DIFFUSE, self.specs['spotlight_colors'][1])
            glLightfv(GL_LIGHT1, GL_SPECULAR,
                      self.specs['spotlight_colors'][2])

            glLightf(GL_LIGHT1, GL_SPOT_CUTOFF, self.specs['spotlight_angle'])
            glLightfv(GL_LIGHT1, GL_SPOT_DIRECTION, [1.0, 1.0, 1.0])
            glLightf(GL_LIGHT1, GL_SPOT_EXPONENT,
                     self.specs['spotlight_focus'])

            glLightf(GL_LIGHT1, GL_CONSTANT_ATTENUATION,
                     1.0 / self.specs['spotlight_brightness'])
            glLightf(GL_LIGHT1, GL_LINEAR_ATTENUATION, 0.0)
            glLightf(GL_LIGHT1, GL_QUADRATIC_ATTENUATION, 0.0)
            glEnable(GL_LIGHT1)
	   
        self.dl_sphere = glGenLists(1)
    

# END OF MAIN CLASS

# OPENGL DRAW WRAPPERS


def set_solid_material(r, g, b, a=1.0, ambient=[0.6, 0.6, 0.6], diffuse=[1.0, 1.0, 1.0], specular=[0.1, 0.1, 0.1], shininess=0.4):
    glMaterialfv(GL_FRONT_AND_BACK, GL_AMBIENT,  [
                 ambient[0] * r, ambient[1] * g, ambient[2] * g, a])
    glMaterialfv(GL_FRONT_AND_BACK, GL_DIFFUSE, [
                 diffuse[0] * r, diffuse[1] * g, diffuse[2] * b, a])
    glMaterialfv(GL_FRONT_AND_BACK, GL_SPECULAR, [
                 specular[0] * r, specular[1] * g, specular[2] * g, a])
    glMaterialf(GL_FRONT_AND_BACK, GL_SHININESS, int(shininess * 128))


def draw_box(p0, s, color):
    set_solid_material(color[0], color[1], color[2])
    glPushMatrix()
    glTranslatef(p0[0], p0[1], p0[2])
    glBegin(GL_LINE_LOOP)
    glVertex3f(0.0, 0.0, 0.0)
    glVertex3f(s[0], 0.0, 0.0)
    glVertex3f(s[0], s[1], 0.0)
    glVertex3f(0, s[1], 0.0)
    glEnd()
    glBegin(GL_LINE_LOOP)
    glVertex3f(0.0, 0.0, s[2])
    glVertex3f(s[0], 0.0, s[2])
    glVertex3f(s[0], s[1], s[2])
    glVertex3f(0, s[1], s[2])
    glEnd()
    glBegin(GL_LINES)
    glVertex3f(0.0, 0.0, 0.0)
    glVertex3f(0.0, 0.0, s[2])
    glVertex3f(s[0], 0.0, 0.0)
    glVertex3f(s[0], 0.0, s[2])
    glVertex3f(s[0], s[1], 0.0)
    glVertex3f(s[0], s[1], s[2])
    glVertex3f(0.0, s[1], 0.0)
    glVertex3f(0.0, s[1], s[2])
    glEnd()
    # glutWireCube(size)
    glPopMatrix()

def draw_plane(edges, color, material):

    set_solid_material(color[0], color[1], color[2], color[
        3], material[0], material[1], material[2], material[3])

    glBegin(GL_QUADS)
    for e in edges:
        glVertex3f(e[0], e[1], e[2])
    glEnd()


def draw_cube(pos, size, color, alpha):
    set_solid_material(color[0], color[1], color[2], alpha)
    glPushMatrix()
    glTranslatef(pos[0], pos[1], pos[2])
    glutSolidCube(size)
    glPopMatrix()


def draw_triangles(triangles, color, material):
    np.random.seed(1)

    glBegin(GL_TRIANGLES)
    for t in triangles:
        color = np.random.random(3).tolist()
        color.append(1)
        set_solid_material(color[0], color[1], color[2],
                          color[3], material[0], material[1], material[2], material[3])
        for p in t:
            glVertex3f(p[0], p[1], p[2])
    glEnd()


def draw_points(points, pointsize, color, material):
    set_solid_material(color[0], color[1], color[2], color[3],
                      material[0], material[1], material[2], material[3])
    glEnable(GL_POINT_SMOOTH)

    glPointSize(pointsize)
    glBegin(GL_POINTS)
    for p in points:
        glVertex3f(p[0], p[1], p[2])
    glEnd()


def draw_cylinder(posA, posB, radius, color, material, quality, draw_caps=False):
    set_solid_material(color[0], color[1], color[2], color[3],
                      material[0], material[1], material[2], material[3])
    glPushMatrix()
    quadric = gluNewQuadric()

    d = posB - posA

    # angle,t,length = calcAngle(d)
    length = np.linalg.norm(d)
    glTranslatef(posA[0], posA[1], posA[2])

    ax, rx, ry = rotation_helper(d)
    glRotatef(ax, rx, ry, 0.0)
    gluCylinder(quadric, radius, radius, length, quality, quality)

    if draw_caps:
        gluDisk(quadric, 0, radius, quality, quality)
        glTranslatef(0, 0, length)
        gluDisk(quadric, 0, radius, quality, quality)

    glPopMatrix()


def rotation_helper(d):
    if d[2] == 0.0:
        d[2] = 0.0001

    v = np.linalg.norm(d)
    if v == 0:
        ax = 57.2957795
    else:
        ax = 57.2957795 * acos(d[2] / v)

    if d[2] < 0.0:
        ax = -ax
    rx = -d[1] * d[2]
    ry = d[0] * d[2]

    return ax, rx, ry

def draw_ellipsoid(pos, semiaxis_a, semiaxis_b, semiaxis_c, color, material, quality):
    set_solid_material(color[0], color[1], color[2], color[3],
                       material[0], material[1], material[2])
    glPushMatrix()
    glTranslatef(pos[0], pos[1], pos[2])
    glScalef(semiaxis_a, semiaxis_b, semiaxis_c)
    glutSolidSphere(1, quality, quality)
    glPopMatrix()


def draw_sphero_cylinder(posA, posB, radius, color, material, quality):
    set_solid_material(color[0], color[1], color[
        2], color[3], material[0], material[1], material[2], material[3])
    glPushMatrix()
    quadric = gluNewQuadric()

    d = posB - posA
    if d[2] == 0.0:
        d[2] = 0.0001

    v = np.linalg.norm(d)
    if v == 0:
        ax = 57.2957795
    else:
        ax = 57.2957795 * acos(d[2] / v)

    if d[2] < 0.0:
        ax = -ax
    rx = -d[1] * d[2]
    ry = d[0] * d[2]
    length = np.linalg.norm(d)
    glTranslatef(posA[0], posA[1], posA[2])
    glRotatef(ax, rx, ry, 0.0)

    # First hemispherical cap
    clip_plane = GL_CLIP_PLANE0+6
    glEnable(clip_plane)
    glClipPlane(clip_plane, (0, 0, -1, 0))
    gluSphere(quadric, radius, quality, quality)
    glDisable(clip_plane)
    # Cylinder
    gluCylinder(quadric, radius, radius, length, quality, quality)
    # Second hemispherical cap
    glTranslatef(0, 0, v)
    glEnable(clip_plane)
    glClipPlane(clip_plane, (0, 0, 1, 0))
    gluSphere(quadric, radius, quality, quality)
    glDisable(clip_plane)

    glPopMatrix()


def draw_arrow(pos, d, radius, color, material, quality):
    pos2 = np.array(pos) + np.array(d)

    draw_cylinder(pos, pos2, radius, color, material, quality)

    ax, rx, ry = rotation_helper(d)

    glPushMatrix()
    glTranslatef(pos2[0], pos2[1], pos2[2])
    glRotatef(ax, rx, ry, 0.0)
    glutSolidCone(radius * 3, radius * 3, quality, quality)
    glPopMatrix()


# MOUSE EVENT MANAGER
class MouseFireEvent(object):

    """Event type of mouse button used for mouse callbacks.

    """

    ButtonPressed = 0
    FreeMotion = 1
    ButtonMotion = 2
    ButtonReleased = 3
    DoubleClick = 4


class MouseButtonEvent(object):

    """Mouse event used for mouse callbacks. Stores button and callback.

    """

    def __init__(self, button, fireEvent, callback, positional=False):
        self.button = button
        self.fireEvent = fireEvent
        self.callback = callback
        self.positional = positional


class MouseManager(object):

    """Handles mouse callbacks.

    """

    def __init__(self):
        self.mousePos = np.array([0, 0])
        self.mousePosOld = np.array([0, 0])
        self.mouseEventsPressed = []
        self.mouseEventsFreeMotion = []
        self.mouseEventsButtonMotion = []
        self.mouseEventsReleased = []
        self.mouseEventsDoubleClick = []
        self.mouseState = {}
        self.mouseState[GLUT_LEFT_BUTTON] = GLUT_UP
        self.mouseState[GLUT_MIDDLE_BUTTON] = GLUT_UP
        self.mouseState[GLUT_RIGHT_BUTTON] = GLUT_UP
        self.pressedTime = {}
        self.pressedTime[GLUT_LEFT_BUTTON] = 0
        self.pressedTime[GLUT_MIDDLE_BUTTON] = 0
        self.pressedTime[GLUT_RIGHT_BUTTON] = 0
        self.pressedTimeOld = {}
        self.pressedTimeOld[GLUT_LEFT_BUTTON] = 0
        self.pressedTimeOld[GLUT_MIDDLE_BUTTON] = 0
        self.pressedTimeOld[GLUT_RIGHT_BUTTON] = 0


    def register_button(self, mouseEvent):
        """Register mouse input callbacks.

        """
        if mouseEvent.fireEvent == MouseFireEvent.ButtonPressed:
            self.mouseEventsPressed.append(mouseEvent)
        elif mouseEvent.fireEvent == MouseFireEvent.ButtonReleased:
            self.mouseEventsReleased.append(mouseEvent)
        elif mouseEvent.fireEvent == MouseFireEvent.FreeMotion:
            self.mouseEventsFreeMotion.append(mouseEvent)
        elif mouseEvent.fireEvent == MouseFireEvent.ButtonMotion:
            self.mouseEventsButtonMotion.append(mouseEvent)
        elif mouseEvent.fireEvent == MouseFireEvent.DoubleClick:
            self.mouseEventsDoubleClick.append(mouseEvent)

    def mouse_click(self, button, state, x, y):
        self.mousePosOld = self.mousePos
        self.mousePos = np.array([x, y])

        self.mouseState[button] = state

        for me in self.mouseEventsPressed:
            if me.button == button and state == GLUT_DOWN:
                if me.positional:
                    me.callback(self.mousePos, self.mousePosOld)
                else:
                    me.callback()
        for me in self.mouseEventsReleased:
            if me.button == button and state == GLUT_UP:
                if me.positional:
                    me.callback(self.mousePos, self.mousePosOld)
                else:
                    me.callback()

        if state == GLUT_DOWN:
            self.pressedTimeOld[button] = self.pressedTime[button] 
            self.pressedTime[button] = time.time() 

        for me in self.mouseEventsDoubleClick:
            if me.button == button and state == GLUT_DOWN and self.pressedTime[button] - self.pressedTimeOld[button] < 0.25:
                if me.positional:
                    me.callback(self.mousePos, self.mousePosOld)
                else:
                    me.callback()

    def mouse_move(self, x, y):
        self.mousePosOld = self.mousePos
        self.mousePos = np.array([x, y])

        for me in self.mouseEventsFreeMotion:
            me.callback(self.mousePos, self.mousePosOld, self.mouseState)

# KEYBOARD EVENT MANAGER


class KeyboardFireEvent(object):

    """Event type of button used for keyboard callbacks.

    """

    Pressed = 0
    Hold = 1
    Released = 2


class KeyboardButtonEvent(object):

    """Keyboard event used for keyboard callbacks. Stores button, event type and callback.

    """

    def __init__(self, button, fireEvent, callback, internal=False):
        self.button = button
        self.fireEvent = fireEvent
        self.callback = callback
        self.internal = internal


class KeyboardManager(object):

    """Handles keyboard callbacks.

    """

    def __init__(self):
        self.pressedKeys = set([])
        self.keyStateOld = {}
        self.keyState = {}
        self.buttonEventsPressed = []
        self.buttonEventsHold = []
        self.buttonEventsReleased = []
        self.userCallbackStack = []

    def register_button(self, buttonEvent):
        """Register keyboard input callbacks.

        """
        if buttonEvent.fireEvent == KeyboardFireEvent.Pressed:
            self.buttonEventsPressed.append(buttonEvent)
        elif buttonEvent.fireEvent == KeyboardFireEvent.Hold:
            self.buttonEventsHold.append(buttonEvent)
        elif buttonEvent.fireEvent == KeyboardFireEvent.Released:
            self.buttonEventsReleased.append(buttonEvent)

    def callback_on_button(self, be, b):
        if be.button == b:
            if be.internal:
                be.callback()
            else:
                self.userCallbackStack.append(be.callback)

    def handle_input(self):
        removeKeys = set([])
        for b in self.pressedKeys:
            if self.keyStateOld[b] == 0 and self.keyState[b] == 1:
                for be in self.buttonEventsPressed:
                    self.callback_on_button(be, b)
                for be in self.buttonEventsHold:
                    self.callback_on_button(be, b)

            elif self.keyStateOld[b] == 1 and self.keyState[b] == 1:
                for be in self.buttonEventsHold:
                    self.callback_on_button(be, b)

            elif self.keyStateOld[b] == 1 and self.keyState[b] == 0:
                for be in self.buttonEventsReleased:
                    self.callback_on_button(be, b)
                removeKeys.add(b)

            self.keyStateOld[b] = self.keyState[b]

        self.pressedKeys = self.pressedKeys.difference(removeKeys)

    def keyboard_up(self, button):
        self.keyState[button] = 0  # Key up

    def keyboard_down(self, button):
        self.pressedKeys.add(button)
        self.keyState[button] = 1  # Key down
        if not button in self.keyStateOld.keys():
            self.keyStateOld[button] = 0

# CAMERA


class Camera(object):

    def __init__(self, camPos=np.array([0, 0, 1]), camTarget=np.array([0, 0, 0]), camRight=np.array([1.0, 0.0, 0.0]), moveSpeed=0.5, rotSpeed=0.001, globalRotSpeed=3.0, center=np.array([0, 0, 0])):
        self.moveSpeed = moveSpeed
        self.lookSpeed = rotSpeed
        self.globalRotSpeed = globalRotSpeed

        self.center = center

        self.modelview = np.identity(4, np.float32)

        t = camPos - camTarget
        r = np.linalg.norm(t)

        self.state_target = -t / r
        self.state_right = camRight / np.linalg.norm(camRight)
        self.state_up = np.cross(self.state_right, self.state_target)

        self.state_pos = np.array([0, 0, r])

        self.update_modelview()

    def move_forward(self):
        self.state_pos[2] += self.moveSpeed
        self.update_modelview()

    def move_backward(self):
        self.state_pos[2] -= self.moveSpeed
        self.update_modelview()

    def move_up(self):
        self.state_pos[1] += self.moveSpeed
        self.update_modelview()

    def move_down(self):
        self.state_pos[1] -= self.moveSpeed
        self.update_modelview()

    def move_left(self):
        self.state_pos[0] -= self.moveSpeed
        self.update_modelview()

    def move_right(self):
        self.state_pos[0] += self.moveSpeed
        self.update_modelview()

    def rotate_system_XL(self):
        self.rotate_camera_H(0.01 * self.globalRotSpeed)

    def rotate_system_XR(self):
        self.rotate_camera_H(-0.01 * self.globalRotSpeed)

    def rotate_system_YL(self):
        self.rotate_camera_R(0.01 * self.globalRotSpeed)

    def rotate_system_YR(self):
        self.rotate_camera_R(-0.01 * self.globalRotSpeed)

    def rotate_system_ZL(self):
        self.rotate_camera_V(0.01 * self.globalRotSpeed)

    def rotate_system_ZR(self):
        self.rotate_camera_V(-0.01 * self.globalRotSpeed)

    def rotate_camera(self, mousePos, mousePosOld, mouseButtonState):
        dm = mousePos - mousePosOld

        if mouseButtonState[GLUT_LEFT_BUTTON] == GLUT_DOWN:
            if dm[0] != 0:
                self.rotate_camera_H(dm[0] * 0.001 * self.globalRotSpeed)
            if dm[1] != 0:
                self.rotate_camera_V(dm[1] * 0.001 * self.globalRotSpeed)
        elif mouseButtonState[GLUT_RIGHT_BUTTON] == GLUT_DOWN:
            self.state_pos[0] -= 0.05 * dm[0] * self.moveSpeed
            self.state_pos[1] += 0.05 * dm[1] * self.moveSpeed
            self.update_modelview()
        elif mouseButtonState[GLUT_MIDDLE_BUTTON] == GLUT_DOWN:
            self.state_pos[2] += 0.05 * dm[1] * self.moveSpeed
            self.rotate_camera_R(dm[0] * 0.001 * self.globalRotSpeed)

    def normalize(self, vec):
        vec = self.normalized(vec)

    def normalized(self, vec):
        return vec / np.linalg.norm(vec)

    def get_camera_rotation_matrix(self, target_vec, up_vec):
        n = self.normalized(target_vec)
        u = self.normalized(up_vec)
        u = np.cross(u, target_vec)
        v = np.cross(n, u)
        m = np.identity(4, np.float32)
        m[0][0] = u[0]
        m[0][1] = v[0]
        m[0][2] = n[0]
        m[1][0] = u[1]
        m[1][1] = v[1]
        m[1][2] = n[1]
        m[2][0] = u[2]
        m[2][1] = v[2]
        m[2][2] = n[2]
        return m

    def rotate_vector(self, vec, ang, axe):
        sinhalf = sin(ang / 2)
        coshalf = cos(ang / 2)

        rx = axe[0] * sinhalf
        ry = axe[1] * sinhalf
        rz = axe[2] * sinhalf
        rw = coshalf

        rot = Quaternion(rx, ry, rz, rw)
        conq = rot.conjugated()
        w1 = conq.mult_v(vec)
        w = w1.mult_q(rot)

        vec[0] = w[0]
        vec[1] = w[1]
        vec[2] = w[2]

    def rotate_camera_R(self, da):
        self.rotate_vector(self.state_right, da, self.state_target)
        self.rotate_vector(self.state_up, da, self.state_target)
        self.update_modelview()

    def rotate_camera_V(self, da):
        self.rotate_vector(self.state_target, da, self.state_right)
        self.state_up = np.cross(self.state_right, self.state_target)
        self.update_modelview()

    def rotate_camera_H(self, da):
        self.rotate_vector(self.state_target, da, self.state_up)
        self.state_right = np.cross(self.state_target, self.state_up)
        self.update_modelview()

    def update_modelview(self):

        self.state_up /= np.linalg.norm(self.state_up)
        self.state_right /= np.linalg.norm(self.state_right)
        self.state_target /= np.linalg.norm(self.state_target)

        # Center Box
        trans = np.identity(4, np.float32)
        trans[3][0] = -self.center[0]
        trans[3][1] = -self.center[1]
        trans[3][2] = -self.center[2]

        # Camera rotation
        rotate_cam = self.get_camera_rotation_matrix(
            -self.state_target, self.state_up)

        # System translation
        trans_cam = np.identity(4, np.float32)
        trans_cam[3][0] = -self.state_pos[0]
        trans_cam[3][1] = -self.state_pos[1]
        trans_cam[3][2] = -self.state_pos[2]

        self.modelview = trans.dot(rotate_cam.dot(trans_cam))

        cXYZ = -1 * np.mat(self.modelview[:3, :3]) * \
            np.mat(self.modelview[3, :3]).T
        self.camPos = np.array([cXYZ[0, 0], cXYZ[1, 0], cXYZ[2, 0]])



class Quaternion:

    def __init__(self, x, y, z, w):
        self.array = np.array([x, y, z, w], np.float32)

    def __getitem__(self, x):
        return self.array[x]

    def conjugated(self):
        return Quaternion(-self[0], -self[1], -self[2], self[3])

    def mult_v(self, v):
        w = - (self[0] * v[0]) - (self[1] * v[1]) - (self[2] * v[2])
        x = (self[3] * v[0]) + (self[1] * v[2]) - (self[2] * v[1])
        y = (self[3] * v[1]) + (self[2] * v[0]) - (self[0] * v[2])
        z = (self[3] * v[2]) + (self[0] * v[1]) - (self[1] * v[0])
        return Quaternion(x, y, z, w)

    def mult_q(self, q):
        w = - (self[3] * q[3]) - (self[0] * q[0]) - \
            (self[1] * q[1]) - (self[2] * q[2])
        x =   (self[0] * q[3]) + (self[3] * q[0]) + \
            (self[1] * q[2]) - (self[2] * q[1])
        y = (self[1] * q[3]) + (self[3] * q[1]) + (
            self[2] * q[0]) - (self[0] * q[2])
        z = (self[2] * q[3]) + (self[3] * q[2]) + (
            self[0] * q[1]) - (self[1] * q[0])
        return Quaternion(x, y, z, w)<|MERGE_RESOLUTION|>--- conflicted
+++ resolved
@@ -38,6 +38,8 @@
                Draw wireframe boundaries.
     draw_axis : :obj:`bool`, optional
                 Draws xyz system axes.
+    draw_nodes : :obj:`bool`, optional
+                Draws node boxes.
     quality_particles : :obj:`int`, optional
                         The number of subdivisions for particle spheres.
     quality_bonds : :obj:`int`, optional
@@ -207,6 +209,7 @@
             'draw_fps': False,
             'draw_box': True,
             'draw_axis': True,
+            'draw_nodes': False,
             
             'update_fps': 30, 
             
@@ -309,6 +312,17 @@
             self.has_particle_data['charge'] = False
         self.has_particle_data['director'] = self.specs['director_arrows']
         self.has_particle_data['node'] = self.specs['particle_coloring'] == 'node'
+        
+        # NODE BOXES
+        if self.specs['draw_nodes']:
+            self.node_box_origins = [] 
+            self.local_box_l = system.cell_system.get_state()['local_box_l']
+            n_ori = np.zeros(3)
+            for i in range(system.cell_system.node_grid[0]):
+                for j in range(system.cell_system.node_grid[1]):
+                    for k in range(system.cell_system.node_grid[2]):
+                        self.node_box_origins.append(np.array([i,j,k]) * self.local_box_l)
+
 
         # FULL PARTICLE INFO OF HIGHLIGHTED PARTICLE
         self.highlighted_particle = {}
@@ -334,12 +348,15 @@
         self.system = system
         self.started = False
         self.quit_savely = False
+        self.paused = False
         self.keyboardManager = KeyboardManager()
         self.mouseManager = MouseManager()
         self.timers = []
         self.particles = {}
-        self.elapsedTime_update = 0
-        self.measureTimeBeforeIntegrate = 0
+        self.update_elapsed = 0
+        self.update_timer = 0
+        self.draw_elapsed = 0
+        self.draw_timer = 0
 
     def register_callback(self, cb, interval=1000):
         """Register timed callbacks.
@@ -353,12 +370,17 @@
 
         def main():
             while True:
-                try:
-                    self.system.integrator.run(integ_steps)
-                    self.update()
-                except Exception as e:
-                    print(e)
-                    os._exit(1)
+                
+                self.update()
+
+                if self.paused:
+                    time.sleep(0)
+                else:
+                    try:
+                        self.system.integrator.run(integ_steps)
+                    except Exception as e:
+                        print(e)
+                        os._exit(1)
 
         t = Thread(target=main)
         t.daemon = True
@@ -408,24 +430,26 @@
                 self.hasParticleData = True
 
             # UPDATES
-            self.elapsedTime_update += (time.time() - self.measureTimeBeforeIntegrate)
-            if self.elapsedTime_update > 1.0 / self.specs['update_fps']:
-                self.elapsedTime_update = 0
-                if not self.last_T == self.system.time:
+            self.update_elapsed += (time.time() - self.update_timer)
+            if self.update_elapsed > 1.0 / self.specs['update_fps']:
+                self.update_elapsed = 0
+
+                # ES UPDATES WHEN SYSTEM HAS PROPAGATED. ALSO UPDATE ON PAUSE FOR PARTICLE INFO
+                if self.paused or not self.last_T == self.system.time:
                     self.last_T = self.system.time
                     self.update_particles()
-                    
-                    # KEYBOARD CALLBACKS MAY CHANGE ESPRESSO SYSTEM PROPERTIES,
-                    # ONLY SAVE TO CHANGE HERE
-                    for c in self.keyboardManager.userCallbackStack:
-                        c()
-                    self.keyboardManager.userCallbackStack = []
 
                     # LB UPDATE
                     if self.specs['LB']:
                         self.update_lb()
+
+                # KEYBOARD CALLBACKS MAY CHANGE ESPRESSO SYSTEM PROPERTIES,
+                # ONLY SAVE TO CHANGE HERE
+                for c in self.keyboardManager.userCallbackStack:
+                    c()
+                self.keyboardManager.userCallbackStack = []
             
-            self.measureTimeBeforeIntegrate = time.time()
+            self.update_timer = time.time()
 
             # DRAG PARTICLES
             if self.specs['drag_enabled']:
@@ -441,6 +465,7 @@
         # main thread
         if self.quit_savely:
             os._exit(1)
+        
 
     # GET THE PARTICLE DATA
     def update_particles(self):
@@ -463,14 +488,12 @@
         if self.has_particle_data['director']:
             self.particles['director'] = self.system.part[:].director
 
-<<<<<<< HEAD
+        if self.has_particle_data['node']:
+            self.particles['node'] = self.system.part[:].node
+
         if self.infoId != -1:
             for attr in self.particle_attributes:
                 self.highlighted_particle[attr] = getattr(self.system.part[self.infoId], attr)
-=======
-        if self.has_particle_data['node']:
-            self.particles['node'] = self.system.part[:].node
->>>>>>> bad0fdca
 
     def update_lb(self):
         agrid = self.lb_params['agrid']
@@ -597,11 +620,12 @@
 
     # DRAW CALLED AUTOMATICALLY FROM GLUT DISPLAY FUNC
     def draw(self):
-
         if self.specs['LB']:
             self.draw_lb_vel()
         if self.specs['draw_box']:
             self.draw_system_box()
+        if self.specs['draw_nodes']:
+            self.draw_nodes()
 
         if self.specs['draw_axis']:
             axis_fac = 0.2
@@ -623,6 +647,10 @@
 
     def draw_system_box(self):
         draw_box([0, 0, 0], self.system.box_l, self.invBackgroundCol)
+    
+    def draw_nodes(self):
+        for n in self.node_box_origins:
+            draw_box(n, self.local_box_l, self.invBackgroundCol*0.7)
 
     def draw_constraints(self):
 
@@ -694,7 +722,7 @@
             ptype = int(self.particles['type'][pid])
 
             # Only change material if type/charge has changed, colorById or material was resetted by arrows
-            if reset_material or colorById or not ptype == ptype_last or pid == self.dragId or pid == self.infoId:
+            if reset_material or colorById or not ptype == ptype_last or pid == self.dragId or pid == self.infoId or self.specs['particle_coloring'] == 'node':
                 reset_material = False
                 
                 radius = self.determine_radius(ptype)
@@ -706,7 +734,6 @@
                     color = self.id_to_fcolor(pid)
                     glColor(color)
                 else:
-<<<<<<< HEAD
                     if self.specs['particle_coloring'] == 'auto':
                         # Color auto: Charge then Type
                         if self.has_particle_data['charge'] and self.particles['charge'][pid] != 0:
@@ -721,6 +748,9 @@
                     elif self.specs['particle_coloring'] == 'type':
                         color = self.modulo_indexing(
                             self.specs['particle_type_colors'], ptype)
+                    elif self.specs['particle_coloring'] == 'node':
+                        color = self.modulo_indexing(self.specs['particle_type_colors'], self.particles['node'][pid])
+
 
                     # Invert color of highlighted particle
                     if pid == self.dragId or pid == self.infoId:
@@ -743,26 +773,6 @@
                             if imx != 0 or imy != 0 or imz != 0:
                                 self.redraw_sphere(
                                     self.particles['pos'][pid] + (imx * self.imPos[0] + imy * self.imPos[1] + imz * self.imPos[2]), radius, self.specs['quality_particles'])
-=======
-                    color = self.modulo_indexing(
-                        self.specs['particle_type_colors'], ptype)
-            elif self.specs['particle_coloring'] == 'charge':
-                color = self.color_by_charge(self.particles['charge'][pid])
-            elif self.specs['particle_coloring'] == 'type':
-                color = self.modulo_indexing(
-                    self.specs['particle_type_colors'], ptype)
-            elif self.specs['particle_coloring'] == 'node':
-                color = self.modulo_indexing(self.specs['particle_type_colors'], self.particles['node'][pid])
-
-            draw_sphere(self.particles['pos'][pid], radius, color, material,
-                        self.specs['quality_particles'])
-            for imx in range(-self.specs['periodic_images'][0], self.specs['periodic_images'][0] + 1):
-                for imy in range(-self.specs['periodic_images'][1], self.specs['periodic_images'][1] + 1):
-                    for imz in range(-self.specs['periodic_images'][2], self.specs['periodic_images'][2] + 1):
-                        if imx != 0 or imy != 0 or imz != 0:
-                            redraw_sphere(
-                                self.particles['pos'][pid] + (imx * self.imPos[0] + imy * self.imPos[1] + imz * self.imPos[2]), radius, self.specs['quality_particles'])
->>>>>>> bad0fdca
 
             IF EXTERNAL_FORCES:
                 if self.specs['ext_force_arrows'] or pid == self.dragId:
@@ -789,6 +799,7 @@
             if self.specs['director_arrows']:
                 self.draw_arrow_property(pid, ptype, self.specs['director_arrows_type_scale'], self.specs['director_arrows_type_colors'], self.specs['director_arrows_type_radii'], 'director')
                 reset_material = True
+
 
     def draw_arrow_property(self, pid, ptype, type_scale, type_colors, type_radii, prop):
         sc = self.modulo_indexing(type_scale, ptype)
@@ -959,7 +970,13 @@
             return
 
         def redraw_on_idle():
-            glutPostRedisplay()
+            
+            # DONT REPOST FASTER THAN 60 FPS  
+            self.draw_elapsed += (time.time() - self.draw_timer)
+            if self.draw_elapsed > 1.0 / 60.0:
+                self.draw_elapsed = 0
+                glutPostRedisplay()
+            self.draw_timer = time.time()
             return
 
         # CALLED ION WINDOW POSITION/SIZE CHANGE
@@ -1190,6 +1207,8 @@
             GLUT_KEY_RIGHT, KeyboardFireEvent.Pressed, self.next_particle_info, False))
 
         # KEYBOARD BUTTONS
+        self.keyboardManager.register_button(KeyboardButtonEvent(
+            ' ', KeyboardFireEvent.Pressed, self.pause, True))
         self.keyboardManager.register_button(KeyboardButtonEvent(
             '\x1b', KeyboardFireEvent.Pressed, self.quit, True))
         self.keyboardManager.register_button(KeyboardButtonEvent(
@@ -1220,6 +1239,9 @@
     # CALLED ON ESCAPE PRESSED. TRIGGERS sys.exit() after ES is done
     def quit(self):
         self.quit_savely = True
+    
+    def pause(self):
+        self.paused = not self.paused
 
     # ASYNCHRONOUS PARALLEL CALLS OF glLight CAUSES SEG FAULTS, SO ONLY CHANGE
     # LIGHT AT CENTRAL display METHOD AND TRIGGER CHANGES
