--- conflicted
+++ resolved
@@ -139,14 +139,9 @@
         def _activate_method(self):
             self._set_params_in_es_core()
 
-<<<<<<< HEAD
         def _deactivate_method(self):
             raise Exception(
                 "Unable to remove ELC as the state of the underlying electrostatics method will remain unclear.")
-=======
-        def _deactivateMethod(self):
-            raise Exception("ELC cannot be deactivated safely.")
->>>>>>> fe2d5482
 
     cdef class ICC(ElectrostaticExtensions):
 
