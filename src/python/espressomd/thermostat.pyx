--- conflicted
+++ resolved
@@ -269,9 +269,9 @@
         return True
 
     IF LB_GPU or LB:
-<<<<<<< HEAD
-        def set_lb(self, kT=""):
-            """
+        @AssertThermostatType(THERMO_LB)
+        def set_lb(self, kT=None):
+                  """
             Sets the LB thermostat with required parameter 'kT'.
 
             This thermostat requires the feature LB or LB_GPU.
@@ -282,11 +282,6 @@
                 Specifies the thermal energy of the heat bath
 
             """
-=======
-        @AssertThermostatType(THERMO_LB)
-        def set_lb(self, kT=None):
-            """Sets the LB thermostat with required parameter 'temperature'"""
->>>>>>> 775a1efc
 
             if kT is None:
                 raise ValueError(
@@ -303,8 +298,8 @@
             return True
 
     IF NPT:
-<<<<<<< HEAD
-        def set_npt(self, kT="", gamma0="", gammav=""):
+        @AssertThermostatType(THERMO_NPT_ISO)
+        def set_npt(self, kT=None, gamma0=None, gammav=None):
             """
             Sets the NPT thermostat with required parameters 'temperature', 'gamma0', 'gammav'.
 
@@ -322,13 +317,7 @@
             
             """
 
-            if kT == "" or gamma0 == "" or gammav == "":
-=======
-        @AssertThermostatType(THERMO_NPT_ISO)
-        def set_npt(self, kT=None, gamma0=None, gammav=None):
-            """Sets the NPT thermostat with required parameters 'temperature' 'gamma0' 'gammav'"""
             if kT is None or gamma0 is None or gammav is None:
->>>>>>> 775a1efc
                 raise ValueError(
                     "kT, gamma0 and gammav have to be given as keyword args")
             if not isinstance(kT, float):
