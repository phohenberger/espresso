/* 
   Copyright (C) 2010,2011,2012,2013 The ESPResSo project

   This file is part of ESPResSo.
  
   ESPResSo is free software: you can redistribute it and/or modify
   it under the terms of the GNU General Public License as published by
   the Free Software Foundation, either version 3 of the License, or
   (at your option) any later version.
   
   ESPResSo is distributed in the hope that it will be useful,
   but WITHOUT ANY WARRANTY; without even the implied warranty of
   MERCHANTABILITY or FITNESS FOR A PARTICULAR PURPOSE.  See the
   GNU General Public License for more details.
   
   You should have received a copy of the GNU General Public License
   along with this program.  If not, see <http://www.gnu.org/licenses/>.
*/


#include "cuda_common.h" //I can't go in extern C


#include "grid.h"
extern "C" {

#include "config.h"
#include "random.h"
#include "particle_data.h"
#include "interaction_data.h"


  
  static int max_ran = 1000000;
  static CUDA_global_part_vars global_part_vars_host = {0,0,0};
  static __device__ __constant__ CUDA_global_part_vars global_part_vars_device;
  
  /** struct for particle force */
  static CUDA_particle_force *particle_forces_device = NULL;
  /** struct for particle position and veloctiy */
  static CUDA_particle_data *particle_data_device = NULL;
  /** struct for storing particle rn seed */
  static CUDA_particle_seed *particle_seeds_device = NULL;

  CUDA_particle_data *particle_data_host = NULL;
  CUDA_particle_force *particle_forces_host = NULL;

  /**cuda streams for parallel computing on cpu and gpu */
  cudaStream_t stream[1];

  cudaError_t err;
  cudaError_t _err;
  
}

void _cuda_safe_mem(cudaError_t err, char *file, unsigned int line){
  if( cudaSuccess != err) {                                             
    fprintf(stderr, "Cuda Memory error at %s:%u.\n", file, line);
    printf("CUDA error: %s\n", cudaGetErrorString(err));
    if ( err == cudaErrorInvalidValue )
      fprintf(stderr, "You may have tried to allocate zero memory at %s:%u.\n", file, line);
    exit(EXIT_FAILURE);
  } else {
    _err=cudaGetLastError();
    if (_err != cudaSuccess) {
      fprintf(stderr, "Error found during memory operation. Possibly however from an failed operation before. %s:%u.\n", file, line);
      printf("CUDA error: %s\n", cudaGetErrorString(err));
      if ( _err == cudaErrorInvalidValue )
	fprintf(stderr, "You may have tried to allocate zero memory before %s:%u.\n", file, line);
      exit(EXIT_FAILURE);
    }
  }
}


__device__ unsigned int getThreadIndex() {

  return blockIdx.y * gridDim.x * blockDim.x +
         blockDim.x * blockIdx.x +
         threadIdx.x;
}



/** kernel for the initalisation of the particle force array
 * @param *particle_forces_device	    Pointer to local particle force (Output)
 * @param *particle_seeds_device			Pointer to the particle rn seed storearray (Output)
*/
__global__ void init_particle_force(CUDA_particle_force *particle_forces_device, CUDA_particle_seed *particle_seeds_device){

  unsigned int part_index = getThreadIndex();

  if(part_index<global_part_vars_device.number_of_particles){
    particle_forces_device[part_index].f[0] = 0.0f;
    particle_forces_device[part_index].f[1] = 0.0f;
    particle_forces_device[part_index].f[2] = 0.0f;

    particle_seeds_device[part_index].seed = global_part_vars_device.seed + part_index;
  }

}


/** kernel for the initalisation of the partikel force array
 * @param *particle_forces_device	pointer to local particle force (Input)
*/
__global__ void reset_particle_force(CUDA_particle_force *particle_forces_device){
	
  unsigned int part_index = getThreadIndex();
	
  if(part_index<global_part_vars_device.number_of_particles){
    particle_forces_device[part_index].f[0] = 0.0f;
    particle_forces_device[part_index].f[1] = 0.0f;
    particle_forces_device[part_index].f[2] = 0.0f;
  }			
}


extern "C" {


  /** change number of particles to be communicated to the GPU
  */
  void gpu_change_number_of_part_to_comm() {
 printf( "into init %d realnumpart %d enabled %d\n", this_node, n_total_particles , global_part_vars_host.communication_enabled); 
    //we only run the function if there are new particles which have been created since the last call of this function
<<<<<<< HEAD
    if ( this_node == 0 && global_part_vars_host.number_of_particles != n_total_particles && global_part_vars_host.communication_enabled == 1 ) {
=======
    if ( global_part_vars_host.number_of_particles != n_total_particles && global_part_vars_host.communication_enabled == 1 && this_node == 0) {
>>>>>>> 41ce8f15
      
      global_part_vars_host.seed = (unsigned int)i_random(max_ran);
      global_part_vars_host.number_of_particles = n_total_particles;

<<<<<<< HEAD
      cuda_safe_mem(cudaMemcpyToSymbol(global_part_vars_device, &global_part_vars_host, sizeof(CUDA_global_part_vars)));

=======

      cuda_safe_mem(cudaMemcpyToSymbol(global_part_vars_device, &global_part_vars_host, sizeof(CUDA_global_part_vars)));

>>>>>>> 41ce8f15
      if ( particle_forces_host )    cudaFreeHost(particle_forces_host); //if the arrays exists free them to prevent memory leaks
      if ( particle_data_host )      cudaFreeHost(particle_data_host);
      if ( particle_forces_device )  cudaFree(particle_forces_device);
      if ( particle_data_device )    cudaFree(particle_data_device);
      if ( particle_seeds_device )   cudaFree(particle_seeds_device);

<<<<<<< HEAD
=======

>>>>>>> 41ce8f15
      if ( global_part_vars_host.number_of_particles ) {

        
    #if !defined __CUDA_ARCH__ || __CUDA_ARCH__ >= 200
        /**pinned memory mode - use special function to get OS-pinned memory*/
        cudaHostAlloc((void**)&particle_data_host, global_part_vars_host.number_of_particles * sizeof(CUDA_particle_data), cudaHostAllocWriteCombined);
        cudaHostAlloc((void**)&particle_forces_host, global_part_vars_host.number_of_particles * sizeof(CUDA_particle_force), cudaHostAllocWriteCombined);
    #else
        cudaMallocHost((void**)&particle_data_host, global_part_vars_host.number_of_particles * sizeof(CUDA_particle_data));
        cudaMallocHost((void**)&particle_forces_host, global_part_vars_host.number_of_particles * sizeof(CUDA_particle_force));
    #endif

        cuda_safe_mem(cudaMalloc((void**)&particle_forces_device, global_part_vars_host.number_of_particles * sizeof(CUDA_particle_force)));
        cuda_safe_mem(cudaMalloc((void**)&particle_data_device, global_part_vars_host.number_of_particles * sizeof(CUDA_particle_data)));
        cuda_safe_mem(cudaMalloc((void**)&particle_seeds_device, global_part_vars_host.number_of_particles * sizeof(CUDA_particle_seed)));
        
        /** values for the particle kernel */
        int threads_per_block_particles = 64;
        int blocks_per_grid_particles_y = 4;
        int blocks_per_grid_particles_x = (global_part_vars_host.number_of_particles + threads_per_block_particles * blocks_per_grid_particles_y - 1)/(threads_per_block_particles * blocks_per_grid_particles_y);
        dim3 dim_grid_particles = make_uint3(blocks_per_grid_particles_x, blocks_per_grid_particles_y, 1);

        KERNELCALL(init_particle_force, dim_grid_particles, threads_per_block_particles, (particle_forces_device, particle_seeds_device));
      }
<<<<<<< HEAD
=======

>>>>>>> 41ce8f15
    }
    cuda_bcast_global_part_params();
printf( "out of init on node %d now %d particles\n", this_node, global_part_vars_host.number_of_particles);
  }

  /** setup and call particle reallocation from the host
  */
  void gpu_init_particle_comm() {
    if ( this_node == 0  && global_part_vars_host.communication_enabled == 0 ) {
      if( cuda_get_n_gpus() == -1 ) {
        fprintf(stderr, "Unable to initialize CUDA as no sufficient GPU is available.\n");
        exit(0);
      }
      if (cuda_get_n_gpus()>1) {
        fprintf (stderr, "More than one GPU detected, please note Espresso uses device 0 by default regardless of usage or capability\n");
        fprintf (stderr, "Note that the GPU to be used can be modified using cuda setdevice <int>\n");
        if (cuda_check_gpu(0)!=ES_OK) {
          fprintf (stderr, "WARNING!  CUDA device 0 is not capable of running Espresso but is used by default.  Espresso has detected a CUDA capable card but it is not the one used by Espresso by default\n");
          fprintf (stderr, "Please set the GPU to use with the cuda setdevice <int> command.\n");
          fprintf (stderr, "A list of available GPUs can be accessed using cuda list.\n");
        }
      }
    }
    global_part_vars_host.communication_enabled = 1;
printf ("before call node %d\n", this_node);
    gpu_change_number_of_part_to_comm();

  }

  CUDA_particle_data* gpu_get_particle_pointer() {
    return particle_data_device;
  }
  CUDA_global_part_vars* gpu_get_global_particle_vars_pointer_host() {
    return &global_part_vars_host;
  }  
  CUDA_global_part_vars* gpu_get_global_particle_vars_pointer() {
    return &global_part_vars_device;
  }
  CUDA_particle_force* gpu_get_particle_force_pointer() {
    return particle_forces_device;
  }

  CUDA_particle_seed* gpu_get_particle_seed_pointer() {
    return particle_seeds_device;
  }

  void copy_part_data_to_gpu() {
printf (" copy parts to gpu %d enabled %d parts %d node\n", global_part_vars_host.communication_enabled,  global_part_vars_host.number_of_particles , this_node);
    if ( global_part_vars_host.communication_enabled == 1 && global_part_vars_host.number_of_particles ) {
     
      cuda_mpi_get_particles(particle_data_host);

      /** get espresso md particle values*/
      if ( this_node == 0 ) cudaMemcpyAsync(particle_data_device, particle_data_host, global_part_vars_host.number_of_particles * sizeof(CUDA_particle_data), cudaMemcpyHostToDevice, stream[0]);

    }
  }



  /** setup and call kernel to copy particle forces to host
  */
  void copy_forces_from_GPU() {
printf (" copy force %d enabled %d parts %d node\n", global_part_vars_host.communication_enabled,  global_part_vars_host.number_of_particles , this_node);
    if ( global_part_vars_host.communication_enabled == 1 && global_part_vars_host.number_of_particles ) {

      /** Copy result from device memory to host memory*/
      if ( this_node == 0 ) {
        cuda_safe_mem (cudaMemcpy(particle_forces_host, particle_forces_device, global_part_vars_host.number_of_particles * sizeof(CUDA_particle_force), cudaMemcpyDeviceToHost));


        /** values for the particle kernel */
        int threads_per_block_particles = 64;
        int blocks_per_grid_particles_y = 4;
        int blocks_per_grid_particles_x = (global_part_vars_host.number_of_particles + threads_per_block_particles * blocks_per_grid_particles_y - 1)/(threads_per_block_particles * blocks_per_grid_particles_y);
        dim3 dim_grid_particles = make_uint3(blocks_per_grid_particles_x, blocks_per_grid_particles_y, 1);

        /** reset part forces with zero*/

        KERNELCALL(reset_particle_force, dim_grid_particles, threads_per_block_particles, (particle_forces_device));
        cudaThreadSynchronize();
      }
      cuda_mpi_send_forces(particle_forces_host);
    }
  }

  
}<|MERGE_RESOLUTION|>--- conflicted
+++ resolved
@@ -122,38 +122,24 @@
   /** change number of particles to be communicated to the GPU
   */
   void gpu_change_number_of_part_to_comm() {
- printf( "into init %d realnumpart %d enabled %d\n", this_node, n_total_particles , global_part_vars_host.communication_enabled); 
     //we only run the function if there are new particles which have been created since the last call of this function
-<<<<<<< HEAD
-    if ( this_node == 0 && global_part_vars_host.number_of_particles != n_total_particles && global_part_vars_host.communication_enabled == 1 ) {
-=======
+
     if ( global_part_vars_host.number_of_particles != n_total_particles && global_part_vars_host.communication_enabled == 1 && this_node == 0) {
->>>>>>> 41ce8f15
       
       global_part_vars_host.seed = (unsigned int)i_random(max_ran);
       global_part_vars_host.number_of_particles = n_total_particles;
 
-<<<<<<< HEAD
       cuda_safe_mem(cudaMemcpyToSymbol(global_part_vars_device, &global_part_vars_host, sizeof(CUDA_global_part_vars)));
 
-=======
-
-      cuda_safe_mem(cudaMemcpyToSymbol(global_part_vars_device, &global_part_vars_host, sizeof(CUDA_global_part_vars)));
-
->>>>>>> 41ce8f15
       if ( particle_forces_host )    cudaFreeHost(particle_forces_host); //if the arrays exists free them to prevent memory leaks
       if ( particle_data_host )      cudaFreeHost(particle_data_host);
       if ( particle_forces_device )  cudaFree(particle_forces_device);
       if ( particle_data_device )    cudaFree(particle_data_device);
       if ( particle_seeds_device )   cudaFree(particle_seeds_device);
 
-<<<<<<< HEAD
-=======
-
->>>>>>> 41ce8f15
+
       if ( global_part_vars_host.number_of_particles ) {
 
-        
     #if !defined __CUDA_ARCH__ || __CUDA_ARCH__ >= 200
         /**pinned memory mode - use special function to get OS-pinned memory*/
         cudaHostAlloc((void**)&particle_data_host, global_part_vars_host.number_of_particles * sizeof(CUDA_particle_data), cudaHostAllocWriteCombined);
@@ -175,13 +161,10 @@
 
         KERNELCALL(init_particle_force, dim_grid_particles, threads_per_block_particles, (particle_forces_device, particle_seeds_device));
       }
-<<<<<<< HEAD
-=======
-
->>>>>>> 41ce8f15
+
     }
     cuda_bcast_global_part_params();
-printf( "out of init on node %d now %d particles\n", this_node, global_part_vars_host.number_of_particles);
+
   }
 
   /** setup and call particle reallocation from the host
@@ -203,7 +186,7 @@
       }
     }
     global_part_vars_host.communication_enabled = 1;
-printf ("before call node %d\n", this_node);
+
     gpu_change_number_of_part_to_comm();
 
   }
@@ -226,7 +209,7 @@
   }
 
   void copy_part_data_to_gpu() {
-printf (" copy parts to gpu %d enabled %d parts %d node\n", global_part_vars_host.communication_enabled,  global_part_vars_host.number_of_particles , this_node);
+
     if ( global_part_vars_host.communication_enabled == 1 && global_part_vars_host.number_of_particles ) {
      
       cuda_mpi_get_particles(particle_data_host);
@@ -242,7 +225,7 @@
   /** setup and call kernel to copy particle forces to host
   */
   void copy_forces_from_GPU() {
-printf (" copy force %d enabled %d parts %d node\n", global_part_vars_host.communication_enabled,  global_part_vars_host.number_of_particles , this_node);
+
     if ( global_part_vars_host.communication_enabled == 1 && global_part_vars_host.number_of_particles ) {
 
       /** Copy result from device memory to host memory*/
