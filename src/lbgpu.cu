/* 
   Copyright (C) 2010,2011,2012,2013 The ESPResSo project

   This file is part of ESPResSo.
  
   ESPResSo is free software: you can redistribute it and/or modify
   it under the terms of the GNU General Public License as published by
   the Free Software Foundation, either version 3 of the License, or
   (at your option) any later version.
   
   ESPResSo is distributed in the hope that it will be useful,
   but WITHOUT ANY WARRANTY; without even the implied warranty of
   MERCHANTABILITY or FITNESS FOR A PARTICULAR PURPOSE.  See the
   GNU General Public License for more details.
   
   You should have received a copy of the GNU General Public License
   along with this program.  If not, see <http://www.gnu.org/licenses/>.
*/

/** \file lbgpu.cu
 *
 * Cuda (.cu) file for the Lattice Boltzmann implementation on GPUs.
 * Header file for \ref lbgpu.h.
 */

#include <stdio.h>
#include <cuda.h>
#include <stdlib.h>

extern "C" {
#include "lbgpu.h"
#include "config.h"
}

#ifdef LB_GPU
#ifndef GAUSSRANDOM
#define GAUSSRANDOM
#endif

/** measures the MD time since the last fluid update 
    This is duplicated from lbgpu_cfile.c because of SHANCHEN force
    update is different from LB, and we need to avoid calculating/adding
    forces on the fluid when only those on particle matter. Maybe
    one can find a better solution.
**/ 
static int fluidstep = 0;

/**defining structures residing in global memory */
/** struct for phys. values */
static LB_values_gpu *device_values = NULL;
/** structs for velocity densities */
static LB_nodes_gpu nodes_a;
static LB_nodes_gpu nodes_b;
/** struct for particle force */
static LB_particle_force_gpu *particle_force = NULL;
/** struct for particle position and veloctiy */
static LB_particle_gpu *particle_data = NULL;
/** struct for node force */
static LB_node_force_gpu node_f;
static float* host_p = NULL;
/** struct for storing particle rn seed */
static LB_particle_seed_gpu *part = NULL;

static LB_extern_nodeforce_gpu *extern_nodeforces = NULL;

#ifdef LB_BOUNDARIES_GPU
static float* LB_boundary_force = NULL;
static float* LB_boundary_velocity = NULL;
/** pointer for bound index array*/
static int *boundary_node_list;
static int *boundary_index_list;
static __device__ __constant__ int n_lb_boundaries_gpu = 0;
static size_t size_of_boundindex;
#endif
/** pointers for additional cuda check flag*/
static int *gpu_check = NULL;
static int *h_gpu_check = NULL;

static unsigned int intflag = 1;
static LB_nodes_gpu *current_nodes = NULL;
/**defining size values for allocating global memory */
static size_t size_of_values;
static size_t size_of_forces;
static size_t size_of_positions;
static size_t size_of_seed;
static size_t size_of_extern_nodeforces;

/**parameters residing in constant memory */
static __device__ __constant__ LB_parameters_gpu para;
static const float c_sound_sq = 1.f/3.f;
/**cudasteams for parallel computing on cpu and gpu */
cudaStream_t stream[1];

cudaError_t err;
cudaError_t _err;
<<<<<<< HEAD


/**erroroutput for memory allocation and memory copy 
 * @param err cuda error code
 * @param *file .cu file were the error took place
 * @param line line of the file were the error took place
*/
void _cuda_safe_mem(cudaError_t err, char *file, unsigned int line){
    if( cudaSuccess != err) {                                             
      fprintf(stderr, "Could not allocate gpu memory at %s:%u.\n", file, line);
      printf("CUDA error: %s\n", cudaGetErrorString(err));
      exit(EXIT_FAILURE);
    }
}
#define cuda_safe_mem(a) _cuda_safe_mem((a), __FILE__, __LINE__)
#define KERNELCALL(_f, _a, _b, _params) \
_f<<<_a, _b, 0, stream[0]>>>_params; \
_err=cudaGetLastError(); \
if (_err!=cudaSuccess){ \
  printf("CUDA error: %s\n", cudaGetErrorString(_err)); \
  fprintf(stderr, "error calling %s with #thpb %d in %s:%u\n", #_f, _b, __FILE__, __LINE__); \
  exit(EXIT_FAILURE); \
}


=======
int initflag = 0;
int partinitflag = 0;
>>>>>>> e768445c
/*-------------------------------------------------------*/
/*********************************************************/
/** \name device funktions called by kernel funktions */
/*********************************************************/
/*-------------------------------------------------------*/

/*-------------------------------------------------------*/

/** atomic add function for sveral cuda architectures 
*/
__device__ inline void atomicadd(float* address, float value){
#if !defined __CUDA_ARCH__ || __CUDA_ARCH__ >= 200 // for Fermi, atomicAdd supports floats
  atomicAdd(address, value);
#elif __CUDA_ARCH__ >= 110
#warning Using slower atomicAdd emulation
// float-atomic-add from 
// [url="http://forums.nvidia.com/index.php?showtopic=158039&view=findpost&p=991561"]
  float old = value;
  while ((old = atomicExch(address, atomicExch(address, 0.0f)+old))!=0.0f);
#else
#error I need at least compute capability 1.1
#endif
}

/**randomgenerator which generates numbers [0,1]
 * @param *rn	Pointer to randomnumber array of the local node or particle 
*/
__device__ void random_01(LB_randomnr_gpu *rn){

  const float mxi = 1.f/(float)(1ul<<31);
  unsigned int curr = rn->seed;

  curr = 1103515245 * curr + 12345;
  rn->randomnr[0] = (float)(curr & ((1ul<<31)-1))*mxi;
  curr = 1103515245 * curr + 12345;
  rn->randomnr[1] = (float)(curr & ((1ul<<31)-1))*mxi;
  rn->seed = curr;

}

/** gaussian random nummber generator for thermalisation
 * @param *rn	Pointer to randomnumber array of the local node node or particle 
*/
__device__ void gaussian_random(LB_randomnr_gpu *rn){

  float x1, x2;
  float r2, fac;
  /** On every second call two gaussian random numbers are calculated
   via the Box-Muller transformation.*/
  /** draw two uniform random numbers in the unit circle */
  do {
    random_01(rn);
    x1 = 2.f*rn->randomnr[0]-1.f;
    x2 = 2.f*rn->randomnr[1]-1.f;
    r2 = x1*x1 + x2*x2;
  } while (r2 >= 1.f || r2 == 0.f);

  /** perform Box-Muller transformation */
  fac = sqrtf(-2.f*__logf(r2)/r2);
  rn->randomnr[0] = x2*fac;
  rn->randomnr[1] = x1*fac;
  
}

/**tranformation from 1d array-index to xyz
 * @param index		node index / thread index (Input)
 * @param xyz		Pointer to calculated xyz array (Output)
 */
__device__ void index_to_xyz(unsigned int index, unsigned int *xyz){

  xyz[0] = index%para.dim_x;
  index /= para.dim_x;
  xyz[1] = index%para.dim_y;
  index /= para.dim_y;
  xyz[2] = index;
}

#ifndef SHANCHEN


/**calculation of the modes from the velocitydensities (space-transform.)
 * @param n_a		Pointer to local node residing in array a (Input)
 * @param index		node index / thread index (Input)
 * @param mode		Pointer to the local register values mode (Output)
*/
__device__ void calc_m_from_n(LB_nodes_gpu n_a, unsigned int index, float *mode){

  /* mass mode */
  mode[0] = n_a.vd[0*para.number_of_nodes + index] + n_a.vd[1*para.number_of_nodes + index] + n_a.vd[2*para.number_of_nodes + index]
          + n_a.vd[3*para.number_of_nodes + index] + n_a.vd[4*para.number_of_nodes + index] + n_a.vd[5*para.number_of_nodes + index]
          + n_a.vd[6*para.number_of_nodes + index] + n_a.vd[7*para.number_of_nodes + index] + n_a.vd[8*para.number_of_nodes + index]
          + n_a.vd[9*para.number_of_nodes + index] + n_a.vd[10*para.number_of_nodes + index] + n_a.vd[11*para.number_of_nodes + index] + n_a.vd[12*para.number_of_nodes + index]
          + n_a.vd[13*para.number_of_nodes + index] + n_a.vd[14*para.number_of_nodes + index] + n_a.vd[15*para.number_of_nodes + index] + n_a.vd[16*para.number_of_nodes + index]
          + n_a.vd[17*para.number_of_nodes + index] + n_a.vd[18*para.number_of_nodes + index];

  /* momentum modes */
  mode[1] = (n_a.vd[1*para.number_of_nodes + index] - n_a.vd[2*para.number_of_nodes + index]) + (n_a.vd[7*para.number_of_nodes + index] - n_a.vd[8*para.number_of_nodes + index])
          + (n_a.vd[9*para.number_of_nodes + index] - n_a.vd[10*para.number_of_nodes + index]) + (n_a.vd[11*para.number_of_nodes + index] - n_a.vd[12*para.number_of_nodes + index])
          + (n_a.vd[13*para.number_of_nodes + index] - n_a.vd[14*para.number_of_nodes + index]);
  mode[2] = (n_a.vd[3*para.number_of_nodes + index] - n_a.vd[4*para.number_of_nodes + index]) + (n_a.vd[7*para.number_of_nodes + index] - n_a.vd[8*para.number_of_nodes + index])
          - (n_a.vd[9*para.number_of_nodes + index] - n_a.vd[10*para.number_of_nodes + index]) + (n_a.vd[15*para.number_of_nodes + index] - n_a.vd[16*para.number_of_nodes + index])
          + (n_a.vd[17*para.number_of_nodes + index] - n_a.vd[18*para.number_of_nodes + index]);
  mode[3] = (n_a.vd[5*para.number_of_nodes + index] - n_a.vd[6*para.number_of_nodes + index]) + (n_a.vd[11*para.number_of_nodes + index] - n_a.vd[12*para.number_of_nodes + index])
          - (n_a.vd[13*para.number_of_nodes + index] - n_a.vd[14*para.number_of_nodes + index]) + (n_a.vd[15*para.number_of_nodes + index] - n_a.vd[16*para.number_of_nodes + index])
          - (n_a.vd[17*para.number_of_nodes + index] - n_a.vd[18*para.number_of_nodes + index]);

  /* stress modes */
  mode[4] = -(n_a.vd[0*para.number_of_nodes + index]) + n_a.vd[7*para.number_of_nodes + index] + n_a.vd[8*para.number_of_nodes + index] + n_a.vd[9*para.number_of_nodes + index] + n_a.vd[10*para.number_of_nodes + index]
          + n_a.vd[11*para.number_of_nodes + index] + n_a.vd[12*para.number_of_nodes + index] + n_a.vd[13*para.number_of_nodes + index] + n_a.vd[14*para.number_of_nodes + index]
          + n_a.vd[15*para.number_of_nodes + index] + n_a.vd[16*para.number_of_nodes + index] + n_a.vd[17*para.number_of_nodes + index] + n_a.vd[18*para.number_of_nodes + index];
  mode[5] = n_a.vd[1*para.number_of_nodes + index] + n_a.vd[2*para.number_of_nodes + index] - (n_a.vd[3*para.number_of_nodes + index] + n_a.vd[4*para.number_of_nodes + index])
          + (n_a.vd[11*para.number_of_nodes + index] + n_a.vd[12*para.number_of_nodes + index]) + (n_a.vd[13*para.number_of_nodes + index] + n_a.vd[14*para.number_of_nodes + index])
          - (n_a.vd[15*para.number_of_nodes + index] + n_a.vd[16*para.number_of_nodes + index]) - (n_a.vd[17*para.number_of_nodes + index] + n_a.vd[18*para.number_of_nodes + index]);
  mode[6] = (n_a.vd[1*para.number_of_nodes + index] + n_a.vd[2*para.number_of_nodes + index]) + (n_a.vd[3*para.number_of_nodes + index] + n_a.vd[4*para.number_of_nodes + index])
          - (n_a.vd[11*para.number_of_nodes + index] + n_a.vd[12*para.number_of_nodes + index]) - (n_a.vd[13*para.number_of_nodes + index] + n_a.vd[14*para.number_of_nodes + index])
          - (n_a.vd[15*para.number_of_nodes + index] + n_a.vd[16*para.number_of_nodes + index]) - (n_a.vd[17*para.number_of_nodes + index] + n_a.vd[18*para.number_of_nodes + index])
          - 2.f*(n_a.vd[5*para.number_of_nodes + index] + n_a.vd[6*para.number_of_nodes + index] - (n_a.vd[7*para.number_of_nodes + index] + n_a.vd[8*para.number_of_nodes + index])
          - (n_a.vd[9*para.number_of_nodes + index] +n_a.vd[10*para.number_of_nodes + index]));
  mode[7] = n_a.vd[7*para.number_of_nodes + index] + n_a.vd[8*para.number_of_nodes + index] - (n_a.vd[9*para.number_of_nodes + index] + n_a.vd[10*para.number_of_nodes + index]);
  mode[8] = n_a.vd[11*para.number_of_nodes + index] + n_a.vd[12*para.number_of_nodes + index] - (n_a.vd[13*para.number_of_nodes + index] + n_a.vd[14*para.number_of_nodes + index]);
  mode[9] = n_a.vd[15*para.number_of_nodes + index] + n_a.vd[16*para.number_of_nodes + index] - (n_a.vd[17*para.number_of_nodes + index] + n_a.vd[18*para.number_of_nodes + index]);

  /* kinetic modes */
  mode[10] = -2.f*(n_a.vd[1*para.number_of_nodes + index] - n_a.vd[2*para.number_of_nodes + index]) + (n_a.vd[7*para.number_of_nodes + index] - n_a.vd[8*para.number_of_nodes + index])
           + (n_a.vd[9*para.number_of_nodes + index] - n_a.vd[10*para.number_of_nodes + index]) + (n_a.vd[11*para.number_of_nodes + index] - n_a.vd[12*para.number_of_nodes + index])
           + (n_a.vd[13*para.number_of_nodes + index] - n_a.vd[14*para.number_of_nodes + index]);
  mode[11] = -2.f*(n_a.vd[3*para.number_of_nodes + index] - n_a.vd[4*para.number_of_nodes + index]) + (n_a.vd[7*para.number_of_nodes + index] - n_a.vd[8*para.number_of_nodes + index])
           - (n_a.vd[9*para.number_of_nodes + index] - n_a.vd[10*para.number_of_nodes + index]) + (n_a.vd[15*para.number_of_nodes + index] - n_a.vd[16*para.number_of_nodes + index])
           + (n_a.vd[17*para.number_of_nodes + index] - n_a.vd[18*para.number_of_nodes + index]);
  mode[12] = -2.f*(n_a.vd[5*para.number_of_nodes + index] - n_a.vd[6*para.number_of_nodes + index]) + (n_a.vd[11*para.number_of_nodes + index] - n_a.vd[12*para.number_of_nodes + index])
           - (n_a.vd[13*para.number_of_nodes + index] - n_a.vd[14*para.number_of_nodes + index]) + (n_a.vd[15*para.number_of_nodes + index] - n_a.vd[16*para.number_of_nodes + index])
           - (n_a.vd[17*para.number_of_nodes + index] - n_a.vd[18*para.number_of_nodes + index]);
  mode[13] = (n_a.vd[7*para.number_of_nodes + index] - n_a.vd[8*para.number_of_nodes + index]) + (n_a.vd[9*para.number_of_nodes + index] - n_a.vd[10*para.number_of_nodes + index])
           - (n_a.vd[11*para.number_of_nodes + index] - n_a.vd[12*para.number_of_nodes + index]) - (n_a.vd[13*para.number_of_nodes + index] - n_a.vd[14*para.number_of_nodes + index]);
  mode[14] = (n_a.vd[7*para.number_of_nodes + index] - n_a.vd[8*para.number_of_nodes + index]) - (n_a.vd[9*para.number_of_nodes + index] - n_a.vd[10*para.number_of_nodes + index])
           - (n_a.vd[15*para.number_of_nodes + index] - n_a.vd[16*para.number_of_nodes + index]) - (n_a.vd[17*para.number_of_nodes + index] - n_a.vd[18*para.number_of_nodes + index]);
  mode[15] = (n_a.vd[11*para.number_of_nodes + index] - n_a.vd[12*para.number_of_nodes + index]) - (n_a.vd[13*para.number_of_nodes + index] - n_a.vd[14*para.number_of_nodes + index])
           - (n_a.vd[15*para.number_of_nodes + index] - n_a.vd[16*para.number_of_nodes + index]) + (n_a.vd[17*para.number_of_nodes + index] - n_a.vd[18*para.number_of_nodes + index]);
  mode[16] = n_a.vd[0*para.number_of_nodes + index] + n_a.vd[7*para.number_of_nodes + index] + n_a.vd[8*para.number_of_nodes + index] + n_a.vd[9*para.number_of_nodes + index] + n_a.vd[10*para.number_of_nodes + index]
           + n_a.vd[11*para.number_of_nodes + index] + n_a.vd[12*para.number_of_nodes + index] + n_a.vd[13*para.number_of_nodes + index] + n_a.vd[14*para.number_of_nodes + index]
           + n_a.vd[15*para.number_of_nodes + index] + n_a.vd[16*para.number_of_nodes + index] + n_a.vd[17*para.number_of_nodes + index] + n_a.vd[18*para.number_of_nodes + index]
           - 2.f*((n_a.vd[1*para.number_of_nodes + index] + n_a.vd[2*para.number_of_nodes + index]) + (n_a.vd[3*para.number_of_nodes + index] + n_a.vd[4*para.number_of_nodes + index])
           + (n_a.vd[5*para.number_of_nodes + index] + n_a.vd[6*para.number_of_nodes + index]));
  mode[17] = -(n_a.vd[1*para.number_of_nodes + index] + n_a.vd[2*para.number_of_nodes + index]) + (n_a.vd[3*para.number_of_nodes + index] + n_a.vd[4*para.number_of_nodes + index])
           + (n_a.vd[11*para.number_of_nodes + index] + n_a.vd[12*para.number_of_nodes + index]) + (n_a.vd[13*para.number_of_nodes + index] + n_a.vd[14*para.number_of_nodes + index])
           - (n_a.vd[15*para.number_of_nodes + index] + n_a.vd[16*para.number_of_nodes + index]) - (n_a.vd[17*para.number_of_nodes + index] + n_a.vd[18*para.number_of_nodes + index]);
  mode[18] = -(n_a.vd[1*para.number_of_nodes + index] + n_a.vd[2*para.number_of_nodes + index]) - (n_a.vd[3*para.number_of_nodes + index] + n_a.vd[4*para.number_of_nodes + index])
           - (n_a.vd[11*para.number_of_nodes + index] + n_a.vd[12*para.number_of_nodes + index]) - (n_a.vd[13*para.number_of_nodes + index] + n_a.vd[14*para.number_of_nodes + index])
           - (n_a.vd[15*para.number_of_nodes + index] + n_a.vd[16*para.number_of_nodes + index]) - (n_a.vd[17*para.number_of_nodes + index] + n_a.vd[18*para.number_of_nodes + index])
           + 2.f*((n_a.vd[5*para.number_of_nodes + index] + n_a.vd[6*para.number_of_nodes + index]) + (n_a.vd[7*para.number_of_nodes + index] + n_a.vd[8*para.number_of_nodes + index])
           + (n_a.vd[9*para.number_of_nodes + index] + n_a.vd[10*para.number_of_nodes + index]));

}

#else // SHANCHEN


/**calculation of the modes from the velocitydensities (space-transform.)
 * @param n_a		Pointer to local node residing in array a (Input)
 * @param index		node index / thread index (Input)
 * @param mode		Pointer to the local register values mode (Output)
*/
__device__ void calc_m_from_n(LB_nodes_gpu n_a, unsigned int index, float *mode){
  #pragma unroll
  for(int ii=0;ii<SHANCHEN;++ii) { 
  /* mass mode */
  mode[0 + ii * LBQ] = n_a.vd[(0 + ii*LBQ ) * para.number_of_nodes + index] + n_a.vd[(1 + ii*LBQ ) * para.number_of_nodes + index] + n_a.vd[(2 + ii*LBQ ) * para.number_of_nodes + index]
          + n_a.vd[(3 + ii*LBQ ) * para.number_of_nodes + index] + n_a.vd[(4 + ii*LBQ ) * para.number_of_nodes + index] + n_a.vd[(5 + ii*LBQ ) * para.number_of_nodes + index]
          + n_a.vd[(6 + ii*LBQ ) * para.number_of_nodes + index] + n_a.vd[(7 + ii*LBQ ) * para.number_of_nodes + index] + n_a.vd[(8 + ii*LBQ ) * para.number_of_nodes + index]
          + n_a.vd[(9 + ii*LBQ ) * para.number_of_nodes + index] + n_a.vd[(10 + ii*LBQ ) * para.number_of_nodes + index] + n_a.vd[(11 + ii*LBQ ) * para.number_of_nodes + index] + n_a.vd[(12 + ii*LBQ ) * para.number_of_nodes + index]
          + n_a.vd[(13 + ii*LBQ ) * para.number_of_nodes + index] + n_a.vd[(14 + ii*LBQ ) * para.number_of_nodes + index] + n_a.vd[(15 + ii*LBQ ) * para.number_of_nodes + index] + n_a.vd[(16 + ii*LBQ ) * para.number_of_nodes + index]
          + n_a.vd[(17 + ii*LBQ ) * para.number_of_nodes + index] + n_a.vd[(18 + ii*LBQ ) * para.number_of_nodes + index];

  /* momentum modes */
  mode[1 + ii * LBQ] = (n_a.vd[(1 + ii*LBQ ) * para.number_of_nodes + index] - n_a.vd[(2 + ii*LBQ ) * para.number_of_nodes + index]) + (n_a.vd[(7 + ii*LBQ ) * para.number_of_nodes + index] - n_a.vd[(8 + ii*LBQ ) * para.number_of_nodes + index])
          + (n_a.vd[(9 + ii*LBQ ) * para.number_of_nodes + index] - n_a.vd[(10 + ii*LBQ ) * para.number_of_nodes + index]) + (n_a.vd[(11 + ii*LBQ ) * para.number_of_nodes + index] - n_a.vd[(12 + ii*LBQ ) * para.number_of_nodes + index])
          + (n_a.vd[(13 + ii*LBQ ) * para.number_of_nodes + index] - n_a.vd[(14 + ii*LBQ ) * para.number_of_nodes + index]);
  mode[2 + ii * LBQ] = (n_a.vd[(3 + ii*LBQ ) * para.number_of_nodes + index] - n_a.vd[(4 + ii*LBQ ) * para.number_of_nodes + index]) + (n_a.vd[(7 + ii*LBQ ) * para.number_of_nodes + index] - n_a.vd[(8 + ii*LBQ ) * para.number_of_nodes + index])
          - (n_a.vd[(9 + ii*LBQ ) * para.number_of_nodes + index] - n_a.vd[(10 + ii*LBQ ) * para.number_of_nodes + index]) + (n_a.vd[(15 + ii*LBQ ) * para.number_of_nodes + index] - n_a.vd[(16 + ii*LBQ ) * para.number_of_nodes + index])
          + (n_a.vd[(17 + ii*LBQ ) * para.number_of_nodes + index] - n_a.vd[(18 + ii*LBQ ) * para.number_of_nodes + index]);
  mode[3 + ii * LBQ] = (n_a.vd[(5 + ii*LBQ ) * para.number_of_nodes + index] - n_a.vd[(6 + ii*LBQ ) * para.number_of_nodes + index]) + (n_a.vd[(11 + ii*LBQ ) * para.number_of_nodes + index] - n_a.vd[(12 + ii*LBQ ) * para.number_of_nodes + index])
          - (n_a.vd[(13 + ii*LBQ ) * para.number_of_nodes + index] - n_a.vd[(14 + ii*LBQ ) * para.number_of_nodes + index]) + (n_a.vd[(15 + ii*LBQ ) * para.number_of_nodes + index] - n_a.vd[(16 + ii*LBQ ) * para.number_of_nodes + index])
          - (n_a.vd[(17 + ii*LBQ ) * para.number_of_nodes + index] - n_a.vd[(18 + ii*LBQ ) * para.number_of_nodes + index]);

  /* stress modes */
  mode[4 + ii * LBQ] = -(n_a.vd[(0 + ii*LBQ ) * para.number_of_nodes + index]) + n_a.vd[(7 + ii*LBQ ) * para.number_of_nodes + index] + n_a.vd[(8 + ii*LBQ ) * para.number_of_nodes + index] + n_a.vd[(9 + ii*LBQ ) * para.number_of_nodes + index] + n_a.vd[(10 + ii*LBQ ) * para.number_of_nodes + index]
          + n_a.vd[(11 + ii*LBQ ) * para.number_of_nodes + index] + n_a.vd[(12 + ii*LBQ ) * para.number_of_nodes + index] + n_a.vd[(13 + ii*LBQ ) * para.number_of_nodes + index] + n_a.vd[(14 + ii*LBQ ) * para.number_of_nodes + index]
          + n_a.vd[(15 + ii*LBQ ) * para.number_of_nodes + index] + n_a.vd[(16 + ii*LBQ ) * para.number_of_nodes + index] + n_a.vd[(17 + ii*LBQ ) * para.number_of_nodes + index] + n_a.vd[(18 + ii*LBQ ) * para.number_of_nodes + index];
  mode[5 + ii * LBQ] = n_a.vd[(1 + ii*LBQ ) * para.number_of_nodes + index] + n_a.vd[(2 + ii*LBQ ) * para.number_of_nodes + index] - (n_a.vd[(3 + ii*LBQ ) * para.number_of_nodes + index] + n_a.vd[(4 + ii*LBQ ) * para.number_of_nodes + index])
          + (n_a.vd[(11 + ii*LBQ ) * para.number_of_nodes + index] + n_a.vd[(12 + ii*LBQ ) * para.number_of_nodes + index]) + (n_a.vd[(13 + ii*LBQ ) * para.number_of_nodes + index] + n_a.vd[(14 + ii*LBQ ) * para.number_of_nodes + index])
          - (n_a.vd[(15 + ii*LBQ ) * para.number_of_nodes + index] + n_a.vd[(16 + ii*LBQ ) * para.number_of_nodes + index]) - (n_a.vd[(17 + ii*LBQ ) * para.number_of_nodes + index] + n_a.vd[(18 + ii*LBQ ) * para.number_of_nodes + index]);
  mode[6 + ii * LBQ] = (n_a.vd[(1 + ii*LBQ ) * para.number_of_nodes + index] + n_a.vd[(2 + ii*LBQ ) * para.number_of_nodes + index]) + (n_a.vd[(3 + ii*LBQ ) * para.number_of_nodes + index] + n_a.vd[(4 + ii*LBQ ) * para.number_of_nodes + index])
          - (n_a.vd[(11 + ii*LBQ ) * para.number_of_nodes + index] + n_a.vd[(12 + ii*LBQ ) * para.number_of_nodes + index]) - (n_a.vd[(13 + ii*LBQ ) * para.number_of_nodes + index] + n_a.vd[(14 + ii*LBQ ) * para.number_of_nodes + index])
          - (n_a.vd[(15 + ii*LBQ ) * para.number_of_nodes + index] + n_a.vd[(16 + ii*LBQ ) * para.number_of_nodes + index]) - (n_a.vd[(17 + ii*LBQ ) * para.number_of_nodes + index] + n_a.vd[(18 + ii*LBQ ) * para.number_of_nodes + index])
          - 2.f*(n_a.vd[(5 + ii*LBQ ) * para.number_of_nodes + index] + n_a.vd[(6 + ii*LBQ ) * para.number_of_nodes + index] - (n_a.vd[(7 + ii*LBQ ) * para.number_of_nodes + index] + n_a.vd[(8 + ii*LBQ ) * para.number_of_nodes + index])
          - (n_a.vd[(9 + ii*LBQ ) * para.number_of_nodes + index] +n_a.vd[(10 + ii*LBQ ) * para.number_of_nodes + index]));
  mode[7 + ii * LBQ] = n_a.vd[(7 + ii*LBQ ) * para.number_of_nodes + index] + n_a.vd[(8 + ii*LBQ ) * para.number_of_nodes + index] - (n_a.vd[(9 + ii*LBQ ) * para.number_of_nodes + index] + n_a.vd[(10 + ii*LBQ ) * para.number_of_nodes + index]);
  mode[8 + ii * LBQ] = n_a.vd[(11 + ii*LBQ ) * para.number_of_nodes + index] + n_a.vd[(12 + ii*LBQ ) * para.number_of_nodes + index] - (n_a.vd[(13 + ii*LBQ ) * para.number_of_nodes + index] + n_a.vd[(14 + ii*LBQ ) * para.number_of_nodes + index]);
  mode[9 + ii * LBQ] = n_a.vd[(15 + ii*LBQ ) * para.number_of_nodes + index] + n_a.vd[(16 + ii*LBQ ) * para.number_of_nodes + index] - (n_a.vd[(17 + ii*LBQ ) * para.number_of_nodes + index] + n_a.vd[(18 + ii*LBQ ) * para.number_of_nodes + index]);

  /* kinetic modes */
  mode[10 + ii * LBQ] = -2.f*(n_a.vd[(1 + ii*LBQ ) * para.number_of_nodes + index] - n_a.vd[(2 + ii*LBQ ) * para.number_of_nodes + index]) + (n_a.vd[(7 + ii*LBQ ) * para.number_of_nodes + index] - n_a.vd[(8 + ii*LBQ ) * para.number_of_nodes + index])
           + (n_a.vd[(9 + ii*LBQ ) * para.number_of_nodes + index] - n_a.vd[(10 + ii*LBQ ) * para.number_of_nodes + index]) + (n_a.vd[(11 + ii*LBQ ) * para.number_of_nodes + index] - n_a.vd[(12 + ii*LBQ ) * para.number_of_nodes + index])
           + (n_a.vd[(13 + ii*LBQ ) * para.number_of_nodes + index] - n_a.vd[(14 + ii*LBQ ) * para.number_of_nodes + index]);
  mode[11 + ii * LBQ] = -2.f*(n_a.vd[(3 + ii*LBQ ) * para.number_of_nodes + index] - n_a.vd[(4 + ii*LBQ ) * para.number_of_nodes + index]) + (n_a.vd[(7 + ii*LBQ ) * para.number_of_nodes + index] - n_a.vd[(8 + ii*LBQ ) * para.number_of_nodes + index])
           - (n_a.vd[(9 + ii*LBQ ) * para.number_of_nodes + index] - n_a.vd[(10 + ii*LBQ ) * para.number_of_nodes + index]) + (n_a.vd[(15 + ii*LBQ ) * para.number_of_nodes + index] - n_a.vd[(16 + ii*LBQ ) * para.number_of_nodes + index])
           + (n_a.vd[(17 + ii*LBQ ) * para.number_of_nodes + index] - n_a.vd[(18 + ii*LBQ ) * para.number_of_nodes + index]);
  mode[12 + ii * LBQ] = -2.f*(n_a.vd[(5 + ii*LBQ ) * para.number_of_nodes + index] - n_a.vd[(6 + ii*LBQ ) * para.number_of_nodes + index]) + (n_a.vd[(11 + ii*LBQ ) * para.number_of_nodes + index] - n_a.vd[(12 + ii*LBQ ) * para.number_of_nodes + index])
           - (n_a.vd[(13 + ii*LBQ ) * para.number_of_nodes + index] - n_a.vd[(14 + ii*LBQ ) * para.number_of_nodes + index]) + (n_a.vd[(15 + ii*LBQ ) * para.number_of_nodes + index] - n_a.vd[(16 + ii*LBQ ) * para.number_of_nodes + index])
           - (n_a.vd[(17 + ii*LBQ ) * para.number_of_nodes + index] - n_a.vd[(18 + ii*LBQ ) * para.number_of_nodes + index]);
  mode[13 + ii * LBQ] = (n_a.vd[(7 + ii*LBQ ) * para.number_of_nodes + index] - n_a.vd[(8 + ii*LBQ ) * para.number_of_nodes + index]) + (n_a.vd[(9 + ii*LBQ ) * para.number_of_nodes + index] - n_a.vd[(10 + ii*LBQ ) * para.number_of_nodes + index])
           - (n_a.vd[(11 + ii*LBQ ) * para.number_of_nodes + index] - n_a.vd[(12 + ii*LBQ ) * para.number_of_nodes + index]) - (n_a.vd[(13 + ii*LBQ ) * para.number_of_nodes + index] - n_a.vd[(14 + ii*LBQ ) * para.number_of_nodes + index]);
  mode[14 + ii * LBQ] = (n_a.vd[(7 + ii*LBQ ) * para.number_of_nodes + index] - n_a.vd[(8 + ii*LBQ ) * para.number_of_nodes + index]) - (n_a.vd[(9 + ii*LBQ ) * para.number_of_nodes + index] - n_a.vd[(10 + ii*LBQ ) * para.number_of_nodes + index])
           - (n_a.vd[(15 + ii*LBQ ) * para.number_of_nodes + index] - n_a.vd[(16 + ii*LBQ ) * para.number_of_nodes + index]) - (n_a.vd[(17 + ii*LBQ ) * para.number_of_nodes + index] - n_a.vd[(18 + ii*LBQ ) * para.number_of_nodes + index]);
  mode[15 + ii * LBQ] = (n_a.vd[(11 + ii*LBQ ) * para.number_of_nodes + index] - n_a.vd[(12 + ii*LBQ ) * para.number_of_nodes + index]) - (n_a.vd[(13 + ii*LBQ ) * para.number_of_nodes + index] - n_a.vd[(14 + ii*LBQ ) * para.number_of_nodes + index])
           - (n_a.vd[(15 + ii*LBQ ) * para.number_of_nodes + index] - n_a.vd[(16 + ii*LBQ ) * para.number_of_nodes + index]) + (n_a.vd[(17 + ii*LBQ ) * para.number_of_nodes + index] - n_a.vd[(18 + ii*LBQ ) * para.number_of_nodes + index]);
  mode[16 + ii * LBQ] = n_a.vd[(0 + ii*LBQ ) * para.number_of_nodes + index] + n_a.vd[(7 + ii*LBQ ) * para.number_of_nodes + index] + n_a.vd[(8 + ii*LBQ ) * para.number_of_nodes + index] + n_a.vd[(9 + ii*LBQ ) * para.number_of_nodes + index] + n_a.vd[(10 + ii*LBQ ) * para.number_of_nodes + index]
           + n_a.vd[(11 + ii*LBQ ) * para.number_of_nodes + index] + n_a.vd[(12 + ii*LBQ ) * para.number_of_nodes + index] + n_a.vd[(13 + ii*LBQ ) * para.number_of_nodes + index] + n_a.vd[(14 + ii*LBQ ) * para.number_of_nodes + index]
           + n_a.vd[(15 + ii*LBQ ) * para.number_of_nodes + index] + n_a.vd[(16 + ii*LBQ ) * para.number_of_nodes + index] + n_a.vd[(17 + ii*LBQ ) * para.number_of_nodes + index] + n_a.vd[(18 + ii*LBQ ) * para.number_of_nodes + index]
           - 2.f*((n_a.vd[(1 + ii*LBQ ) * para.number_of_nodes + index] + n_a.vd[(2 + ii*LBQ ) * para.number_of_nodes + index]) + (n_a.vd[(3 + ii*LBQ ) * para.number_of_nodes + index] + n_a.vd[(4 + ii*LBQ ) * para.number_of_nodes + index])
           + (n_a.vd[(5 + ii*LBQ ) * para.number_of_nodes + index] + n_a.vd[(6 + ii*LBQ ) * para.number_of_nodes + index]));
  mode[17 + ii * LBQ] = -(n_a.vd[(1 + ii*LBQ ) * para.number_of_nodes + index] + n_a.vd[(2 + ii*LBQ ) * para.number_of_nodes + index]) + (n_a.vd[(3 + ii*LBQ ) * para.number_of_nodes + index] + n_a.vd[(4 + ii*LBQ ) * para.number_of_nodes + index])
           + (n_a.vd[(11 + ii*LBQ ) * para.number_of_nodes + index] + n_a.vd[(12 + ii*LBQ ) * para.number_of_nodes + index]) + (n_a.vd[(13 + ii*LBQ ) * para.number_of_nodes + index] + n_a.vd[(14 + ii*LBQ ) * para.number_of_nodes + index])
           - (n_a.vd[(15 + ii*LBQ ) * para.number_of_nodes + index] + n_a.vd[(16 + ii*LBQ ) * para.number_of_nodes + index]) - (n_a.vd[(17 + ii*LBQ ) * para.number_of_nodes + index] + n_a.vd[(18 + ii*LBQ ) * para.number_of_nodes + index]);
  mode[18 + ii * LBQ] = -(n_a.vd[(1 + ii*LBQ ) * para.number_of_nodes + index] + n_a.vd[(2 + ii*LBQ ) * para.number_of_nodes + index]) - (n_a.vd[(3 + ii*LBQ ) * para.number_of_nodes + index] + n_a.vd[(4 + ii*LBQ ) * para.number_of_nodes + index])
           - (n_a.vd[(11 + ii*LBQ ) * para.number_of_nodes + index] + n_a.vd[(12 + ii*LBQ ) * para.number_of_nodes + index]) - (n_a.vd[(13 + ii*LBQ ) * para.number_of_nodes + index] + n_a.vd[(14 + ii*LBQ ) * para.number_of_nodes + index])
           - (n_a.vd[(15 + ii*LBQ ) * para.number_of_nodes + index] + n_a.vd[(16 + ii*LBQ ) * para.number_of_nodes + index]) - (n_a.vd[(17 + ii*LBQ ) * para.number_of_nodes + index] + n_a.vd[(18 + ii*LBQ ) * para.number_of_nodes + index])
           + 2.f*((n_a.vd[(5 + ii*LBQ ) * para.number_of_nodes + index] + n_a.vd[(6 + ii*LBQ ) * para.number_of_nodes + index]) + (n_a.vd[(7 + ii*LBQ ) * para.number_of_nodes + index] + n_a.vd[(8 + ii*LBQ ) * para.number_of_nodes + index])
           + (n_a.vd[(9 + ii*LBQ ) * para.number_of_nodes + index] + n_a.vd[(10 + ii*LBQ ) * para.number_of_nodes + index]));

 }
}

#endif // SHANCHEN

#ifndef SHANCHEN

/**lb_relax_modes, means collision update of the modes
 * @param index		node index / thread index (Input)
 * @param mode		Pointer to the local register values mode (Input/Output)
 * @param node_f	Pointer to local node force (Input)
*/
__device__ void relax_modes(float *mode, unsigned int index, LB_node_force_gpu node_f){

  float Rho = mode[0] + para.rho*para.agrid*para.agrid*para.agrid;
  float j[3], pi_eq[6];

  /** re-construct the real density
  * remember that the populations are stored as differences to their
  * equilibrium value */

  j[0] = mode[1];
  j[1] = mode[2];
  j[2] = mode[3];

  /** if forces are present, the momentum density is redefined to
  * inlcude one half-step of the force action.  See the
  * Chapman-Enskog expansion in [Ladd & Verberg]. */

  j[0] += 0.5f*node_f.force[0*para.number_of_nodes + index];
  j[1] += 0.5f*node_f.force[1*para.number_of_nodes + index];
  j[2] += 0.5f*node_f.force[2*para.number_of_nodes + index];

  /** equilibrium part of the stress modes (eq13 schiller)*/
  pi_eq[0] = ((j[0]*j[0])+(j[1]*j[1])+(j[2]*j[2]))/Rho;
  pi_eq[1] = ((j[0]*j[0])-(j[1]*j[1]))/Rho;
  pi_eq[2] = (((j[0]*j[0])+(j[1]*j[1])+(j[2]*j[2])) - 3.0f*(j[2]*j[2]))/Rho;
  pi_eq[3] = j[0]*j[1]/Rho;
  pi_eq[4] = j[0]*j[2]/Rho;
  pi_eq[5] = j[1]*j[2]/Rho;

  /** relax the stress modes (eq14 schiller)*/
  mode[4] = pi_eq[0] + para.gamma_bulk*(mode[4] - pi_eq[0]);
  mode[5] = pi_eq[1] + para.gamma_shear*(mode[5] - pi_eq[1]);
  mode[6] = pi_eq[2] + para.gamma_shear*(mode[6] - pi_eq[2]);
  mode[7] = pi_eq[3] + para.gamma_shear*(mode[7] - pi_eq[3]);
  mode[8] = pi_eq[4] + para.gamma_shear*(mode[8] - pi_eq[4]);
  mode[9] = pi_eq[5] + para.gamma_shear*(mode[9] - pi_eq[5]);

  /** relax the ghost modes (project them out) */
  /** ghost modes have no equilibrium part due to orthogonality */
  mode[10] = para.gamma_odd*mode[10];
  mode[11] = para.gamma_odd*mode[11];
  mode[12] = para.gamma_odd*mode[12];
  mode[13] = para.gamma_odd*mode[13];
  mode[14] = para.gamma_odd*mode[14];
  mode[15] = para.gamma_odd*mode[15];
  mode[16] = para.gamma_even*mode[16];
  mode[17] = para.gamma_even*mode[17];
  mode[18] = para.gamma_even*mode[18];

}


#else // SHANCHEN


/**lb_relax_modes, means collision update of the modes
 * @param index		node index / thread index (Input)
 * @param mode		Pointer to the local register values mode (Input/Output)
 * @param node_f	Pointer to local node force (Input)
*/
__device__ void relax_modes(float *mode, unsigned int index, LB_node_force_gpu node_f, LB_values_gpu *d_v){
  float Rho_tot=0.f;
  float u_tot[3]={0.f,0.f,0.f};

  #pragma unroll
  for(int ii=0;ii<SHANCHEN;++ii) { 
      /** re-construct the real density
      * remember that the populations are stored as differences to their
      * equilibrium value */
      d_v[index].rho[ii]= mode[0 + ii * LBQ]+ para.rho[ii]*para.agrid*para.agrid*para.agrid;
      Rho_tot  += mode[0 + ii * LBQ]+ para.rho[ii]*para.agrid*para.agrid*para.agrid;
      u_tot[0] += mode[1 + ii * LBQ];
      u_tot[1] += mode[2 + ii * LBQ];
      u_tot[2] += mode[3 + ii * LBQ];

      /** if forces are present, the momentum density is redefined to
      * inlcude one half-step of the force action.  See the
      * Chapman-Enskog expansion in [Ladd & Verberg]. */

      u_tot[0] += 0.5f*node_f.force[(0+ii*3)*para.number_of_nodes + index];
      u_tot[1] += 0.5f*node_f.force[(1+ii*3)*para.number_of_nodes + index];
      u_tot[2] += 0.5f*node_f.force[(2+ii*3)*para.number_of_nodes + index];
  }
  u_tot[0]/=Rho_tot;
  u_tot[1]/=Rho_tot;
  u_tot[2]/=Rho_tot;

  d_v[index].v[0]=u_tot[0]; 
  d_v[index].v[1]=u_tot[1]; 
  d_v[index].v[2]=u_tot[2]; 

  #pragma unroll
  for(int ii=0;ii<SHANCHEN;++ii) { 
      float Rho; float j[3]; float pi_eq[6];

      Rho = mode[0 + ii * LBQ] + para.rho[ii]*para.agrid*para.agrid*para.agrid ;
      j[0] = Rho * u_tot[0];
      j[1] = Rho * u_tot[1];
      j[2] = Rho * u_tot[2];
      /** equilibrium part of the stress modes (eq13 schiller)*/

      pi_eq[0] = ((j[0]*j[0])+(j[1]*j[1])+(j[2]*j[2]))/Rho;
      pi_eq[1] = ((j[0]*j[0])-(j[1]*j[1]))/Rho;
      pi_eq[2] = (((j[0]*j[0])+(j[1]*j[1])+(j[2]*j[2])) - 3.0f*(j[2]*j[2]))/Rho;
      pi_eq[3] = j[0]*j[1]/Rho;
      pi_eq[4] = j[0]*j[2]/Rho;
      pi_eq[5] = j[1]*j[2]/Rho;
 
      /** in Shan-Chen we have to relax the momentum modes as well using the mobility, but
          the total momentum is conserved */  
      // TODO: implement for SHANCHEN >2 and SHANCHEN == 1 
#if (SHANCHEN > 2 || SHANCHEN == 1 )
#error Not implemented for number of components != 1 
#endif
      mode[1 + ii * LBQ] = j[0] + para.gamma_mobility[0]*(mode[1 + ii * LBQ] - j[0]);
      mode[2 + ii * LBQ] = j[1] + para.gamma_mobility[0]*(mode[2 + ii * LBQ] - j[1]);
      mode[3 + ii * LBQ] = j[2] + para.gamma_mobility[0]*(mode[3 + ii * LBQ] - j[2]);
 
      /** relax the stress modes (eq14 schiller)*/
      mode[4 + ii * LBQ] = pi_eq[0] + para.gamma_bulk[ii]*(mode[4 + ii * LBQ] - pi_eq[0]);
      mode[5 + ii * LBQ] = pi_eq[1] + para.gamma_shear[ii]*(mode[5 + ii * LBQ] - pi_eq[1]);
      mode[6 + ii * LBQ] = pi_eq[2] + para.gamma_shear[ii]*(mode[6 + ii * LBQ] - pi_eq[2]);
      mode[7 + ii * LBQ] = pi_eq[3] + para.gamma_shear[ii]*(mode[7 + ii * LBQ] - pi_eq[3]);
      mode[8 + ii * LBQ] = pi_eq[4] + para.gamma_shear[ii]*(mode[8 + ii * LBQ] - pi_eq[4]);
      mode[9 + ii * LBQ] = pi_eq[5] + para.gamma_shear[ii]*(mode[9 + ii * LBQ] - pi_eq[5]);
    
      /** relax the ghost modes (project them out) */
      /** ghost modes have no equilibrium part due to orthogonality */
      mode[10 + ii * LBQ] = para.gamma_odd[ii]*mode[10 + ii * LBQ];
      mode[11 + ii * LBQ] = para.gamma_odd[ii]*mode[11 + ii * LBQ];
      mode[12 + ii * LBQ] = para.gamma_odd[ii]*mode[12 + ii * LBQ];
      mode[13 + ii * LBQ] = para.gamma_odd[ii]*mode[13 + ii * LBQ];
      mode[14 + ii * LBQ] = para.gamma_odd[ii]*mode[14 + ii * LBQ];
      mode[15 + ii * LBQ] = para.gamma_odd[ii]*mode[15 + ii * LBQ];
      mode[16 + ii * LBQ] = para.gamma_even[ii]*mode[16 + ii * LBQ];
      mode[17 + ii * LBQ] = para.gamma_even[ii]*mode[17 + ii * LBQ];
      mode[18 + ii * LBQ] = para.gamma_even[ii]*mode[18 + ii * LBQ];
 }
}
#endif // SHANCHEN

#ifndef SHANCHEN
/**thermalization of the modes with gaussian random numbers
 * @param index		node index / thread index (Input)
 * @param mode		Pointer to the local register values mode (Input/Output)
 * @param *rn		Pointer to randomnumber array of the local node
*/
__device__ void thermalize_modes(float *mode, unsigned int index, LB_randomnr_gpu *rn){

  float Rho = mode[0] + para.rho*para.agrid*para.agrid*para.agrid;

  /*
    if (Rho <0)
    printf("Rho too small! %f %f %f", Rho, mode[0], para.rho*para.agrid*para.agrid*para.agrid);
  */
#ifdef GAUSSRANDOM
  /** stress modes */
  gaussian_random(rn);
  mode[4] += sqrt(Rho*(para.mu*(2.f/3.f)*(1.f-(para.gamma_bulk*para.gamma_bulk)))) * rn->randomnr[1];
  mode[5] += sqrt(Rho*(para.mu*(4.f/9.f)*(1.f-(para.gamma_shear*para.gamma_shear)))) * rn->randomnr[0];

  gaussian_random(rn);
  mode[6] += sqrt(Rho*(para.mu*(4.f/3.f)*(1.f-(para.gamma_shear*para.gamma_shear)))) * rn->randomnr[1];
  mode[7] += sqrt(Rho*(para.mu*(1.f/9.f)*(1.f-(para.gamma_shear*para.gamma_shear)))) * rn->randomnr[0];

  gaussian_random(rn);
  mode[8] += sqrt(Rho*(para.mu*(1.f/9.f)*(1.f-(para.gamma_shear*para.gamma_shear)))) * rn->randomnr[1];
  mode[9] += sqrt(Rho*(para.mu*(1.f/9.f)*(1.f-(para.gamma_shear*para.gamma_shear)))) * rn->randomnr[0];
 
  /** ghost modes */
  gaussian_random(rn);
  mode[10] += sqrt(Rho*(para.mu*(2.f/3.f))) * rn->randomnr[1];
  mode[11] += sqrt(Rho*(para.mu*(2.f/3.f))) * rn->randomnr[0];

  gaussian_random(rn);
  mode[12] += sqrt(Rho*(para.mu*(2.f/3.f))) * rn->randomnr[1];
  mode[13] += sqrt(Rho*(para.mu*(2.f/9.f))) * rn->randomnr[0];

  gaussian_random(rn);
  mode[14] += sqrt(Rho*(para.mu*(2.f/9.f))) * rn->randomnr[1];
  mode[15] += sqrt(Rho*(para.mu*(2.f/9.f))) * rn->randomnr[0];

  gaussian_random(rn);
  mode[16] += sqrt(Rho*(para.mu*(2.f))) * rn->randomnr[1];
  mode[17] += sqrt(Rho*(para.mu*(4.f/9.f))) * rn->randomnr[0];

  gaussian_random(rn);
  mode[18] += sqrt(Rho*(para.mu*(4.f/3.f))) * rn->randomnr[1];
#else
  /** stress modes */
  random_01(rn);
  mode[4] += sqrt(12.f*Rho*para.mu*(2.f/3.f)*(1.f-(para.gamma_bulk*para.gamma_bulk))) * (rn->randomnr[1]-0.5f);
  mode[5] += sqrt(12.f*Rho*para.mu*(4.f/9.f)*(1.f-(para.gamma_shear*para.gamma_shear))) * (rn->randomnr[0]-0.5f);

  random_01(rn);
  mode[6] += sqrt(12.f*Rho*para.mu*(4.f/3.f)*(1.f-(para.gamma_shear*para.gamma_shear))) * (rn->randomnr[1]-0.5f);
  mode[7] += sqrt(12.f*Rho*para.mu*(1.f/9.f)*(1.f-(para.gamma_shear*para.gamma_shear))) * (rn->randomnr[0]-0.5f);

  random_01(rn);
  mode[8] += sqrt(12.f*para.mu*(1.f/9.f)*(1.f-(para.gamma_shear*para.gamma_shear))) * (rn->randomnr[1]-0.5f);
  mode[9] += sqrt(12.f*para.mu*(1.f/9.f)*(1.f-(para.gamma_shear*para.gamma_shear))) * (rn->randomnr[0]-0.5f);
 
  /** ghost modes */
  random_01(rn);
  mode[10] += sqrt(12.f*Rho*para.mu*(2.f/3.f)) * (rn->randomnr[1]-0.5f);
  mode[11] += sqrt(12.f*Rho*para.mu*(2.f/3.f)) * (rn->randomnr[0]-0.5f);

  random_01(rn);
  mode[12] += sqrt(12.f*Rho*para.mu*(2.f/3.f)) * (rn->randomnr[1]-0.5f);
  mode[13] += sqrt(12.f*Rho*para.mu*(2.f/9.f)) * (rn->randomnr[0]-0.5f);

  random_01(rn);
  mode[14] += sqrt(12.f*Rho*para.mu*(2.f/9.f)) * (rn->randomnr[1]-0.5f);
  mode[15] += sqrt(12.f*Rho*para.mu*(2.f/9.f)) * (rn->randomnr[0]-0.5f);

  random_01(rn);
  mode[16] += sqrt(12.f*Rho*para.mu*(2.f)) * (rn->randomnr[1]-0.5f);
  mode[17] += sqrt(12.f*Rho*para.mu*(4.f/9.f)) * (rn->randomnr[0]-0.5f);

  random_01(rn);
  mode[18] += sqrt(12.f*Rho*para.mu*(4.f/3.f)) * (rn->randomnr[1]-0.5f);
#endif
}

#else // SHANCHEN

/**thermalization of the modes with gaussian random numbers
 * @param index		node index / thread index (Input)
 * @param mode		Pointer to the local register values mode (Input/Output)
 * @param *rn		Pointer to randomnumber array of the local node
*/
__device__ void thermalize_modes(float *mode, unsigned int index, LB_randomnr_gpu *rn){
  float Rho;
  float sqrt12=sqrtf(12.f);

  LB_randomnr_gpu rngarray[9];
  #pragma unroll
  for(int ii=0; ii< 9 ; ++ii) { 
#ifdef GAUSSRANDOM
	gaussian_random(&rngarray[ii]);
#else
        random_01(&rngarray[ii]);
	rngarray[ii].randomnr[0]-=0.5f;
	rngarray[ii].randomnr[0]*=sqrt12;
	rngarray[ii].randomnr[1]-=0.5f;
	rngarray[ii].randomnr[1]*=sqrt12;
#endif
  }
  #pragma unroll
  for(int ii=0;ii<SHANCHEN;++ii) { 
      /* SAW: TODO NOTE this works only for 2 components */
      Rho = mode[0 + ii * LBQ] + para.rho[ii]*para.agrid*para.agrid*para.agrid;
      /** momentum modes */
      mode[1 + ii * LBQ] += sqrt((para.mu[ii]*(2.f/3.f)*(1.f-(para.gamma_mobility[0]*para.gamma_mobility[0])))) * (2*ii-1) * rngarray[0].randomnr[0];
      mode[2 + ii * LBQ] += sqrt((para.mu[ii]*(2.f/3.f)*(1.f-(para.gamma_mobility[0]*para.gamma_mobility[0])))) * (2*ii-1) * rngarray[0].randomnr[1];
      mode[3 + ii * LBQ] += sqrt((para.mu[ii]*(2.f/3.f)*(1.f-(para.gamma_mobility[0]*para.gamma_mobility[0])))) * (2*ii-1) * rngarray[1].randomnr[0];
      /** stress modes */
      mode[4 + ii * LBQ] += sqrt(Rho*(para.mu[ii]*(2.f/3.f)*(1.f-(para.gamma_bulk[ii]*para.gamma_bulk[ii])))) * rngarray[1].randomnr[1];
      mode[5 + ii * LBQ] += sqrt(Rho*(para.mu[ii]*(4.f/9.f)*(1.f-(para.gamma_shear[ii]*para.gamma_shear[ii])))) * rngarray[2].randomnr[0];
      mode[6 + ii * LBQ] += sqrt(Rho*(para.mu[ii]*(4.f/3.f)*(1.f-(para.gamma_shear[ii]*para.gamma_shear[ii])))) * rngarray[2].randomnr[1];
      mode[7 + ii * LBQ] += sqrt(Rho*(para.mu[ii]*(1.f/9.f)*(1.f-(para.gamma_shear[ii]*para.gamma_shear[ii])))) * rngarray[3].randomnr[0];
      mode[8 + ii * LBQ] += sqrt(Rho*(para.mu[ii]*(1.f/9.f)*(1.f-(para.gamma_shear[ii]*para.gamma_shear[ii])))) * rngarray[3].randomnr[1];
      mode[9 + ii * LBQ] += sqrt(Rho*(para.mu[ii]*(1.f/9.f)*(1.f-(para.gamma_shear[ii]*para.gamma_shear[ii])))) * rngarray[4].randomnr[0];
      /** ghost modes */
      mode[10 + ii * LBQ] += sqrt(Rho*(para.mu[ii]*(2.f/3.f))) * rngarray[4].randomnr[1];
      mode[11 + ii * LBQ] += sqrt(Rho*(para.mu[ii]*(2.f/3.f))) * rngarray[5].randomnr[0];
      mode[12 + ii * LBQ] += sqrt(Rho*(para.mu[ii]*(2.f/3.f))) * rngarray[5].randomnr[1];
      mode[13 + ii * LBQ] += sqrt(Rho*(para.mu[ii]*(2.f/9.f))) * rngarray[6].randomnr[0];
      mode[14 + ii * LBQ] += sqrt(Rho*(para.mu[ii]*(2.f/9.f))) * rngarray[6].randomnr[1];
      mode[15 + ii * LBQ] += sqrt(Rho*(para.mu[ii]*(2.f/9.f))) * rngarray[7].randomnr[0];
      mode[16 + ii * LBQ] += sqrt(Rho*(para.mu[ii]*(2.f)))     * rngarray[7].randomnr[1];
      mode[17 + ii * LBQ] += sqrt(Rho*(para.mu[ii]*(4.f/9.f))) * rngarray[8].randomnr[0];
      mode[18 + ii * LBQ] += sqrt(Rho*(para.mu[ii]*(4.f/3.f))) * rngarray[8].randomnr[1];
   }
}

#endif // SHANCHEN

#ifndef SHANCHEN
/*-------------------------------------------------------*/
/**normalization of the modes need befor backtransformation into velocity space
 * @param mode		Pointer to the local register values mode (Input/Output)
*/
__device__ void normalize_modes(float* mode){

  /** normalization factors enter in the back transformation */
  mode[0] *= 1.f;
  mode[1] *= 3.f;
  mode[2] *= 3.f;
  mode[3] *= 3.f;
  mode[4] *= 3.f/2.f;
  mode[5] *= 9.f/4.f;
  mode[6] *= 3.f/4.f;
  mode[7] *= 9.f;
  mode[8] *= 9.f;
  mode[9] *= 9.f;
  mode[10] *= 3.f/2.f;
  mode[11] *= 3.f/2.f;
  mode[12] *= 3.f/2.f;
  mode[13] *= 9.f/2.f;
  mode[14] *= 9.f/2.f;
  mode[15] *= 9.f/2.f;
  mode[16] *= 1.f/2.f;
  mode[17] *= 9.f/4.f;
  mode[18] *= 3.f/4.f;

}


#else // SHANCHEN


/*-------------------------------------------------------*/
/**normalization of the modes need befor backtransformation into velocity space
 * @param mode		Pointer to the local register values mode (Input/Output)
*/
__device__ void normalize_modes(float* mode){
  #pragma unroll
  for(int ii=0;ii<SHANCHEN;++ii) { 

  /** normalization factors enter in the back transformation */
  mode[0 + ii * LBQ] *= 1.f;
  mode[1 + ii * LBQ] *= 3.f;
  mode[2 + ii * LBQ] *= 3.f;
  mode[3 + ii * LBQ] *= 3.f;
  mode[4 + ii * LBQ] *= 3.f/2.f;
  mode[5 + ii * LBQ] *= 9.f/4.f;
  mode[6 + ii * LBQ] *= 3.f/4.f;
  mode[7 + ii * LBQ] *= 9.f;
  mode[8 + ii * LBQ] *= 9.f;
  mode[9 + ii * LBQ] *= 9.f;
  mode[10 + ii * LBQ] *= 3.f/2.f;
  mode[11 + ii * LBQ] *= 3.f/2.f;
  mode[12 + ii * LBQ] *= 3.f/2.f;
  mode[13 + ii * LBQ] *= 9.f/2.f;
  mode[14 + ii * LBQ] *= 9.f/2.f;
  mode[15 + ii * LBQ] *= 9.f/2.f;
  mode[16 + ii * LBQ] *= 1.f/2.f;
  mode[17 + ii * LBQ] *= 9.f/4.f;
  mode[18 + ii * LBQ] *= 3.f/4.f;

}
}


#endif 


#ifndef SHANCHEN
/*-------------------------------------------------------*/
/**backtransformation from modespace to desityspace and streaming with the push method using pbc
 * @param index		node index / thread index (Input)
 * @param mode		Pointer to the local register values mode (Input)
 * @param *n_b		Pointer to local node residing in array b (Output)
*/
__device__ void calc_n_from_modes_push(LB_nodes_gpu n_b, float *mode, unsigned int index){

  unsigned int xyz[3];
  index_to_xyz(index, xyz);
  unsigned int x = xyz[0];
  unsigned int y = xyz[1];
  unsigned int z = xyz[2];

  n_b.vd[0*para.number_of_nodes + x + para.dim_x*y + para.dim_x*para.dim_y*z] = 1.f/3.f * (mode[0] - mode[4] + mode[16]);
  n_b.vd[1*para.number_of_nodes + (x+1)%para.dim_x + para.dim_x*y + para.dim_x*para.dim_y*z] = 1.f/18.f * (mode[0] + mode[1] + mode[5] + mode[6] - mode[17] - mode[18] - 2.f*(mode[10] + mode[16]));
  n_b.vd[2*para.number_of_nodes + (para.dim_x+x-1)%para.dim_x + para.dim_x*y + para.dim_x*para.dim_y*z] = 1.f/18.f * (mode[0] - mode[1] + mode[5] + mode[6] - mode[17] - mode[18] + 2.f*(mode[10] - mode[16]));
  n_b.vd[3*para.number_of_nodes + x + para.dim_x*((y+1)%para.dim_y) + para.dim_x*para.dim_y*z] = 1.f/18.f * (mode[0] + mode[2] - mode[5] + mode[6] + mode[17] - mode[18] - 2.f*(mode[11] + mode[16]));
  n_b.vd[4*para.number_of_nodes + x + para.dim_x*((para.dim_y+y-1)%para.dim_y) + para.dim_x*para.dim_y*z] = 1.f/18.f * (mode[0] - mode[2] - mode[5] + mode[6] + mode[17] - mode[18] + 2.f*(mode[11] - mode[16]));
  n_b.vd[5*para.number_of_nodes + x + para.dim_x*y + para.dim_x*para.dim_y*((z+1)%para.dim_z)] = 1.f/18.f * (mode[0] + mode[3] - 2.f*(mode[6] + mode[12] + mode[16] - mode[18]));
  n_b.vd[6*para.number_of_nodes + x + para.dim_x*y + para.dim_x*para.dim_y*((para.dim_z+z-1)%para.dim_z)] = 1.f/18.f * (mode[0] - mode[3] - 2.f*(mode[6] - mode[12] + mode[16] - mode[18]));
  n_b.vd[7*para.number_of_nodes + (x+1)%para.dim_x + para.dim_x*((y+1)%para.dim_y) + para.dim_x*para.dim_y*z] = 1.f/36.f * (mode[0] + mode[1] + mode[2] + mode[4] + 2.f*mode[6] + mode[7] + mode[10] + mode[11] + mode[13] + mode[14] + mode[16] + 2.f*mode[18]);
  n_b.vd[8*para.number_of_nodes + (para.dim_x+x-1)%para.dim_x + para.dim_x*((para.dim_y+y-1)%para.dim_y) + para.dim_x*para.dim_y*z] = 1.f/36.f * (mode[0] - mode[1] - mode[2] + mode[4] + 2.f*mode[6] + mode[7] - mode[10] - mode[11] - mode[13] - mode[14] + mode[16] + 2.f*mode[18]);
  n_b.vd[9*para.number_of_nodes + (x+1)%para.dim_x + para.dim_x*((para.dim_y+y-1)%para.dim_y) + para.dim_x*para.dim_y*z] = 1.f/36.f * (mode[0] + mode[1] - mode[2] + mode[4] + 2.f*mode[6] - mode[7] + mode[10] - mode[11] + mode[13] - mode[14] + mode[16] + 2.f*mode[18]);
  n_b.vd[10*para.number_of_nodes + (para.dim_x+x-1)%para.dim_x + para.dim_x*((y+1)%para.dim_y) + para.dim_x*para.dim_y*z] = 1.f/36.f * (mode[0] - mode[1] + mode[2] + mode[4] + 2.f*mode[6] - mode[7] - mode[10] + mode[11] - mode[13] + mode[14] + mode[16] + 2.f*mode[18]);
  n_b.vd[11*para.number_of_nodes + (x+1)%para.dim_x + para.dim_x*y + para.dim_x*para.dim_y*((z+1)%para.dim_z)] = 1.f/36.f * (mode[0] + mode[1] + mode[3] + mode[4] + mode[5] - mode[6] + mode[8] + mode[10] + mode[12] - mode[13] + mode[15] + mode[16] + mode[17] - mode[18]);
  n_b.vd[12*para.number_of_nodes + (para.dim_x+x-1)%para.dim_x + para.dim_x*y + para.dim_x*para.dim_y*((para.dim_z+z-1)%para.dim_z)] = 1.f/36.f * (mode[0] - mode[1] - mode[3] + mode[4] + mode[5] - mode[6] + mode[8] - mode[10] - mode[12] + mode[13] - mode[15] + mode[16] + mode[17] - mode[18]);
  n_b.vd[13*para.number_of_nodes + (x+1)%para.dim_x + para.dim_x*y + para.dim_x*para.dim_y*((para.dim_z+z-1)%para.dim_z)] = 1.f/36.f * (mode[0] + mode[1] - mode[3] + mode[4] + mode[5] - mode[6] - mode[8] + mode[10] - mode[12] - mode[13] - mode[15] + mode[16] + mode[17] - mode[18]);
  n_b.vd[14*para.number_of_nodes + (para.dim_x+x-1)%para.dim_x + para.dim_x*y + para.dim_x*para.dim_y*((z+1)%para.dim_z)] = 1.f/36.f * (mode[0] - mode[1] + mode[3] + mode[4] + mode[5] - mode[6] - mode[8] - mode[10] + mode[12] + mode[13] + mode[15] + mode[16] + mode[17] - mode[18]);
  n_b.vd[15*para.number_of_nodes + x + para.dim_x*((y+1)%para.dim_y) + para.dim_x*para.dim_y*((z+1)%para.dim_z)] = 1.f/36.f * (mode[0] + mode[2] + mode[3] + mode[4] - mode[5] - mode[6] + mode[9] + mode[11] + mode[12] - mode[14] - mode[15] + mode[16] - mode[17] - mode[18]);
  n_b.vd[16*para.number_of_nodes + x + para.dim_x*((para.dim_y+y-1)%para.dim_y) + para.dim_x*para.dim_y*((para.dim_z+z-1)%para.dim_z)] = 1.f/36.f * (mode[0] - mode[2] - mode[3] + mode[4] - mode[5] - mode[6] + mode[9] - mode[11] - mode[12] + mode[14] + mode[15] + mode[16] - mode[17] - mode[18]);
  n_b.vd[17*para.number_of_nodes + x + para.dim_x*((y+1)%para.dim_y) + para.dim_x*para.dim_y*((para.dim_z+z-1)%para.dim_z)] = 1.f/36.f * (mode[0] + mode[2] - mode[3] + mode[4] - mode[5] - mode[6] - mode[9] + mode[11] - mode[12] - mode[14] + mode[15] + mode[16] - mode[17] - mode[18]);
  n_b.vd[18*para.number_of_nodes + x + para.dim_x*((para.dim_y+y-1)%para.dim_y) + para.dim_x*para.dim_y*((z+1)%para.dim_z)] = 1.f/36.f * (mode[0] - mode[2] + mode[3] + mode[4] - mode[5] - mode[6] - mode[9] - mode[11] + mode[12] + mode[14] - mode[15] + mode[16] - mode[17] - mode[18]);

}

#else // SHANCHEN

/*-------------------------------------------------------*/
/**backtransformation from modespace to desityspace and streaming with the push method using pbc
 * @param index		node index / thread index (Input)
 * @param mode		Pointer to the local register values mode (Input)
 * @param *n_b		Pointer to local node residing in array b (Output)
*/
__device__ void calc_n_from_modes_push(LB_nodes_gpu n_b, float *mode, unsigned int index){

  unsigned int xyz[3];
  index_to_xyz(index, xyz);
  unsigned int x = xyz[0];
  unsigned int y = xyz[1];
  unsigned int z = xyz[2];

  #pragma unroll
  for(int ii=0;ii<SHANCHEN;++ii) { 
  n_b.vd[(0 + ii*LBQ ) * para.number_of_nodes + x + para.dim_x*y + para.dim_x*para.dim_y*z] = 1.f/3.f * (mode[0 + ii * LBQ] - mode[4 + ii * LBQ] + mode[16 + ii * LBQ]);
  n_b.vd[(1 + ii*LBQ ) * para.number_of_nodes + (x+1)%para.dim_x + para.dim_x*y + para.dim_x*para.dim_y*z] = 1.f/18.f * (mode[0 + ii * LBQ] + mode[1 + ii * LBQ] + mode[5 + ii * LBQ] + mode[6 + ii * LBQ] - mode[17 + ii * LBQ] - mode[18 + ii * LBQ] - 2.f*(mode[10 + ii * LBQ] + mode[16 + ii * LBQ]));
  n_b.vd[(2 + ii*LBQ ) * para.number_of_nodes + (para.dim_x+x-1)%para.dim_x + para.dim_x*y + para.dim_x*para.dim_y*z] = 1.f/18.f * (mode[0 + ii * LBQ] - mode[1 + ii * LBQ] + mode[5 + ii * LBQ] + mode[6 + ii * LBQ] - mode[17 + ii * LBQ] - mode[18 + ii * LBQ] + 2.f*(mode[10 + ii * LBQ] - mode[16 + ii * LBQ]));
  n_b.vd[(3 + ii*LBQ ) * para.number_of_nodes + x + para.dim_x*((y+1)%para.dim_y) + para.dim_x*para.dim_y*z] = 1.f/18.f * (mode[0 + ii * LBQ] + mode[2 + ii * LBQ] - mode[5 + ii * LBQ] + mode[6 + ii * LBQ] + mode[17 + ii * LBQ] - mode[18 + ii * LBQ] - 2.f*(mode[11 + ii * LBQ] + mode[16 + ii * LBQ]));
  n_b.vd[(4 + ii*LBQ ) * para.number_of_nodes + x + para.dim_x*((para.dim_y+y-1)%para.dim_y) + para.dim_x*para.dim_y*z] = 1.f/18.f * (mode[0 + ii * LBQ] - mode[2 + ii * LBQ] - mode[5 + ii * LBQ] + mode[6 + ii * LBQ] + mode[17 + ii * LBQ] - mode[18 + ii * LBQ] + 2.f*(mode[11 + ii * LBQ] - mode[16 + ii * LBQ]));
  n_b.vd[(5 + ii*LBQ ) * para.number_of_nodes + x + para.dim_x*y + para.dim_x*para.dim_y*((z+1)%para.dim_z)] = 1.f/18.f * (mode[0 + ii * LBQ] + mode[3 + ii * LBQ] - 2.f*(mode[6 + ii * LBQ] + mode[12 + ii * LBQ] + mode[16 + ii * LBQ] - mode[18 + ii * LBQ]));
  n_b.vd[(6 + ii*LBQ ) * para.number_of_nodes + x + para.dim_x*y + para.dim_x*para.dim_y*((para.dim_z+z-1)%para.dim_z)] = 1.f/18.f * (mode[0 + ii * LBQ] - mode[3 + ii * LBQ] - 2.f*(mode[6 + ii * LBQ] - mode[12 + ii * LBQ] + mode[16 + ii * LBQ] - mode[18 + ii * LBQ]));
  n_b.vd[(7 + ii*LBQ ) * para.number_of_nodes + (x+1)%para.dim_x + para.dim_x*((y+1)%para.dim_y) + para.dim_x*para.dim_y*z] = 1.f/36.f * (mode[0 + ii * LBQ] + mode[1 + ii * LBQ] + mode[2 + ii * LBQ] + mode[4 + ii * LBQ] + 2.f*mode[6 + ii * LBQ] + mode[7 + ii * LBQ] + mode[10 + ii * LBQ] + mode[11 + ii * LBQ] + mode[13 + ii * LBQ] + mode[14 + ii * LBQ] + mode[16 + ii * LBQ] + 2.f*mode[18 + ii * LBQ]);
  n_b.vd[(8 + ii*LBQ ) * para.number_of_nodes + (para.dim_x+x-1)%para.dim_x + para.dim_x*((para.dim_y+y-1)%para.dim_y) + para.dim_x*para.dim_y*z] = 1.f/36.f * (mode[0 + ii * LBQ] - mode[1 + ii * LBQ] - mode[2 + ii * LBQ] + mode[4 + ii * LBQ] + 2.f*mode[6 + ii * LBQ] + mode[7 + ii * LBQ] - mode[10 + ii * LBQ] - mode[11 + ii * LBQ] - mode[13 + ii * LBQ] - mode[14 + ii * LBQ] + mode[16 + ii * LBQ] + 2.f*mode[18 + ii * LBQ]);
  n_b.vd[(9 + ii*LBQ ) * para.number_of_nodes + (x+1)%para.dim_x + para.dim_x*((para.dim_y+y-1)%para.dim_y) + para.dim_x*para.dim_y*z] = 1.f/36.f * (mode[0 + ii * LBQ] + mode[1 + ii * LBQ] - mode[2 + ii * LBQ] + mode[4 + ii * LBQ] + 2.f*mode[6 + ii * LBQ] - mode[7 + ii * LBQ] + mode[10 + ii * LBQ] - mode[11 + ii * LBQ] + mode[13 + ii * LBQ] - mode[14 + ii * LBQ] + mode[16 + ii * LBQ] + 2.f*mode[18 + ii * LBQ]);
  n_b.vd[(10 + ii*LBQ ) * para.number_of_nodes + (para.dim_x+x-1)%para.dim_x + para.dim_x*((y+1)%para.dim_y) + para.dim_x*para.dim_y*z] = 1.f/36.f * (mode[0 + ii * LBQ] - mode[1 + ii * LBQ] + mode[2 + ii * LBQ] + mode[4 + ii * LBQ] + 2.f*mode[6 + ii * LBQ] - mode[7 + ii * LBQ] - mode[10 + ii * LBQ] + mode[11 + ii * LBQ] - mode[13 + ii * LBQ] + mode[14 + ii * LBQ] + mode[16 + ii * LBQ] + 2.f*mode[18 + ii * LBQ]);
  n_b.vd[(11 + ii*LBQ ) * para.number_of_nodes + (x+1)%para.dim_x + para.dim_x*y + para.dim_x*para.dim_y*((z+1)%para.dim_z)] = 1.f/36.f * (mode[0 + ii * LBQ] + mode[1 + ii * LBQ] + mode[3 + ii * LBQ] + mode[4 + ii * LBQ] + mode[5 + ii * LBQ] - mode[6 + ii * LBQ] + mode[8 + ii * LBQ] + mode[10 + ii * LBQ] + mode[12 + ii * LBQ] - mode[13 + ii * LBQ] + mode[15 + ii * LBQ] + mode[16 + ii * LBQ] + mode[17 + ii * LBQ] - mode[18 + ii * LBQ]);
  n_b.vd[(12 + ii*LBQ ) * para.number_of_nodes + (para.dim_x+x-1)%para.dim_x + para.dim_x*y + para.dim_x*para.dim_y*((para.dim_z+z-1)%para.dim_z)] = 1.f/36.f * (mode[0 + ii * LBQ] - mode[1 + ii * LBQ] - mode[3 + ii * LBQ] + mode[4 + ii * LBQ] + mode[5 + ii * LBQ] - mode[6 + ii * LBQ] + mode[8 + ii * LBQ] - mode[10 + ii * LBQ] - mode[12 + ii * LBQ] + mode[13 + ii * LBQ] - mode[15 + ii * LBQ] + mode[16 + ii * LBQ] + mode[17 + ii * LBQ] - mode[18 + ii * LBQ]);
  n_b.vd[(13 + ii*LBQ ) * para.number_of_nodes + (x+1)%para.dim_x + para.dim_x*y + para.dim_x*para.dim_y*((para.dim_z+z-1)%para.dim_z)] = 1.f/36.f * (mode[0 + ii * LBQ] + mode[1 + ii * LBQ] - mode[3 + ii * LBQ] + mode[4 + ii * LBQ] + mode[5 + ii * LBQ] - mode[6 + ii * LBQ] - mode[8 + ii * LBQ] + mode[10 + ii * LBQ] - mode[12 + ii * LBQ] - mode[13 + ii * LBQ] - mode[15 + ii * LBQ] + mode[16 + ii * LBQ] + mode[17 + ii * LBQ] - mode[18 + ii * LBQ]);
  n_b.vd[(14 + ii*LBQ ) * para.number_of_nodes + (para.dim_x+x-1)%para.dim_x + para.dim_x*y + para.dim_x*para.dim_y*((z+1)%para.dim_z)] = 1.f/36.f * (mode[0 + ii * LBQ] - mode[1 + ii * LBQ] + mode[3 + ii * LBQ] + mode[4 + ii * LBQ] + mode[5 + ii * LBQ] - mode[6 + ii * LBQ] - mode[8 + ii * LBQ] - mode[10 + ii * LBQ] + mode[12 + ii * LBQ] + mode[13 + ii * LBQ] + mode[15 + ii * LBQ] + mode[16 + ii * LBQ] + mode[17 + ii * LBQ] - mode[18 + ii * LBQ]);
  n_b.vd[(15 + ii*LBQ ) * para.number_of_nodes + x + para.dim_x*((y+1)%para.dim_y) + para.dim_x*para.dim_y*((z+1)%para.dim_z)] = 1.f/36.f * (mode[0 + ii * LBQ] + mode[2 + ii * LBQ] + mode[3 + ii * LBQ] + mode[4 + ii * LBQ] - mode[5 + ii * LBQ] - mode[6 + ii * LBQ] + mode[9 + ii * LBQ] + mode[11 + ii * LBQ] + mode[12 + ii * LBQ] - mode[14 + ii * LBQ] - mode[15 + ii * LBQ] + mode[16 + ii * LBQ] - mode[17 + ii * LBQ] - mode[18 + ii * LBQ]);
  n_b.vd[(16 + ii*LBQ ) * para.number_of_nodes + x + para.dim_x*((para.dim_y+y-1)%para.dim_y) + para.dim_x*para.dim_y*((para.dim_z+z-1)%para.dim_z)] = 1.f/36.f * (mode[0 + ii * LBQ] - mode[2 + ii * LBQ] - mode[3 + ii * LBQ] + mode[4 + ii * LBQ] - mode[5 + ii * LBQ] - mode[6 + ii * LBQ] + mode[9 + ii * LBQ] - mode[11 + ii * LBQ] - mode[12 + ii * LBQ] + mode[14 + ii * LBQ] + mode[15 + ii * LBQ] + mode[16 + ii * LBQ] - mode[17 + ii * LBQ] - mode[18 + ii * LBQ]);
  n_b.vd[(17 + ii*LBQ ) * para.number_of_nodes + x + para.dim_x*((y+1)%para.dim_y) + para.dim_x*para.dim_y*((para.dim_z+z-1)%para.dim_z)] = 1.f/36.f * (mode[0 + ii * LBQ] + mode[2 + ii * LBQ] - mode[3 + ii * LBQ] + mode[4 + ii * LBQ] - mode[5 + ii * LBQ] - mode[6 + ii * LBQ] - mode[9 + ii * LBQ] + mode[11 + ii * LBQ] - mode[12 + ii * LBQ] - mode[14 + ii * LBQ] + mode[15 + ii * LBQ] + mode[16 + ii * LBQ] - mode[17 + ii * LBQ] - mode[18 + ii * LBQ]);
  n_b.vd[(18 + ii*LBQ ) * para.number_of_nodes + x + para.dim_x*((para.dim_y+y-1)%para.dim_y) + para.dim_x*para.dim_y*((z+1)%para.dim_z)] = 1.f/36.f * (mode[0 + ii * LBQ] - mode[2 + ii * LBQ] + mode[3 + ii * LBQ] + mode[4 + ii * LBQ] - mode[5 + ii * LBQ] - mode[6 + ii * LBQ] - mode[9 + ii * LBQ] - mode[11 + ii * LBQ] + mode[12 + ii * LBQ] + mode[14 + ii * LBQ] - mode[15 + ii * LBQ] + mode[16 + ii * LBQ] - mode[17 + ii * LBQ] - mode[18 + ii * LBQ]);

}
}

#endif 

#ifndef SHANCHEN

/** Bounce back boundary conditions.
 * The populations that have propagated into a boundary node
 * are bounced back to the node they came from. This results
 * in no slip boundary conditions.
 *
 * [cf. Ladd and Verberg, J. Stat. Phys. 104(5/6):1191-1251, 2001]
 * @param index			node index / thread index (Input)
 * @param n_b			Pointer to local node residing in array b (Input)
 * @param n_a			Pointer to local node residing in array a (Output) (temp stored in buffer a)
 * @param LB_boundary_velocity 			The constant velocity at the boundary, set by the user (Input)
 * @param LB_boundary_force 			The force on the boundary nodes (Output)
*/
__device__ void bounce_back_read(LB_nodes_gpu n_b, LB_nodes_gpu n_a, unsigned int index, \
    float* LB_boundary_velocity, float* LB_boundary_force){
    
  unsigned int xyz[3];
  int c[3];
  float v[3];
  float shift, weight, pop_to_bounce_back;
  float boundary_force[3] = {0,0,0};
  size_t to_index, to_index_x, to_index_y, to_index_z;
  int population, inverse;
  int boundary_index;


  boundary_index=n_b.boundary[index];
  if(boundary_index != 0){
    
    v[0]=LB_boundary_velocity[3*(boundary_index-1)+0];
    v[1]=LB_boundary_velocity[3*(boundary_index-1)+1];
    v[2]=LB_boundary_velocity[3*(boundary_index-1)+2];

    index_to_xyz(index, xyz);

    unsigned int x = xyz[0];
    unsigned int y = xyz[1];
    unsigned int z = xyz[2];

/* CPU analog of shift:
   lbpar.agrid*lbpar.agrid*lbpar.agrid*lbpar.rho*2*lbmodel.c[i][l]*lb_boundaries[lbfields[k].boundary-1].velocity[l] */
  
    /** store vd temporary in second lattice to avoid race conditions */
#define BOUNCEBACK  \
  shift = para.agrid*para.agrid*para.agrid*para.agrid*para.rho*2.*3.*weight*para.tau*(v[0]*c[0] + v[1]*c[1] + v[2]*c[2]); \
  pop_to_bounce_back = n_b.vd[population*para.number_of_nodes + index ]; \
  to_index_x = (x+c[0]+para.dim_x)%para.dim_x; \
  to_index_y = (y+c[1]+para.dim_y)%para.dim_y; \
  to_index_z = (z+c[2]+para.dim_z)%para.dim_z; \
  to_index = to_index_x + para.dim_x*to_index_y + para.dim_x*para.dim_y*to_index_z; \
  if (n_b.boundary[to_index] == 0) \
  { \
    boundary_force[0] += (2*pop_to_bounce_back+shift)*c[0]/para.tau/para.tau/para.agrid; \
    boundary_force[1] += (2*pop_to_bounce_back+shift)*c[1]/para.tau/para.tau/para.agrid; \
    boundary_force[2] += (2*pop_to_bounce_back+shift)*c[2]/para.tau/para.tau/para.agrid; \
    n_b.vd[inverse*para.number_of_nodes + to_index ] = pop_to_bounce_back + shift; \
  }

// ***** SHOULDN'T THERE BE AN ELSE STATMENT IN "BOUNCEBACK"?
// ***** THERE IS AN ODD FACTOR OF 2 THAT YOU INCUR IN THE FORCES FOR THE "lb_stokes_sphere_gpu.tcl" TEST CASE

    // the resting population does nothing.
    c[0]=1;c[1]=0;c[2]=0; weight=1./18.; population=2; inverse=1; 
    BOUNCEBACK
    
    c[0]=-1;c[1]=0;c[2]=0; weight=1./18.; population=1; inverse=2; 
    BOUNCEBACK
    
    c[0]=0;c[1]=1;c[2]=0;  weight=1./18.; population=4; inverse=3; 
    BOUNCEBACK

    c[0]=0;c[1]=-1;c[2]=0; weight=1./18.; population=3; inverse=4; 
    BOUNCEBACK
    
    c[0]=0;c[1]=0;c[2]=1; weight=1./18.; population=6; inverse=5; 
    BOUNCEBACK

    c[0]=0;c[1]=0;c[2]=-1; weight=1./18.; population=5; inverse=6; 
    BOUNCEBACK 
    
    c[0]=1;c[1]=1;c[2]=0; weight=1./36.; population=8; inverse=7; 
    BOUNCEBACK
    
    c[0]=-1;c[1]=-1;c[2]=0; weight=1./36.; population=7; inverse=8; 
    BOUNCEBACK
    
    c[0]=1;c[1]=-1;c[2]=0; weight=1./36.; population=10; inverse=9; 
    BOUNCEBACK

    c[0]=-1;c[1]=+1;c[2]=0; weight=1./36.; population=9; inverse=10; 
    BOUNCEBACK
    
    c[0]=1;c[1]=0;c[2]=1; weight=1./36.; population=12; inverse=11; 
    BOUNCEBACK
    
    c[0]=-1;c[1]=0;c[2]=-1; weight=1./36.; population=11; inverse=12; 
    BOUNCEBACK

    c[0]=1;c[1]=0;c[2]=-1; weight=1./36.; population=14; inverse=13; 
    BOUNCEBACK
    
    c[0]=-1;c[1]=0;c[2]=1; weight=1./36.; population=13; inverse=14; 
    BOUNCEBACK

    c[0]=0;c[1]=1;c[2]=1; weight=1./36.; population=16; inverse=15; 
    BOUNCEBACK
    
    c[0]=0;c[1]=-1;c[2]=-1; weight=1./36.; population=15; inverse=16; 
    BOUNCEBACK
    
    c[0]=0;c[1]=1;c[2]=-1; weight=1./36.; population=18; inverse=17; 
    BOUNCEBACK
    
    c[0]=0;c[1]=-1;c[2]=1; weight=1./36.; population=17; inverse=18; 
    BOUNCEBACK  
    
    atomicadd(&LB_boundary_force[3*(n_b.boundary[index]-1)+0], boundary_force[0]);
    atomicadd(&LB_boundary_force[3*(n_b.boundary[index]-1)+1], boundary_force[1]);
    atomicadd(&LB_boundary_force[3*(n_b.boundary[index]-1)+2], boundary_force[2]);
  }
}


#else  // SHANCHEN


/** Bounce back boundary conditions.
 * The populations that have propagated into a boundary node
 * are bounced back to the node they came from. This results
 * in no slip boundary conditions.
 *
 * [cf. Ladd and Verberg, J. Stat. Phys. 104(5/6):1191-1251, 2001]
 * @param index			node index / thread index (Input)
 * @param n_b			Pointer to local node residing in array b (Input)
 * @param n_a			Pointer to local node residing in array a (Output) (temp stored in buffer a)
*/
__device__ void bounce_back_read(LB_nodes_gpu n_b, LB_nodes_gpu n_a, unsigned int index){
  return ; // SAW TODO
  #pragma unroll
  for(int ii=0;ii<SHANCHEN;++ii) { 
  unsigned int xyz[3];

  if(n_b.boundary[index] == 1){
    index_to_xyz(index, xyz);
    unsigned int x = xyz[0];
    unsigned int y = xyz[1];
    unsigned int z = xyz[2];

    /** store vd temporary in second lattice to avoid race conditions */
    n_a.vd[1*para.number_of_nodes + (x+1)%para.dim_x + para.dim_x*y + para.dim_x*para.dim_y*z] = n_b.vd[2*para.number_of_nodes + index];
    n_a.vd[2*para.number_of_nodes + (para.dim_x+x-1)%para.dim_x + para.dim_x*y + para.dim_x*para.dim_y*z] = n_b.vd[1*para.number_of_nodes + index];
    n_a.vd[3*para.number_of_nodes + x + para.dim_x*((y+1)%para.dim_y) + para.dim_x*para.dim_y*z] = n_b.vd[4*para.number_of_nodes + index];
    n_a.vd[4*para.number_of_nodes + x + para.dim_x*((para.dim_y+y-1)%para.dim_y) + para.dim_x*para.dim_y*z] = n_b.vd[3*para.number_of_nodes + index];
    n_a.vd[5*para.number_of_nodes + x + para.dim_x*y + para.dim_x*para.dim_y*((z+1)%para.dim_z)] = n_b.vd[6*para.number_of_nodes + index];
    n_a.vd[6*para.number_of_nodes + x + para.dim_x*y + para.dim_x*para.dim_y*((para.dim_z+z-1)%para.dim_z)] = n_b.vd[5*para.number_of_nodes + index];
    n_a.vd[7*para.number_of_nodes + (x+1)%para.dim_x + para.dim_x*((y+1)%para.dim_y) + para.dim_x*para.dim_y*z] = n_b.vd[8*para.number_of_nodes + index];
    n_a.vd[8*para.number_of_nodes + (para.dim_x+x-1)%para.dim_x + para.dim_x*((para.dim_y+y-1)%para.dim_y) + para.dim_x*para.dim_y*z] = n_b.vd[7*para.number_of_nodes + index];
    n_a.vd[9*para.number_of_nodes + (x+1)%para.dim_x + para.dim_x*((para.dim_y+y-1)%para.dim_y) + para.dim_x*para.dim_y*z] = n_b.vd[10*para.number_of_nodes + index];
    n_a.vd[10*para.number_of_nodes + (para.dim_x+x-1)%para.dim_x + para.dim_x*((y+1)%para.dim_y) + para.dim_x*para.dim_y*z] = n_b.vd[9*para.number_of_nodes + index];
    n_a.vd[11*para.number_of_nodes + (x+1)%para.dim_x + para.dim_x*y + para.dim_x*para.dim_y*((z+1)%para.dim_z)] = n_b.vd[12*para.number_of_nodes + index];
    n_a.vd[12*para.number_of_nodes + (para.dim_x+x-1)%para.dim_x + para.dim_x*y + para.dim_x*para.dim_y*((para.dim_z+z-1)%para.dim_z)] = n_b.vd[11*para.number_of_nodes + index]; 
    n_a.vd[13*para.number_of_nodes + (x+1)%para.dim_x + para.dim_x*y + para.dim_x*para.dim_y*((para.dim_z+z-1)%para.dim_z)] = n_b.vd[14*para.number_of_nodes + index]; 
    n_a.vd[14*para.number_of_nodes + (para.dim_x+x-1)%para.dim_x + para.dim_x*y + para.dim_x*para.dim_y*((z+1)%para.dim_z)] = n_b.vd[13*para.number_of_nodes + index]; 
    n_a.vd[15*para.number_of_nodes + x + para.dim_x*((y+1)%para.dim_y) + para.dim_x*para.dim_y*((z+1)%para.dim_z)] = n_b.vd[16*para.number_of_nodes + index];
    n_a.vd[16*para.number_of_nodes + x + para.dim_x*((para.dim_y+y-1)%para.dim_y) + para.dim_x*para.dim_y*((para.dim_z+z-1)%para.dim_z)] = n_b.vd[15*para.number_of_nodes + index];
    n_a.vd[17*para.number_of_nodes + x + para.dim_x*((y+1)%para.dim_y) + para.dim_x*para.dim_y*((para.dim_z+z-1)%para.dim_z)] = n_b.vd[18*para.number_of_nodes + index]; 
    n_a.vd[18*para.number_of_nodes + x + para.dim_x*((para.dim_y+y-1)%para.dim_y) + para.dim_x*para.dim_y*((z+1)%para.dim_z)] = n_b.vd[17*para.number_of_nodes + index];
  }
}
}

#endif // SHANCHEN

#ifndef SHANCHEN


/**bounce back read kernel needed to avoid raceconditions
 * @param index			node index / thread index (Input)
 * @param n_b			Pointer to local node residing in array b (Input)
 * @param n_a			Pointer to local node residing in array a (Output) (temp stored in buffer a)
*/
__device__ void bounce_back_write(LB_nodes_gpu n_b, LB_nodes_gpu n_a, unsigned int index){

  unsigned int xyz[3];

  if(n_b.boundary[index] != 0){
    index_to_xyz(index, xyz);
    unsigned int x = xyz[0];
    unsigned int y = xyz[1];
    unsigned int z = xyz[2];

    /** stream vd from boundary node back to origin node */
    n_b.vd[1*para.number_of_nodes + (x+1)%para.dim_x + para.dim_x*y + para.dim_x*para.dim_y*z] = n_a.vd[1*para.number_of_nodes + (x+1)%para.dim_x + para.dim_x*y + para.dim_x*para.dim_y*z];
    n_b.vd[2*para.number_of_nodes + (para.dim_x+x-1)%para.dim_x + para.dim_x*y + para.dim_x*para.dim_y*z] = n_a.vd[2*para.number_of_nodes + (para.dim_x+x-1)%para.dim_x + para.dim_x*y + para.dim_x*para.dim_y*z];
    n_b.vd[3*para.number_of_nodes + x + para.dim_x*((y+1)%para.dim_y) + para.dim_x*para.dim_y*z] = n_a.vd[3*para.number_of_nodes + x + para.dim_x*((y+1)%para.dim_y) + para.dim_x*para.dim_y*z];
    n_b.vd[4*para.number_of_nodes + x + para.dim_x*((para.dim_y+y-1)%para.dim_y) + para.dim_x*para.dim_y*z] = n_a.vd[4*para.number_of_nodes + x + para.dim_x*((para.dim_y+y-1)%para.dim_y) + para.dim_x*para.dim_y*z];
    n_b.vd[5*para.number_of_nodes + x + para.dim_x*y + para.dim_x*para.dim_y*((z+1)%para.dim_z)] = n_a.vd[5*para.number_of_nodes + x + para.dim_x*y + para.dim_x*para.dim_y*((z+1)%para.dim_z)];
    n_b.vd[6*para.number_of_nodes + x + para.dim_x*y + para.dim_x*para.dim_y*((para.dim_z+z-1)%para.dim_z)] = n_a.vd[6*para.number_of_nodes + x + para.dim_x*y + para.dim_x*para.dim_y*((para.dim_z+z-1)%para.dim_z)];
    n_b.vd[7*para.number_of_nodes + (x+1)%para.dim_x + para.dim_x*((y+1)%para.dim_y) + para.dim_x*para.dim_y*z] = n_a.vd[7*para.number_of_nodes + (x+1)%para.dim_x + para.dim_x*((y+1)%para.dim_y) + para.dim_x*para.dim_y*z];
    n_b.vd[8*para.number_of_nodes + (para.dim_x+x-1)%para.dim_x + para.dim_x*((para.dim_y+y-1)%para.dim_y) + para.dim_x*para.dim_y*z] = n_a.vd[8*para.number_of_nodes + (para.dim_x+x-1)%para.dim_x + para.dim_x*((para.dim_y+y-1)%para.dim_y) + para.dim_x*para.dim_y*z];
    n_b.vd[9*para.number_of_nodes + (x+1)%para.dim_x + para.dim_x*((para.dim_y+y-1)%para.dim_y) + para.dim_x*para.dim_y*z] = n_a.vd[9*para.number_of_nodes + (x+1)%para.dim_x + para.dim_x*((para.dim_y+y-1)%para.dim_y) + para.dim_x*para.dim_y*z];
    n_b.vd[10*para.number_of_nodes + (para.dim_x+x-1)%para.dim_x + para.dim_x*((y+1)%para.dim_y) + para.dim_x*para.dim_y*z] = n_a.vd[10*para.number_of_nodes + (para.dim_x+x-1)%para.dim_x + para.dim_x*((y+1)%para.dim_y) + para.dim_x*para.dim_y*z];
    n_b.vd[11*para.number_of_nodes + (x+1)%para.dim_x + para.dim_x*y + para.dim_x*para.dim_y*((z+1)%para.dim_z)] = n_a.vd[11*para.number_of_nodes + (x+1)%para.dim_x + para.dim_x*y + para.dim_x*para.dim_y*((z+1)%para.dim_z)];
    n_b.vd[12*para.number_of_nodes + (para.dim_x+x-1)%para.dim_x + para.dim_x*y + para.dim_x*para.dim_y*((para.dim_z+z-1)%para.dim_z)] = n_a.vd[12*para.number_of_nodes + (para.dim_x+x-1)%para.dim_x + para.dim_x*y + para.dim_x*para.dim_y*((para.dim_z+z-1)%para.dim_z)];
    n_b.vd[13*para.number_of_nodes + (x+1)%para.dim_x + para.dim_x*y + para.dim_x*para.dim_y*((para.dim_z+z-1)%para.dim_z)] = n_a.vd[13*para.number_of_nodes + (x+1)%para.dim_x + para.dim_x*y + para.dim_x*para.dim_y*((para.dim_z+z-1)%para.dim_z)];
    n_b.vd[14*para.number_of_nodes + (para.dim_x+x-1)%para.dim_x + para.dim_x*y + para.dim_x*para.dim_y*((z+1)%para.dim_z)] = n_a.vd[14*para.number_of_nodes + (para.dim_x+x-1)%para.dim_x + para.dim_x*y + para.dim_x*para.dim_y*((z+1)%para.dim_z)];
    n_b.vd[15*para.number_of_nodes + x + para.dim_x*((y+1)%para.dim_y) + para.dim_x*para.dim_y*((z+1)%para.dim_z)] = n_a.vd[15*para.number_of_nodes + x + para.dim_x*((y+1)%para.dim_y) + para.dim_x*para.dim_y*((z+1)%para.dim_z)];
    n_b.vd[16*para.number_of_nodes + x + para.dim_x*((para.dim_y+y-1)%para.dim_y) + para.dim_x*para.dim_y*((para.dim_z+z-1)%para.dim_z)] = n_a.vd[16*para.number_of_nodes + x + para.dim_x*((para.dim_y+y-1)%para.dim_y) + para.dim_x*para.dim_y*((para.dim_z+z-1)%para.dim_z)];
    n_b.vd[17*para.number_of_nodes + x + para.dim_x*((y+1)%para.dim_y) + para.dim_x*para.dim_y*((para.dim_z+z-1)%para.dim_z)] = n_a.vd[17*para.number_of_nodes + x + para.dim_x*((y+1)%para.dim_y) + para.dim_x*para.dim_y*((para.dim_z+z-1)%para.dim_z)];
    n_b.vd[18*para.number_of_nodes + x + para.dim_x*((para.dim_y+y-1)%para.dim_y) + para.dim_x*para.dim_y*((z+1)%para.dim_z)] = n_a.vd[18*para.number_of_nodes + x + para.dim_x*((para.dim_y+y-1)%para.dim_y) + para.dim_x*para.dim_y*((z+1)%para.dim_z)];
  }
}

#else // SHANCHEN

/**bounce back read kernel needed to avoid raceconditions
 * @param index			node index / thread index (Input)
 * @param n_b			Pointer to local node residing in array b (Input)
 * @param n_a			Pointer to local node residing in array a (Output) (temp stored in buffer a)
*/
__device__ void bounce_back_write(LB_nodes_gpu n_b, LB_nodes_gpu n_a, unsigned int index){
  return ; // SAW TODO
  #pragma unroll
  for(int ii=0;ii<SHANCHEN;++ii) { 

  unsigned int xyz[3];

  if(n_b.boundary[index] == 1){
    index_to_xyz(index, xyz);
    unsigned int x = xyz[0];
    unsigned int y = xyz[1];
    unsigned int z = xyz[2];

    /** stream vd from boundary node back to origin node */
    n_b.vd[1*para.number_of_nodes + (x+1)%para.dim_x + para.dim_x*y + para.dim_x*para.dim_y*z] = n_a.vd[1*para.number_of_nodes + (x+1)%para.dim_x + para.dim_x*y + para.dim_x*para.dim_y*z]; 
    n_b.vd[2*para.number_of_nodes + (para.dim_x+x-1)%para.dim_x + para.dim_x*y + para.dim_x*para.dim_y*z] = n_a.vd[2*para.number_of_nodes + (para.dim_x+x-1)%para.dim_x + para.dim_x*y + para.dim_x*para.dim_y*z];
    n_b.vd[3*para.number_of_nodes + x + para.dim_x*((y+1)%para.dim_y) + para.dim_x*para.dim_y*z] = n_a.vd[3*para.number_of_nodes + x + para.dim_x*((y+1)%para.dim_y) + para.dim_x*para.dim_y*z];
    n_b.vd[4*para.number_of_nodes + x + para.dim_x*((para.dim_y+y-1)%para.dim_y) + para.dim_x*para.dim_y*z] = n_a.vd[4*para.number_of_nodes + x + para.dim_x*((para.dim_y+y-1)%para.dim_y) + para.dim_x*para.dim_y*z];
    n_b.vd[5*para.number_of_nodes + x + para.dim_x*y + para.dim_x*para.dim_y*((z+1)%para.dim_z)] = n_a.vd[5*para.number_of_nodes + x + para.dim_x*y + para.dim_x*para.dim_y*((z+1)%para.dim_z)];
    n_b.vd[6*para.number_of_nodes + x + para.dim_x*y + para.dim_x*para.dim_y*((para.dim_z+z-1)%para.dim_z)] = n_a.vd[6*para.number_of_nodes + x + para.dim_x*y + para.dim_x*para.dim_y*((para.dim_z+z-1)%para.dim_z)];
    n_b.vd[7*para.number_of_nodes + (x+1)%para.dim_x + para.dim_x*((y+1)%para.dim_y) + para.dim_x*para.dim_y*z] = n_a.vd[7*para.number_of_nodes + (x+1)%para.dim_x + para.dim_x*((y+1)%para.dim_y) + para.dim_x*para.dim_y*z];
    n_b.vd[8*para.number_of_nodes + (para.dim_x+x-1)%para.dim_x + para.dim_x*((para.dim_y+y-1)%para.dim_y) + para.dim_x*para.dim_y*z] = n_a.vd[8*para.number_of_nodes + (para.dim_x+x-1)%para.dim_x + para.dim_x*((para.dim_y+y-1)%para.dim_y) + para.dim_x*para.dim_y*z];
    n_b.vd[9*para.number_of_nodes + (x+1)%para.dim_x + para.dim_x*((para.dim_y+y-1)%para.dim_y) + para.dim_x*para.dim_y*z] = n_a.vd[9*para.number_of_nodes + (x+1)%para.dim_x + para.dim_x*((para.dim_y+y-1)%para.dim_y) + para.dim_x*para.dim_y*z];
    n_b.vd[10*para.number_of_nodes + (para.dim_x+x-1)%para.dim_x + para.dim_x*((y+1)%para.dim_y) + para.dim_x*para.dim_y*z] = n_a.vd[10*para.number_of_nodes + (para.dim_x+x-1)%para.dim_x + para.dim_x*((y+1)%para.dim_y) + para.dim_x*para.dim_y*z];
    n_b.vd[11*para.number_of_nodes + (x+1)%para.dim_x + para.dim_x*y + para.dim_x*para.dim_y*((z+1)%para.dim_z)] = n_a.vd[11*para.number_of_nodes + (x+1)%para.dim_x + para.dim_x*y + para.dim_x*para.dim_y*((z+1)%para.dim_z)];
    n_b.vd[12*para.number_of_nodes + (para.dim_x+x-1)%para.dim_x + para.dim_x*y + para.dim_x*para.dim_y*((para.dim_z+z-1)%para.dim_z)] = n_a.vd[12*para.number_of_nodes + (para.dim_x+x-1)%para.dim_x + para.dim_x*y + para.dim_x*para.dim_y*((para.dim_z+z-1)%para.dim_z)];
    n_b.vd[13*para.number_of_nodes + (x+1)%para.dim_x + para.dim_x*y + para.dim_x*para.dim_y*((para.dim_z+z-1)%para.dim_z)] = n_a.vd[13*para.number_of_nodes + (x+1)%para.dim_x + para.dim_x*y + para.dim_x*para.dim_y*((para.dim_z+z-1)%para.dim_z)];
    n_b.vd[14*para.number_of_nodes + (para.dim_x+x-1)%para.dim_x + para.dim_x*y + para.dim_x*para.dim_y*((z+1)%para.dim_z)] = n_a.vd[14*para.number_of_nodes + (para.dim_x+x-1)%para.dim_x + para.dim_x*y + para.dim_x*para.dim_y*((z+1)%para.dim_z)];
    n_b.vd[15*para.number_of_nodes + x + para.dim_x*((y+1)%para.dim_y) + para.dim_x*para.dim_y*((z+1)%para.dim_z)] = n_a.vd[15*para.number_of_nodes + x + para.dim_x*((y+1)%para.dim_y) + para.dim_x*para.dim_y*((z+1)%para.dim_z)];
    n_b.vd[16*para.number_of_nodes + x + para.dim_x*((para.dim_y+y-1)%para.dim_y) + para.dim_x*para.dim_y*((para.dim_z+z-1)%para.dim_z)] = n_a.vd[16*para.number_of_nodes + x + para.dim_x*((para.dim_y+y-1)%para.dim_y) + para.dim_x*para.dim_y*((para.dim_z+z-1)%para.dim_z)];
    n_b.vd[17*para.number_of_nodes + x + para.dim_x*((y+1)%para.dim_y) + para.dim_x*para.dim_y*((para.dim_z+z-1)%para.dim_z)] = n_a.vd[17*para.number_of_nodes + x + para.dim_x*((y+1)%para.dim_y) + para.dim_x*para.dim_y*((para.dim_z+z-1)%para.dim_z)];
    n_b.vd[18*para.number_of_nodes + x + para.dim_x*((para.dim_y+y-1)%para.dim_y) + para.dim_x*para.dim_y*((z+1)%para.dim_z)] = n_a.vd[18*para.number_of_nodes + x + para.dim_x*((para.dim_y+y-1)%para.dim_y) + para.dim_x*para.dim_y*((z+1)%para.dim_z)];
  }
}
}
#endif // SHANCHEN


#ifndef SHANCHEN 
/** add of (external) forces within the modespace, needed for particle-interaction
 * @param index		node index / thread index (Input)
 * @param mode		Pointer to the local register values mode (Input/Output)
 * @param node_f	Pointer to local node force (Input)
*/
__device__ void apply_forces(unsigned int index, float *mode, LB_node_force_gpu node_f) {

  float Rho, u[3], C[6];
  Rho = mode[0] + para.rho*para.agrid*para.agrid*para.agrid;

  /** hydrodynamic momentum density is redefined when forces present */
  u[0] = (mode[1] + 0.5f*node_f.force[0*para.number_of_nodes + index])/Rho;
  u[1] = (mode[2] + 0.5f*node_f.force[1*para.number_of_nodes + index])/Rho;
  u[2] = (mode[3] + 0.5f*node_f.force[2*para.number_of_nodes + index])/Rho;

  C[0] = (1.f + para.gamma_bulk)*u[0]*node_f.force[0*para.number_of_nodes + index] + 1.f/3.f*(para.gamma_bulk-para.gamma_shear)*(u[0]*node_f.force[0*para.number_of_nodes + index] + u[1]*node_f.force[1*para.number_of_nodes + index] + u[2]*node_f.force[2*para.number_of_nodes + index]);
  C[2] = (1.f + para.gamma_bulk)*u[1]*node_f.force[1*para.number_of_nodes + index] + 1.f/3.f*(para.gamma_bulk-para.gamma_shear)*(u[0]*node_f.force[0*para.number_of_nodes + index] + u[1]*node_f.force[1*para.number_of_nodes + index] + u[2]*node_f.force[2*para.number_of_nodes + index]);
  C[5] = (1.f + para.gamma_bulk)*u[2]*node_f.force[2*para.number_of_nodes + index] + 1.f/3.f*(para.gamma_bulk-para.gamma_shear)*(u[0]*node_f.force[0*para.number_of_nodes + index] + u[1]*node_f.force[1*para.number_of_nodes + index] + u[2]*node_f.force[2*para.number_of_nodes + index]);
  C[1] = 1.f/2.f*(1.f+para.gamma_shear)*(u[0]*node_f.force[1*para.number_of_nodes + index]+u[1]*node_f.force[0*para.number_of_nodes + index]);
  C[3] = 1.f/2.f*(1.f+para.gamma_shear)*(u[0]*node_f.force[2*para.number_of_nodes + index]+u[2]*node_f.force[0*para.number_of_nodes + index]);
  C[4] = 1.f/2.f*(1.f+para.gamma_shear)*(u[1]*node_f.force[2*para.number_of_nodes + index]+u[2]*node_f.force[1*para.number_of_nodes + index]);

  /** update momentum modes */
  mode[1] += node_f.force[0*para.number_of_nodes + index];
  mode[2] += node_f.force[1*para.number_of_nodes + index];
  mode[3] += node_f.force[2*para.number_of_nodes + index];
  	
  /** update stress modes */
  mode[4] += C[0] + C[2] + C[5];
  mode[5] += C[0] - C[2];
  mode[6] += C[0] + C[2] - 2.f*C[5];
  mode[7] += C[1];
  mode[8] += C[3];
  mode[9] += C[4];

#ifdef EXTERNAL_FORCES
  if(para.external_force){
    node_f.force[0*para.number_of_nodes + index] = para.ext_force[0]*powf(para.agrid,4)*para.tau*para.tau;
    node_f.force[1*para.number_of_nodes + index] = para.ext_force[1]*powf(para.agrid,4)*para.tau*para.tau;
    node_f.force[2*para.number_of_nodes + index] = para.ext_force[2]*powf(para.agrid,4)*para.tau*para.tau;
  }
  else{
  node_f.force[0*para.number_of_nodes + index] = 0.f;
  node_f.force[1*para.number_of_nodes + index] = 0.f;
  node_f.force[2*para.number_of_nodes + index] = 0.f;
  }
#else
  /** reset force */
  node_f.force[0*para.number_of_nodes + index] = 0.f;
  node_f.force[1*para.number_of_nodes + index] = 0.f;
  node_f.force[2*para.number_of_nodes + index] = 0.f;
#endif
}

#else // SHANCHEN

/** add of (external) forces within the modespace, needed for particle-interaction
 * @param index		node index / thread index (Input)
 * @param mode		Pointer to the local register values mode (Input/Output)
 * @param node_f	Pointer to local node force (Input)
*/
__device__ void apply_forces(unsigned int index, float *mode, LB_node_force_gpu node_f, LB_values_gpu *d_v) {
  float Rho =0.0; 
  float tmpRho;
  float u[3]={0.f,0.f,0.f}, C[6]={0.f,0.f,0.f,0.f,0.f,0.f};

  /* Note: the values d_v were calculated in relax_modes() */

  u[0]=d_v[index].v[0]; 
  u[1]=d_v[index].v[1]; 
  u[2]=d_v[index].v[2]; 


  #pragma unroll
  for(int ii=0;ii<SHANCHEN;++ii) {  //SAW TODO
       C[0] += (1.f + para.gamma_bulk[ii])*u[0]*node_f.force[(0 + ii*3 ) * para.number_of_nodes + index] + 
                1.f/3.f*(para.gamma_bulk[ii]-para.gamma_shear[ii])*(u[0]*node_f.force[(0 + ii*3 ) * para.number_of_nodes + index] + 
                        u[1]*node_f.force[(1 + ii*3 ) * para.number_of_nodes + index] + 
                        u[2]*node_f.force[(2 + ii*3 ) * para.number_of_nodes + index]);
       C[2] += (1.f + para.gamma_bulk[ii])*u[1]*node_f.force[(1 + ii*3 ) * para.number_of_nodes + index] + 
                1.f/3.f*(para.gamma_bulk[ii]-para.gamma_shear[ii])*(u[0]*node_f.force[(0 + ii*3 ) * para.number_of_nodes + index] + 
                        u[1]*node_f.force[(1 + ii*3 ) * para.number_of_nodes + index] + 
                        u[2]*node_f.force[(2 + ii*3 ) * para.number_of_nodes + index]);
       C[5] += (1.f + para.gamma_bulk[ii])*u[2]*node_f.force[(2 + ii*3 ) * para.number_of_nodes + index] + 
                1.f/3.f*(para.gamma_bulk[ii]-para.gamma_shear[ii])*(u[0]*node_f.force[(0 + ii*3 ) * para.number_of_nodes + index] + 
                        u[1]*node_f.force[(1 + ii*3 ) * para.number_of_nodes + index] + 
                        u[2]*node_f.force[(2 + ii*3 ) * para.number_of_nodes + index]);
       C[1] += 1.f/2.f*(1.f+para.gamma_shear[ii])*(u[0]*node_f.force[(1 + ii*3 ) * para.number_of_nodes + index]+
                        u[1]*node_f.force[(0 + ii*3 ) * para.number_of_nodes + index]);
       C[3] += 1.f/2.f*(1.f+para.gamma_shear[ii])*(u[0]*node_f.force[(2 + ii*3 ) * para.number_of_nodes + index]+
                        u[2]*node_f.force[(0 + ii*3 ) * para.number_of_nodes + index]);
       C[4] += 1.f/2.f*(1.f+para.gamma_shear[ii])*(u[1]*node_f.force[(2 + ii*3 ) * para.number_of_nodes + index]+
                        u[2]*node_f.force[(1 + ii*3 ) * para.number_of_nodes + index]);
  }

  #pragma unroll
  for(int ii=0;ii<SHANCHEN;++ii) {  //SAW TODO
      /** update momentum modes */
      mode[1 + ii * LBQ] += 1.f/2.f*(1.f+para.gamma_mobility[0])*node_f.force[(0 + ii*3 ) * para.number_of_nodes + index];
      mode[2 + ii * LBQ] += 1.f/2.f*(1.f+para.gamma_mobility[0])*node_f.force[(1 + ii*3 ) * para.number_of_nodes + index];
      mode[3 + ii * LBQ] += 1.f/2.f*(1.f+para.gamma_mobility[0])*node_f.force[(2 + ii*3 ) * para.number_of_nodes + index];
      	
      /** update stress modes */
      mode[4 + ii * LBQ] += C[0] + C[2] + C[5];
      mode[5 + ii * LBQ] += C[0] - C[2];
      mode[6 + ii * LBQ] += C[0] + C[2] - 2.f*C[5];
      mode[7 + ii * LBQ] += C[1];
      mode[8 + ii * LBQ] += C[3];
      mode[9 + ii * LBQ] += C[4];
    
#ifdef EXTERNAL_FORCES
      if(para.external_force){
        node_f.force[(0 + ii*3 ) * para.number_of_nodes + index] = para.ext_force[0]*powf(para.agrid,4)*para.tau*para.tau;
        node_f.force[(1 + ii*3 ) * para.number_of_nodes + index] = para.ext_force[1]*powf(para.agrid,4)*para.tau*para.tau;
        node_f.force[(2 + ii*3 ) * para.number_of_nodes + index] = para.ext_force[2]*powf(para.agrid,4)*para.tau*para.tau;
      }
      else{
      node_f.force[(0 + ii*3 ) * para.number_of_nodes + index] = 0.f;
      node_f.force[(1 + ii*3 ) * para.number_of_nodes + index] = 0.f;
      node_f.force[(2 + ii*3 ) * para.number_of_nodes + index] = 0.f;
      }
#else
      /** reset force */
      node_f.force[(0 + ii*3 ) * para.number_of_nodes + index] = 0.f;
      node_f.force[(1 + ii*3 ) * para.number_of_nodes + index] = 0.f;
      node_f.force[(2 + ii*3 ) * para.number_of_nodes + index] = 0.f;
#endif
  }
}
#endif // SHANCHEN

#ifndef SHANCHEN

/**function used to calc physical values of every node
 * @param index		node index / thread index (Input)
 * @param mode		Pointer to the local register values mode (Input)
 * @param n_a		Pointer to local node residing in array a for boundary flag(Input)
 * @param *d_v		Pointer to local device values (Input/Output)
 * @param singlenode	Flag, if there is only one node
 * This function is a clone of lb_calc_local_fields and
 * additionally performs unit conversions.
*/
__device__ void calc_values(LB_nodes_gpu n_a, float *mode, LB_values_gpu *d_v, unsigned int index, unsigned int singlenode){

  float rho = mode[0] + para.rho*para.agrid*para.agrid*para.agrid;
	
  float *v, *pi;
  if(singlenode == 1){ 
    v=&(d_v[0].v[0]);
    pi=&(d_v[0].pi[0]);
    d_v[0].rho = rho;
  } else {
    v=&(d_v[index].v[0]);
    pi=&(d_v[index].pi[0]);
    d_v[index].rho = rho;
  }
  float j[3]; float pi_eq[6];
  
  j[0] = mode[1];
  j[1] = mode[2];
  j[2] = mode[3];

<<<<<<< HEAD
  if(singlenode == 1){
    d_v[0].rho = Rho;
    d_v[0].v[0] = mode[1]/Rho/para.agrid/para.tau;
    d_v[0].v[1] = mode[2]/Rho/para.agrid/para.tau;
    d_v[0].v[2] = mode[3]/Rho/para.agrid/para.tau;
  }
  else{
    d_v[index].rho = Rho;
    d_v[index].v[0] = mode[1]/Rho/para.agrid/para.tau;
    d_v[index].v[1] = mode[2]/Rho/para.agrid/para.tau;
    d_v[index].v[2] = mode[3]/Rho/para.agrid/para.tau;
  }
#if 0
  if(singlenode == 1){
    /** equilibrium part of the stress modes */
    /**to print out the stress tensor entries, ensure that in lbgpu.h struct the values are available*/
    d_v[0].pi[0] = ((mode[1]*mode[1]) + (mode[2]*mode[2]) + (mode[3]*mode[3]))/para.rho;
    d_v[0].pi[1] = ((mode[1]*mode[1]) - (mode[2]*mode[2]))/para.rho;
    d_v[0].pi[2] = ((mode[1]*mode[1]) + (mode[2]*mode[2])  + (mode[3]*mode[3])) - 3.0f*(mode[3]*mode[3]))/para.rho;
    d_v[0].pi[3] = mode[1]*mode[2]/para.rho;
    d_v[0].pi[4] = mode[1]*mode[3]/para.rho;
    d_v[0].pi[5] = mode[2]*mode[3]/para.rho;
  }
  else{
    d_v[index].pi[0] = ((mode[1]*mode[1]) + (mode[2]*mode[2]) + (mode[3]*mode[3]))/para.rho;
    d_v[index].pi[1] = ((mode[1]*mode[1]) - (mode[2]*mode[2]))/para.rho;
    d_v[index].pi[2] = ((mode[1]*mode[1]) + (mode[2]*mode[2])  + (mode[3]*mode[3])) - 3.0f*(mode[3]*mode[3]))/para.rho;
    d_v[index].pi[3] = mode[1]*mode[2]/para.rho;
    d_v[index].pi[4] = mode[1]*mode[3]/para.rho;
    d_v[index].pi[5] = mode[2]*mode[3]/para.rho;
=======
// To Do: Here half the forces have to go in!
//  j[0] += 0.5*lbfields[index].force[0];
//  j[1] += 0.5*lbfields[index].force[1];
//  j[2] += 0.5*lbfields[index].force[2];

  v[0]=j[0]/rho;
  v[1]=j[1]/rho;
  v[2]=j[2]/rho;

  /* equilibrium part of the stress modes */
  pi_eq[0] = (j[0]*j[0]+j[1]*j[1]+j[2]*j[2])/ rho;
  pi_eq[1] = ((j[0]*j[0])-(j[1]*j[1]))/ rho;
  pi_eq[2] = (j[0]*j[0]+j[1]*j[1]+j[2]*j[2] - 3.0*j[2]*j[2])/ rho;
  pi_eq[3] = j[0]*j[1]/ rho;
  pi_eq[4] = j[0]*j[2]/ rho;
  pi_eq[5] = j[1]*j[2]/ rho;

  /* Now we must predict the outcome of the next collision */
  /* We immediately average pre- and post-collision. */
  mode[4] = pi_eq[0] + (0.5+0.5*para.gamma_bulk )*(mode[4] - pi_eq[0]);
  mode[5] = pi_eq[1] + (0.5+0.5*para.gamma_shear)*(mode[5] - pi_eq[1]);
  mode[6] = pi_eq[2] + (0.5+0.5*para.gamma_shear)*(mode[6] - pi_eq[2]);
  mode[7] = pi_eq[3] + (0.5+0.5*para.gamma_shear)*(mode[7] - pi_eq[3]);
  mode[8] = pi_eq[4] + (0.5+0.5*para.gamma_shear)*(mode[8] - pi_eq[4]);
  mode[9] = pi_eq[5] + (0.5+0.5*para.gamma_shear)*(mode[9] - pi_eq[5]);

  /* Now we have to transform to the "usual" stress tensor components */
  /* We use eq. 116ff in Duenweg Ladd for that. */
  pi[0]=(mode[0]+mode[4]+mode[5])/3.;
  pi[2]=(2*mode[0]+2*mode[4]-mode[5]+3*mode[6])/6.;
  pi[5]=(2*mode[0]+2*mode[4]-mode[5]+3*mode[6])/6.;
  pi[1]=mode[7];
  pi[3]=mode[8];
  pi[4]=mode[9];

  /* Finally some unit conversions */
  rho*=1./para.agrid/para.agrid/para.agrid;
  v[0]*=1./para.tau/para.agrid;
  v[1]*=1./para.tau/para.agrid;
  v[2]*=1./para.tau/para.agrid;

  for (int i =0; i<6; i++) {
    pi[i]*=1./para.tau/para.tau/para.agrid/para.agrid/para.agrid;
>>>>>>> e768445c
  }

}

#else // SHANCHEN


/**function used to calc physical values of every node
 * @param index		node index / thread index (Input)
 * @param mode		Pointer to the local register values mode (Input)
 * @param n_a		Pointer to local node residing in array a for boundary flag(Input)
 * @param *d_v		Pointer to local device values (Input/Output)
 * @param singlenode	Flag, if there is only one node
*/
__device__ void calc_values(LB_nodes_gpu n_a, float *mode, LB_values_gpu *d_v, LB_node_force_gpu node_f, unsigned int index, unsigned int singlenode){

  float Rho_tot=0.f;
  float u_tot[3]={0.f,0.f,0.f};
  if(singlenode == 1) index=0;

  if(n_a.boundary[index] != 1){
      #pragma unroll
      for(int ii=0;ii<SHANCHEN;++ii) { 
          /** re-construct the real density
          * remember that the populations are stored as differences to their
          * equilibrium value */
          d_v[index].rho[ii]= mode[0 + ii * 4]+ para.rho[ii]*para.agrid*para.agrid*para.agrid;
          Rho_tot  += mode[0 + ii * 4]+ para.rho[ii]*para.agrid*para.agrid*para.agrid;
          u_tot[0] += mode[1 + ii * 4];
          u_tot[1] += mode[2 + ii * 4];
          u_tot[2] += mode[3 + ii * 4];
    
          /** if forces are present, the momentum density is redefined to
          * inlcude one half-step of the force action.  See the
          * Chapman-Enskog expansion in [Ladd & Verberg]. */
    
          u_tot[0] += 0.5f*node_f.force[(0+ii*3)*para.number_of_nodes + index];
          u_tot[1] += 0.5f*node_f.force[(1+ii*3)*para.number_of_nodes + index];
          u_tot[2] += 0.5f*node_f.force[(2+ii*3)*para.number_of_nodes + index];
      }
      u_tot[0]/=Rho_tot;
      u_tot[1]/=Rho_tot;
      u_tot[2]/=Rho_tot;
    
      d_v[index].v[0]=u_tot[0]; 
      d_v[index].v[1]=u_tot[1]; 
      d_v[index].v[2]=u_tot[2]; 
  } else { 
    #pragma unroll
    for(int ii=0;ii<SHANCHEN;++ii) { 
       d_v[index].rho[ii]   = 1.;
    }
    d_v[index].v[0] = 0.;
    d_v[index].v[1] = 0.; 
    d_v[index].v[2] = 0.; 
  }   
#if 0
  if(singlenode == 1){
    /** equilibrium part of the stress modes */
    /**to print out the stress tensor entries, ensure that in lbgpu.h struct the values are available*/
    d_v[0].pi[0] = ((mode[1 + ii * LBQ]*mode[1 + ii * LBQ]) + (mode[2 + ii * LBQ]*mode[2 + ii * LBQ]) + (mode[3 + ii * LBQ]*mode[3 + ii * LBQ]))/para.rho[ii];
    d_v[0].pi[1] = ((mode[1 + ii * LBQ]*mode[1 + ii * LBQ]) - (mode[2 + ii * LBQ]*mode[2 + ii * LBQ]))/para.rho[ii];
    d_v[0].pi[2] = ((mode[1 + ii * LBQ]*mode[1 + ii * LBQ]) + (mode[2 + ii * LBQ]*mode[2 + ii * LBQ])  + (mode[3 + ii * LBQ]*mode[3 + ii * LBQ])) - 3.0f*(mode[3 + ii * LBQ]*mode[3 + ii * LBQ]))/para.rho[ii];
    d_v[0].pi[3] = mode[1 + ii * LBQ]*mode[2 + ii * LBQ]/para.rho[ii];
    d_v[0].pi[4] = mode[1 + ii * LBQ]*mode[3 + ii * LBQ]/para.rho[ii];
    d_v[0].pi[5] = mode[2 + ii * LBQ]*mode[3 + ii * LBQ]/para.rho[ii];
   } else{
    d_v[index].pi[0] = ((mode[1 + ii * LBQ]*mode[1 + ii * LBQ]) + (mode[2 + ii * LBQ]*mode[2 + ii * LBQ]) + (mode[3 + ii * LBQ]*mode[3 + ii * LBQ]))/para.rho[ii];
    d_v[index].pi[1] = ((mode[1 + ii * LBQ]*mode[1 + ii * LBQ]) - (mode[2 + ii * LBQ]*mode[2 + ii * LBQ]))/para.rho[ii];
    d_v[index].pi[2] = ((mode[1 + ii * LBQ]*mode[1 + ii * LBQ]) + (mode[2 + ii * LBQ]*mode[2 + ii * LBQ])  + (mode[3 + ii * LBQ]*mode[3 + ii * LBQ])) - 3.0f*(mode[3 + ii * LBQ]*mode[3 + ii * LBQ]))/para.rho[ii];
    d_v[index].pi[3] = mode[1 + ii * LBQ]*mode[2 + ii * LBQ]/para.rho[ii];
    d_v[index].pi[4] = mode[1 + ii * LBQ]*mode[3 + ii * LBQ]/para.rho[ii];
    d_v[index].pi[5] = mode[2 + ii * LBQ]*mode[3 + ii * LBQ]/para.rho[ii];
  }
#endif
 }

#endif // SHANCHEN 

#ifndef SHANCHEN

/** 
 * @param node_index	node index around (8) particle (Input)
 * @param *mode			Pointer to the local register values mode (Output)
 * @param n_a			Pointer to local node residing in array a(Input)
*/
__device__ void calc_mode(float *mode, LB_nodes_gpu n_a, unsigned int node_index){
	
  /** mass mode */
  mode[0] = n_a.vd[0*para.number_of_nodes + node_index] + n_a.vd[1*para.number_of_nodes + node_index] + n_a.vd[2*para.number_of_nodes + node_index] 
          + n_a.vd[3*para.number_of_nodes + node_index] + n_a.vd[4*para.number_of_nodes + node_index] + n_a.vd[5*para.number_of_nodes + node_index]
          + n_a.vd[6*para.number_of_nodes + node_index] + n_a.vd[7*para.number_of_nodes + node_index] + n_a.vd[8*para.number_of_nodes + node_index]
          + n_a.vd[9*para.number_of_nodes + node_index] + n_a.vd[10*para.number_of_nodes + node_index] + n_a.vd[11*para.number_of_nodes + node_index] + n_a.vd[12*para.number_of_nodes + node_index]
          + n_a.vd[13*para.number_of_nodes + node_index] + n_a.vd[14*para.number_of_nodes + node_index] + n_a.vd[15*para.number_of_nodes + node_index] + n_a.vd[16*para.number_of_nodes + node_index]
          + n_a.vd[17*para.number_of_nodes + node_index] + n_a.vd[18*para.number_of_nodes + node_index];

  /** momentum modes */
  mode[1] = (n_a.vd[1*para.number_of_nodes + node_index] - n_a.vd[2*para.number_of_nodes + node_index]) + (n_a.vd[7*para.number_of_nodes + node_index] - n_a.vd[8*para.number_of_nodes + node_index])
          + (n_a.vd[9*para.number_of_nodes + node_index] - n_a.vd[10*para.number_of_nodes + node_index]) + (n_a.vd[11*para.number_of_nodes + node_index] - n_a.vd[12*para.number_of_nodes + node_index])
          + (n_a.vd[13*para.number_of_nodes + node_index] - n_a.vd[14*para.number_of_nodes + node_index]);
  mode[2] = (n_a.vd[3*para.number_of_nodes + node_index] - n_a.vd[4*para.number_of_nodes + node_index]) + (n_a.vd[7*para.number_of_nodes + node_index] - n_a.vd[8*para.number_of_nodes + node_index])
          - (n_a.vd[9*para.number_of_nodes + node_index] - n_a.vd[10*para.number_of_nodes + node_index]) + (n_a.vd[15*para.number_of_nodes + node_index] - n_a.vd[16*para.number_of_nodes + node_index])
          + (n_a.vd[17*para.number_of_nodes + node_index] - n_a.vd[18*para.number_of_nodes + node_index]);
  mode[3] = (n_a.vd[5*para.number_of_nodes + node_index] - n_a.vd[6*para.number_of_nodes + node_index]) + (n_a.vd[11*para.number_of_nodes + node_index] - n_a.vd[12*para.number_of_nodes + node_index])
          - (n_a.vd[13*para.number_of_nodes + node_index] - n_a.vd[14*para.number_of_nodes + node_index]) + (n_a.vd[15*para.number_of_nodes + node_index] - n_a.vd[16*para.number_of_nodes + node_index])
          - (n_a.vd[17*para.number_of_nodes + node_index] - n_a.vd[18*para.number_of_nodes + node_index]);
}

#else // SHANCHEN


/** 
 * @param node_index	node index around (8) particle (Input)
 * @param *mode			Pointer to the local register values mode (Output)
 * @param n_a			Pointer to local node residing in array a(Input)
*/
__device__ void calc_mode(float *mode, LB_nodes_gpu n_a, unsigned int node_index, int component_index){
	
  /** mass mode */
  mode[0] = n_a.vd[(0 + component_index*LBQ ) * para.number_of_nodes + node_index] + n_a.vd[(1 + component_index*LBQ ) * para.number_of_nodes + node_index] + n_a.vd[(2 + component_index*LBQ ) * para.number_of_nodes + node_index] 
          + n_a.vd[(3 + component_index*LBQ ) * para.number_of_nodes + node_index] + n_a.vd[(4 + component_index*LBQ ) * para.number_of_nodes + node_index] + n_a.vd[(5 + component_index*LBQ ) * para.number_of_nodes + node_index]
          + n_a.vd[(6 + component_index*LBQ ) * para.number_of_nodes + node_index] + n_a.vd[(7 + component_index*LBQ ) * para.number_of_nodes + node_index] + n_a.vd[(8 + component_index*LBQ ) * para.number_of_nodes + node_index]
          + n_a.vd[(9 + component_index*LBQ ) * para.number_of_nodes + node_index] + n_a.vd[(10 + component_index*LBQ ) * para.number_of_nodes + node_index] + n_a.vd[(11 + component_index*LBQ ) * para.number_of_nodes + node_index] + n_a.vd[(12 + component_index*LBQ ) * para.number_of_nodes + node_index]
          + n_a.vd[(13 + component_index*LBQ ) * para.number_of_nodes + node_index] + n_a.vd[(14 + component_index*LBQ ) * para.number_of_nodes + node_index] + n_a.vd[(15 + component_index*LBQ ) * para.number_of_nodes + node_index] + n_a.vd[(16 + component_index*LBQ ) * para.number_of_nodes + node_index]
          + n_a.vd[(17 + component_index*LBQ ) * para.number_of_nodes + node_index] + n_a.vd[(18 + component_index*LBQ ) * para.number_of_nodes + node_index];

  /** momentum modes */
  mode[1] = (n_a.vd[(1 + component_index*LBQ ) * para.number_of_nodes + node_index] - n_a.vd[(2 + component_index*LBQ ) * para.number_of_nodes + node_index]) + (n_a.vd[(7 + component_index*LBQ ) * para.number_of_nodes + node_index] - n_a.vd[(8 + component_index*LBQ ) * para.number_of_nodes + node_index])
          + (n_a.vd[(9 + component_index*LBQ ) * para.number_of_nodes + node_index] - n_a.vd[(10 + component_index*LBQ ) * para.number_of_nodes + node_index]) + (n_a.vd[(11 + component_index*LBQ ) * para.number_of_nodes + node_index] - n_a.vd[(12 + component_index*LBQ ) * para.number_of_nodes + node_index])
          + (n_a.vd[(13 + component_index*LBQ ) * para.number_of_nodes + node_index] - n_a.vd[(14 + component_index*LBQ ) * para.number_of_nodes + node_index]);
  mode[2] = (n_a.vd[(3 + component_index*LBQ ) * para.number_of_nodes + node_index] - n_a.vd[(4 + component_index*LBQ ) * para.number_of_nodes + node_index]) + (n_a.vd[(7 + component_index*LBQ ) * para.number_of_nodes + node_index] - n_a.vd[(8 + component_index*LBQ ) * para.number_of_nodes + node_index])
          - (n_a.vd[(9 + component_index*LBQ ) * para.number_of_nodes + node_index] - n_a.vd[(10 + component_index*LBQ ) * para.number_of_nodes + node_index]) + (n_a.vd[(15 + component_index*LBQ ) * para.number_of_nodes + node_index] - n_a.vd[(16 + component_index*LBQ ) * para.number_of_nodes + node_index])
          + (n_a.vd[(17 + component_index*LBQ ) * para.number_of_nodes + node_index] - n_a.vd[(18 + component_index*LBQ ) * para.number_of_nodes + node_index]);
  mode[3] = (n_a.vd[(5 + component_index*LBQ ) * para.number_of_nodes + node_index] - n_a.vd[(6 + component_index*LBQ ) * para.number_of_nodes + node_index]) + (n_a.vd[(11 + component_index*LBQ ) * para.number_of_nodes + node_index] - n_a.vd[(12 + component_index*LBQ ) * para.number_of_nodes + node_index])
          - (n_a.vd[(13 + component_index*LBQ ) * para.number_of_nodes + node_index] - n_a.vd[(14 + component_index*LBQ ) * para.number_of_nodes + node_index]) + (n_a.vd[(15 + component_index*LBQ ) * para.number_of_nodes + node_index] - n_a.vd[(16 + component_index*LBQ ) * para.number_of_nodes + node_index])
          - (n_a.vd[(17 + component_index*LBQ ) * para.number_of_nodes + node_index] - n_a.vd[(18 + component_index*LBQ ) * para.number_of_nodes + node_index]);
}


#endif // SHANCHEN

#ifndef SHANCHEN

/**calculate temperature of the fluid kernel
 * @param *cpu_jsquared			Pointer to result storage value (Output)
 * @param n_a				Pointer to local node residing in array a (Input)
*/
__global__ void temperature(LB_nodes_gpu n_a, float *cpu_jsquared) {
  float mode[4];
  float jsquared = 0.f;
  unsigned int index = blockIdx.y * gridDim.x * blockDim.x + blockDim.x * blockIdx.x + threadIdx.x;

  if(index<para.number_of_nodes){
    calc_mode(mode, n_a, index);
    if(n_a.boundary[index]){
      jsquared = 0.f;
    }
    else{
      jsquared = mode[1]*mode[1]+mode[2]*mode[2]+mode[3]*mode[3];
    }
    atomicadd(cpu_jsquared, jsquared);
  }
}

#else // SHANCHEN

/**calculate temperature of the fluid kernel
 * @param *cpu_jsquared			Pointer to result storage value (Output)
 * @param n_a				Pointer to local node residing in array a (Input)
*/
__global__ void temperature(LB_nodes_gpu n_a, float *cpu_jsquared) {
  float mode[4];
  float jsquared = 0.f;
  unsigned int index = blockIdx.y * gridDim.x * blockDim.x + blockDim.x * blockIdx.x + threadIdx.x;

  if(index<para.number_of_nodes){
    if(!n_a.boundary[index]){
     #pragma unroll
     for(int ii=0;ii<SHANCHEN;++ii) {  //SAW TODO: check that temperature is computed correctly in SC
         calc_mode(mode, n_a, index,ii);
         jsquared = mode[1]*mode[1]+mode[2]*mode[2]+mode[3]*mode[3];
         atomicadd(cpu_jsquared, jsquared);
     }
   }
 }
}

#endif // SHANCHEN


#ifndef SHANCHEN 

/*********************************************************/
/** \name Coupling part */
/*********************************************************/
/**(Eq. (12) Ahlrichs and Duenweg, JCP 111(17):8225 (1999))
 * @param n_a			Pointer to local node residing in array a (Input)
 * @param *delta		Pointer for the weighting of particle position (Output)
 * @param *delta_j		Pointer for the weighting of particle momentum (Output)
 * @param *particle_data	Pointer to the particle position and velocity (Input)
 * @param *particle_force	Pointer to the particle force (Input)
 * @param part_index		particle id / thread id (Input)
 * @param *rn_part		Pointer to randomnumber array of the particle
 * @param node_index		node index around (8) particle (Output)
*/
__device__ void calc_viscous_force(LB_nodes_gpu n_a, float *delta, LB_particle_gpu *particle_data, LB_particle_force_gpu *particle_force, unsigned int part_index, LB_randomnr_gpu *rn_part, float *delta_j, unsigned int *node_index){
	
  float mode[4];
  int my_left[3];
  float interpolated_u1, interpolated_u2, interpolated_u3;
  float Rho;
  interpolated_u1 = interpolated_u2 = interpolated_u3 = 0.f;

  float temp_delta[6];
  float temp_delta_half[6];

  /** see ahlrichs + duenweg page 8227 equ (10) and (11) */
  #pragma unroll
  for(int i=0; i<3; ++i){
    float scaledpos = particle_data[part_index].p[i]/para.agrid - 0.5f;
    my_left[i] = (int)(floorf(scaledpos));
    //printf("scaledpos %f \t myleft: %d \n", scaledpos, my_left[i]);
    temp_delta[3+i] = scaledpos - my_left[i];
    temp_delta[i] = 1.f - temp_delta[3+i];
    /**further value used for interpolation of fluid velocity at part pos near boundaries */
    temp_delta_half[3+i] = (scaledpos - my_left[i])*2.f;
    temp_delta_half[i] = 2.f - temp_delta_half[3+i];
  }

  delta[0] = temp_delta[0] * temp_delta[1] * temp_delta[2];
  delta[1] = temp_delta[3] * temp_delta[1] * temp_delta[2];
  delta[2] = temp_delta[0] * temp_delta[4] * temp_delta[2];
  delta[3] = temp_delta[3] * temp_delta[4] * temp_delta[2];
  delta[4] = temp_delta[0] * temp_delta[1] * temp_delta[5];
  delta[5] = temp_delta[3] * temp_delta[1] * temp_delta[5];
  delta[6] = temp_delta[0] * temp_delta[4] * temp_delta[5];
  delta[7] = temp_delta[3] * temp_delta[4] * temp_delta[5];

  // modulo for negative numbers is strange at best, shift to make sure we are positive
  int x = my_left[0] + para.dim_x;
  int y = my_left[1] + para.dim_y;
  int z = my_left[2] + para.dim_z;

  node_index[0] = x%para.dim_x     + para.dim_x*(y%para.dim_y)     + para.dim_x*para.dim_y*(z%para.dim_z);
  node_index[1] = (x+1)%para.dim_x + para.dim_x*(y%para.dim_y)     + para.dim_x*para.dim_y*(z%para.dim_z);
  node_index[2] = x%para.dim_x     + para.dim_x*((y+1)%para.dim_y) + para.dim_x*para.dim_y*(z%para.dim_z);
  node_index[3] = (x+1)%para.dim_x + para.dim_x*((y+1)%para.dim_y) + para.dim_x*para.dim_y*(z%para.dim_z);
  node_index[4] = x%para.dim_x     + para.dim_x*(y%para.dim_y)     + para.dim_x*para.dim_y*((z+1)%para.dim_z);
  node_index[5] = (x+1)%para.dim_x + para.dim_x*(y%para.dim_y)     + para.dim_x*para.dim_y*((z+1)%para.dim_z);
  node_index[6] = x%para.dim_x     + para.dim_x*((y+1)%para.dim_y) + para.dim_x*para.dim_y*((z+1)%para.dim_z);
  node_index[7] = (x+1)%para.dim_x + para.dim_x*((y+1)%para.dim_y) + para.dim_x*para.dim_y*((z+1)%para.dim_z);
  #pragma unroll
  for(int i=0; i<8; ++i){
    calc_mode(mode, n_a, node_index[i]);
    Rho = mode[0] + para.rho*para.agrid*para.agrid*para.agrid;	
    interpolated_u1 += delta[i]*mode[1]/(Rho);
    interpolated_u2 += delta[i]*mode[2]/(Rho);
    interpolated_u3 += delta[i]*mode[3]/(Rho);
  }

  /** calculate viscous force
   * take care to rescale velocities with time_step and transform to MD units
   * (Eq. (9) Ahlrichs and Duenweg, JCP 111(17):8225 (1999)) */
#ifdef LB_ELECTROHYDRODYNAMICS
  particle_force[part_index].f[0] = - para.friction * (particle_data[part_index].v[0]/para.time_step - interpolated_u1*para.agrid/para.tau - particle_data[part_index].mu_E[0]);
  particle_force[part_index].f[1] = - para.friction * (particle_data[part_index].v[1]/para.time_step - interpolated_u2*para.agrid/para.tau - particle_data[part_index].mu_E[1]);
  particle_force[part_index].f[2] = - para.friction * (particle_data[part_index].v[2]/para.time_step - interpolated_u3*para.agrid/para.tau - particle_data[part_index].mu_E[2]);
#else
  particle_force[part_index].f[0] = - para.friction * (particle_data[part_index].v[0]/para.time_step - interpolated_u1*para.agrid/para.tau);
  particle_force[part_index].f[1] = - para.friction * (particle_data[part_index].v[1]/para.time_step - interpolated_u2*para.agrid/para.tau);
  particle_force[part_index].f[2] = - para.friction * (particle_data[part_index].v[2]/para.time_step - interpolated_u3*para.agrid/para.tau);
#endif
  /** add stochastic force of zero mean (Ahlrichs, Duenweg equ. 15)*/
#ifdef GAUSSRANDOM
  gaussian_random(rn_part);
  particle_force[part_index].f[0] += para.lb_coupl_pref2*rn_part->randomnr[0];
  particle_force[part_index].f[1] += para.lb_coupl_pref2*rn_part->randomnr[1];
  gaussian_random(rn_part);
  particle_force[part_index].f[2] += para.lb_coupl_pref2*rn_part->randomnr[0];
#else
  random_01(rn_part);
  particle_force[part_index].f[0] += para.lb_coupl_pref*(rn_part->randomnr[0]-0.5f);
  particle_force[part_index].f[1] += para.lb_coupl_pref*(rn_part->randomnr[1]-0.5f);
  random_01(rn_part);
  particle_force[part_index].f[2] += para.lb_coupl_pref*(rn_part->randomnr[0]-0.5f);
#endif	  
  /** delta_j for transform momentum transfer to lattice units which is done in calc_node_force
  (Eq. (12) Ahlrichs and Duenweg, JCP 111(17):8225 (1999)) */
  delta_j[0] = - particle_force[part_index].f[0]*para.time_step*para.tau/para.agrid;
  delta_j[1] = - particle_force[part_index].f[1]*para.time_step*para.tau/para.agrid;
  delta_j[2] = - particle_force[part_index].f[2]*para.time_step*para.tau/para.agrid;  	

}

#else // SHANCHEN
/*********************************************************/
/** \name Coupling part */
/*********************************************************/
/**(Eq. (12) Ahlrichs and Duenweg, JCP 111(17):8225 (1999))
 * @param n_a			Pointer to local node residing in array a (Input)
 * @param *delta		Pointer for the weighting of particle position (Output)
 * @param *delta_j		Pointer for the weighting of particle momentum (Output)
 * @param *particle_data	Pointer to the particle position and velocity (Input)
 * @param *particle_force	Pointer to the particle force (Input)
 * @param part_index		particle id / thread id (Input)
 * @param *rn_part		Pointer to randomnumber array of the particle
 * @param node_index		node index around (8) particle (Output)
*/
__device__ void calc_viscous_force(LB_nodes_gpu n_a, float *delta, float * partgrad1, float * partgrad2, float * partgrad3, LB_particle_gpu *particle_data, LB_particle_force_gpu *particle_force, unsigned int part_index, LB_randomnr_gpu *rn_part, float *delta_j, unsigned int *node_index,LB_values_gpu *d_v){
	
 float mode[4];
 int my_left[3];
 float interpolated_u1, interpolated_u2, interpolated_u3;
 float interpolated_rho[SHANCHEN];
 float gradrho1, gradrho2, gradrho3;
 float Rho;
 float temp_delta[6];
 float temp_delta_half[6];
 float value;
 float tmpforce[3*SHANCHEN];
 float viscforce[3*SHANCHEN];

 #pragma unroll
 for(int ii=0; ii<SHANCHEN; ++ii){ 
   #pragma unroll
   for(int jj=0; jj<3; ++jj){ 
    tmpforce[jj+ii*3]=0.;
    viscforce[jj+ii*3]=0.;
    delta_j[jj+ii*3]=0.f;
   }
   #pragma unroll
   for(int jj=0; jj<8; ++jj){ 
    partgrad1[jj+ii*8]=0.;
    partgrad2[jj+ii*8]=0.;
    partgrad3[jj+ii*8]=0.;
   }
 }
 /** see ahlrichs + duenweg page 8227 equ (10) and (11) */
 #pragma unroll
 for(int i=0; i<3; ++i){
   float scaledpos = particle_data[part_index].p[i]/para.agrid - 0.5f;
   my_left[i] = (int)(floorf(scaledpos));
   //printf("scaledpos %f \t myleft: %d \n", scaledpos, my_left[i]);
   temp_delta[3+i] = scaledpos - my_left[i];
   temp_delta[i] = 1.f - temp_delta[3+i];
   /**further value used for interpolation of fluid velocity at part pos near boundaries */
   temp_delta_half[3+i] = (scaledpos - my_left[i])*2.f;
   temp_delta_half[i] = 2.f - temp_delta_half[3+i];
 }

 delta[0] = temp_delta[0] * temp_delta[1] * temp_delta[2];
 delta[1] = temp_delta[3] * temp_delta[1] * temp_delta[2];
 delta[2] = temp_delta[0] * temp_delta[4] * temp_delta[2];
 delta[3] = temp_delta[3] * temp_delta[4] * temp_delta[2];
 delta[4] = temp_delta[0] * temp_delta[1] * temp_delta[5];
 delta[5] = temp_delta[3] * temp_delta[1] * temp_delta[5];
 delta[6] = temp_delta[0] * temp_delta[4] * temp_delta[5];
 delta[7] = temp_delta[3] * temp_delta[4] * temp_delta[5];

 // modulo for negative numbers is strange at best, shift to make sure we are positive
 int x = my_left[0] + para.dim_x;
 int y = my_left[1] + para.dim_y;
 int z = my_left[2] + para.dim_z;

 node_index[0] = x%para.dim_x     + para.dim_x*(y%para.dim_y)     + para.dim_x*para.dim_y*(z%para.dim_z);
 node_index[1] = (x+1)%para.dim_x + para.dim_x*(y%para.dim_y)     + para.dim_x*para.dim_y*(z%para.dim_z);
 node_index[2] = x%para.dim_x     + para.dim_x*((y+1)%para.dim_y) + para.dim_x*para.dim_y*(z%para.dim_z);
 node_index[3] = (x+1)%para.dim_x + para.dim_x*((y+1)%para.dim_y) + para.dim_x*para.dim_y*(z%para.dim_z);
 node_index[4] = x%para.dim_x     + para.dim_x*(y%para.dim_y)     + para.dim_x*para.dim_y*((z+1)%para.dim_z);
 node_index[5] = (x+1)%para.dim_x + para.dim_x*(y%para.dim_y)     + para.dim_x*para.dim_y*((z+1)%para.dim_z);
 node_index[6] = x%para.dim_x     + para.dim_x*((y+1)%para.dim_y) + para.dim_x*para.dim_y*((z+1)%para.dim_z);
 node_index[7] = (x+1)%para.dim_x + para.dim_x*((y+1)%para.dim_y) + para.dim_x*para.dim_y*((z+1)%para.dim_z);

 particle_force[part_index].f[0] = 0.f;
 particle_force[part_index].f[1] = 0.f;
 particle_force[part_index].f[2] = 0.f;

 interpolated_u1 = interpolated_u2 = interpolated_u3 = 0.f;
 #pragma unroll
 for(int i=0; i<8; ++i){ 
  interpolated_u1 += d_v[node_index[i]].v[0]/8.;  
  interpolated_u2 += d_v[node_index[i]].v[1]/8.;
  interpolated_u3 += d_v[node_index[i]].v[2]/8.;
 }

 /* Shan-Chen-like part */
 #pragma unroll
 for(int ii=0; ii<SHANCHEN; ++ii){ 
  float solvation2 = particle_data[part_index].solvation[2*ii + 1];
                    // delta[0]*delta[1]*delta[2]*delta[3]*delta[4]*delta[5]*
                    // delta[6]*delta[7]*particle_data[part_index].solvation[2*ii + 1]*256.f ; 
   
  interpolated_rho[ii]  = 0.f;
  gradrho1 = gradrho2 = gradrho3 = 0.f;
  
 // SAW TODO: introduce the density dependence in friction
 // SAW TODO comment on the gradient calculation...
  calc_mode(mode, n_a, node_index[0],ii);
  Rho = mode[0] + para.rho[ii]*para.agrid*para.agrid*para.agrid;
  interpolated_rho[ii] += delta[0] * Rho; 
  partgrad1[ii*8 + 0] += Rho * solvation2;
  partgrad2[ii*8 + 0] += Rho * solvation2;
  partgrad3[ii*8 + 0] += Rho * solvation2;
  // SAW TODO check the weighted grad coefficients...
  gradrho1 -=(delta[0] + delta[1]) * Rho; 
  gradrho2 -=(delta[0] + delta[2]) * Rho; 
  gradrho3 -=(delta[0] + delta[4]) * Rho; 

  calc_mode(mode, n_a, node_index[1],ii); 
  Rho = mode[0] +  para.rho[ii]*para.agrid*para.agrid*para.agrid; 
  interpolated_rho[ii] += delta[1] * Rho; 
  partgrad1[ii*8 + 1] -= Rho * solvation2;
  partgrad2[ii*8 + 1] += Rho * solvation2;
  partgrad3[ii*8 + 1] += Rho * solvation2;
  gradrho1 +=(delta[1] + delta[0]) * Rho; 
  gradrho2 -=(delta[1] + delta[3]) * Rho; 
  gradrho3 -=(delta[1] + delta[5]) * Rho; 
  
  calc_mode(mode, n_a, node_index[2],ii);
  Rho = mode[0] + para.rho[ii]*para.agrid*para.agrid*para.agrid;	
  interpolated_rho[ii] += delta[2] * Rho; 
  partgrad1[ii*8 + 2] += Rho * solvation2;
  partgrad2[ii*8 + 2] -= Rho * solvation2;
  partgrad3[ii*8 + 2] += Rho * solvation2;
  gradrho1 -=(delta[2] + delta[3]) * Rho; 
  gradrho2 +=(delta[2] + delta[0]) * Rho; 
  gradrho3 -=(delta[2] + delta[6]) * Rho; 

  calc_mode(mode, n_a, node_index[3],ii);
  Rho = mode[0] + para.rho[ii]*para.agrid*para.agrid*para.agrid;	
  interpolated_rho[ii] += delta[3] * Rho; 
  partgrad1[ii*8 + 3] -= Rho * solvation2;
  partgrad2[ii*8 + 3] -= Rho * solvation2;
  partgrad3[ii*8 + 3] += Rho * solvation2;
  gradrho1 +=(delta[3] + delta[2]) * Rho; 
  gradrho2 +=(delta[3] + delta[1]) * Rho; 
  gradrho3 -=(delta[3] + delta[7]) * Rho; 

  calc_mode(mode, n_a, node_index[4],ii);
  Rho = mode[0] + para.rho[ii]*para.agrid*para.agrid*para.agrid;	
  interpolated_rho[ii] += delta[4] * Rho; 
  partgrad1[ii*8 + 4] += Rho * solvation2;
  partgrad2[ii*8 + 4] += Rho * solvation2;
  partgrad3[ii*8 + 4] -= Rho * solvation2;
  gradrho1 -=(delta[4] + delta[5]) * Rho; 
  gradrho2 -=(delta[4] + delta[6]) * Rho; 
  gradrho3 +=(delta[4] + delta[0]) * Rho; 

  calc_mode(mode, n_a, node_index[5],ii);
  Rho = mode[0] + para.rho[ii]*para.agrid*para.agrid*para.agrid;	
  interpolated_rho[ii] += delta[5] * Rho; 
  partgrad1[ii*8 + 5] -= Rho * solvation2;
  partgrad2[ii*8 + 5] += Rho * solvation2;
  partgrad3[ii*8 + 5] -= Rho * solvation2;
  gradrho1 +=(delta[5] + delta[4]) * Rho; 
  gradrho2 -=(delta[5] + delta[7]) * Rho; 
  gradrho3 +=(delta[5] + delta[1]) * Rho; 

  calc_mode(mode, n_a, node_index[6],ii);
  Rho = mode[0] + para.rho[ii]*para.agrid*para.agrid*para.agrid;	
  interpolated_rho[ii] += delta[6] * Rho; 
  partgrad1[ii*8 + 6] += Rho * solvation2;
  partgrad2[ii*8 + 6] -= Rho * solvation2;
  partgrad3[ii*8 + 6] -= Rho * solvation2;
  gradrho1 -=(delta[6] + delta[7]) * Rho; 
  gradrho2 +=(delta[6] + delta[4]) * Rho; 
  gradrho3 +=(delta[6] + delta[2]) * Rho; 

  calc_mode(mode, n_a, node_index[7],ii);
  Rho = mode[0] + para.rho[ii]*para.agrid*para.agrid*para.agrid;	
  interpolated_rho[ii] += delta[7] * Rho; 
  partgrad1[ii*8 + 7] -= Rho * solvation2;
  partgrad2[ii*8 + 7] -= Rho * solvation2;
  partgrad3[ii*8 + 7] -= Rho * solvation2;
  gradrho1 +=(delta[7] + delta[6]) * Rho; 
  gradrho2 +=(delta[7] + delta[5]) * Rho; 
  gradrho3 +=(delta[7] + delta[3]) * Rho; 

  /* normalize the gradient to md units TODO: is that correct?*/
  gradrho1 *= para.agrid; 
  gradrho2 *= para.agrid; 
  gradrho3 *= para.agrid; 

  tmpforce[0+ii*3] += particle_data[part_index].solvation[2*ii] * gradrho1 ; 
  tmpforce[1+ii*3] += particle_data[part_index].solvation[2*ii] * gradrho2 ;
  tmpforce[2+ii*3] += particle_data[part_index].solvation[2*ii] * gradrho3 ;

  particle_force[part_index].f[0] += tmpforce[0+ii*3];
  particle_force[part_index].f[1] += tmpforce[1+ii*3];
  particle_force[part_index].f[2] += tmpforce[2+ii*3];
 }

  /** calculate viscous force
   * take care to rescale velocities with time_step and transform to MD units
   * (Eq. (9) Ahlrichs and Duenweg, JCP 111(17):8225 (1999)) */
 float rhotot=0;
 
 #pragma unroll
 for(int ii=0; ii<SHANCHEN; ++ii){ 
	rhotot+=interpolated_rho[ii];
 }

 /* Viscous force */
 #pragma unroll
 for(int ii=0; ii<SHANCHEN; ++ii){ 
#ifdef LB_ELECTROHYDRODYNAMICS
  viscforce[0+ii*3] += - interpolated_rho[ii]*para.friction[ii] * (particle_data[part_index].v[0]/para.time_step - interpolated_u1*para.agrid/para.tau - particle_data[part_index].mu_E[0])/rhotot;
  viscforce[1+ii*3] += - interpolated_rho[ii]*para.friction[ii] * (particle_data[part_index].v[1]/para.time_step - interpolated_u2*para.agrid/para.tau - particle_data[part_index].mu_E[1])/rhotot;
  viscforce[2+ii*3] += - interpolated_rho[ii]*para.friction[ii] * (particle_data[part_index].v[2]/para.time_step - interpolated_u3*para.agrid/para.tau - particle_data[part_index].mu_E[2])/rhotot;
#else
  viscforce[0+ii*3] += - interpolated_rho[ii]*para.friction[ii] * (particle_data[part_index].v[0]/para.time_step - interpolated_u1*para.agrid/para.tau)/rhotot;
  viscforce[1+ii*3] += - interpolated_rho[ii]*para.friction[ii] * (particle_data[part_index].v[1]/para.time_step - interpolated_u2*para.agrid/para.tau)/rhotot;
  viscforce[2+ii*3] += - interpolated_rho[ii]*para.friction[ii] * (particle_data[part_index].v[2]/para.time_step - interpolated_u3*para.agrid/para.tau)/rhotot;
#endif
  /** add stochastic force of zero mean (Ahlrichs, Duenweg equ. 15)*/
#ifdef GAUSSRANDOM
  gaussian_random(rn_part);
  viscforce[0+ii*3] += para.lb_coupl_pref2[ii]*rn_part->randomnr[0];
  viscforce[1+ii*3] += para.lb_coupl_pref2[ii]*rn_part->randomnr[1];
  gaussian_random(rn_part);
  viscforce[2+ii*3] += para.lb_coupl_pref2[ii]*rn_part->randomnr[0];
#else
  random_01(rn_part);
  viscforce[0+ii*3] += para.lb_coupl_pref[ii]*(rn_part->randomnr[0]-0.5f);
  viscforce[1+ii*3] += para.lb_coupl_pref[ii]*(rn_part->randomnr[1]-0.5f);
  random_01(+ii*3rn_part);
  viscforce[2+ii*3] += para.lb_coupl_pref[ii]*(rn_part->randomnr[0]-0.5f);
#endif	  
  /** delta_j for transform momentum transfer to lattice units which is done in calc_node_force
  (Eq. (12) Ahlrichs and Duenweg, JCP 111(17):8225 (1999)) */


  particle_force[part_index].f[0] += viscforce[0+ii*3];
  particle_force[part_index].f[1] += viscforce[1+ii*3];
  particle_force[part_index].f[2] += viscforce[2+ii*3];

  delta_j[0+3*ii] -=  (tmpforce[0+ii*3]+viscforce[0+ii*3])*para.time_step*para.tau/para.agrid;
  delta_j[1+3*ii] -=  (tmpforce[1+ii*3]+viscforce[1+ii*3])*para.time_step*para.tau/para.agrid;
  delta_j[2+3*ii] -=  (tmpforce[2+ii*3]+viscforce[2+ii*3])*para.time_step*para.tau/para.agrid;  	
 }
}
#endif // SHANCHEN

#ifndef SHANCHEN

/**calcutlation of the node force caused by the particles, with atomicadd due to avoiding race conditions 
	(Eq. (14) Ahlrichs and Duenweg, JCP 111(17):8225 (1999))
 * @param *delta		Pointer for the weighting of particle position (Input)
 * @param *delta_j		Pointer for the weighting of particle momentum (Input)
 * @param node_index		node index around (8) particle (Input)
 * @param node_f    		Pointer to the node force (Output).
*/
__device__ void calc_node_force(float *delta, float *delta_j, unsigned int *node_index, LB_node_force_gpu node_f){

  atomicadd(&(node_f.force[0*para.number_of_nodes + node_index[0]]), (delta[0]*delta_j[0]));
  atomicadd(&(node_f.force[1*para.number_of_nodes + node_index[0]]), (delta[0]*delta_j[1]));
  atomicadd(&(node_f.force[2*para.number_of_nodes + node_index[0]]), (delta[0]*delta_j[2]));

  atomicadd(&(node_f.force[0*para.number_of_nodes + node_index[1]]), (delta[1]*delta_j[0]));
  atomicadd(&(node_f.force[1*para.number_of_nodes + node_index[1]]), (delta[1]*delta_j[1]));
  atomicadd(&(node_f.force[2*para.number_of_nodes + node_index[1]]), (delta[1]*delta_j[2]));

  atomicadd(&(node_f.force[0*para.number_of_nodes + node_index[2]]), (delta[2]*delta_j[0]));
  atomicadd(&(node_f.force[1*para.number_of_nodes + node_index[2]]), (delta[2]*delta_j[1]));
  atomicadd(&(node_f.force[2*para.number_of_nodes + node_index[2]]), (delta[2]*delta_j[2]));

  atomicadd(&(node_f.force[0*para.number_of_nodes + node_index[3]]), (delta[3]*delta_j[0]));
  atomicadd(&(node_f.force[1*para.number_of_nodes + node_index[3]]), (delta[3]*delta_j[1]));
  atomicadd(&(node_f.force[2*para.number_of_nodes + node_index[3]]), (delta[3]*delta_j[2]));

  atomicadd(&(node_f.force[0*para.number_of_nodes + node_index[4]]), (delta[4]*delta_j[0]));
  atomicadd(&(node_f.force[1*para.number_of_nodes + node_index[4]]), (delta[4]*delta_j[1]));
  atomicadd(&(node_f.force[2*para.number_of_nodes + node_index[4]]), (delta[4]*delta_j[2]));

  atomicadd(&(node_f.force[0*para.number_of_nodes + node_index[5]]), (delta[5]*delta_j[0]));
  atomicadd(&(node_f.force[1*para.number_of_nodes + node_index[5]]), (delta[5]*delta_j[1]));
  atomicadd(&(node_f.force[2*para.number_of_nodes + node_index[5]]), (delta[5]*delta_j[2]));

  atomicadd(&(node_f.force[0*para.number_of_nodes + node_index[6]]), (delta[6]*delta_j[0]));
  atomicadd(&(node_f.force[1*para.number_of_nodes + node_index[6]]), (delta[6]*delta_j[1]));
  atomicadd(&(node_f.force[2*para.number_of_nodes + node_index[6]]), (delta[6]*delta_j[2]));

  atomicadd(&(node_f.force[0*para.number_of_nodes + node_index[7]]), (delta[7]*delta_j[0]));
  atomicadd(&(node_f.force[1*para.number_of_nodes + node_index[7]]), (delta[7]*delta_j[1]));
  atomicadd(&(node_f.force[2*para.number_of_nodes + node_index[7]]), (delta[7]*delta_j[2]));
}

#else // SHANCHEN

/**calcutlation of the node force caused by the particles, with atomicadd due to avoiding race conditions 
	(Eq. (14) Ahlrichs and Duenweg, JCP 111(17):8225 (1999))
 * @param *delta		Pointer for the weighting of particle position (Input)
 * @param *delta_j		Pointer for the weighting of particle momentum (Input)
 * @param node_index		node index around (8) particle (Input)
 * @param node_f    		Pointer to the node force (Output).
*/
__device__ void calc_node_force(float *delta, float *delta_j, float * partgrad1, float * partgrad2, float * partgrad3,  unsigned int *node_index, LB_node_force_gpu node_f){
/* SAW TODO: should the drag depend on the density?? */
 #pragma unroll
 for(int ii=0; ii < SHANCHEN ; ++ii) { 
  atomicadd(&(node_f.force[(0+ii*3)*para.number_of_nodes + node_index[0]]), (delta[0]*delta_j[0+ii*3] + partgrad1[ii*8+0]));
  atomicadd(&(node_f.force[(1+ii*3)*para.number_of_nodes + node_index[0]]), (delta[0]*delta_j[1+ii*3] + partgrad2[ii*8+0]));
  atomicadd(&(node_f.force[(2+ii*3)*para.number_of_nodes + node_index[0]]), (delta[0]*delta_j[2+ii*3] + partgrad3[ii*8+0]));
                                                                                                    
  atomicadd(&(node_f.force[(0+ii*3)*para.number_of_nodes + node_index[1]]), (delta[1]*delta_j[0+ii*3] + partgrad1[ii*8+1]));
  atomicadd(&(node_f.force[(1+ii*3)*para.number_of_nodes + node_index[1]]), (delta[1]*delta_j[1+ii*3] + partgrad2[ii*8+1]));
  atomicadd(&(node_f.force[(2+ii*3)*para.number_of_nodes + node_index[1]]), (delta[1]*delta_j[2+ii*3] + partgrad3[ii*8+1]));
                                                                                                    
  atomicadd(&(node_f.force[(0+ii*3)*para.number_of_nodes + node_index[2]]), (delta[2]*delta_j[0+ii*3] + partgrad1[ii*8+2]));
  atomicadd(&(node_f.force[(1+ii*3)*para.number_of_nodes + node_index[2]]), (delta[2]*delta_j[1+ii*3] + partgrad2[ii*8+2]));
  atomicadd(&(node_f.force[(2+ii*3)*para.number_of_nodes + node_index[2]]), (delta[2]*delta_j[2+ii*3] + partgrad3[ii*8+2]));
                                                                                                    
  atomicadd(&(node_f.force[(0+ii*3)*para.number_of_nodes + node_index[3]]), (delta[3]*delta_j[0+ii*3] + partgrad1[ii*8+3]));
  atomicadd(&(node_f.force[(1+ii*3)*para.number_of_nodes + node_index[3]]), (delta[3]*delta_j[1+ii*3] + partgrad2[ii*8+3]));
  atomicadd(&(node_f.force[(2+ii*3)*para.number_of_nodes + node_index[3]]), (delta[3]*delta_j[2+ii*3] + partgrad3[ii*8+3]));
                                                                                                    
  atomicadd(&(node_f.force[(0+ii*3)*para.number_of_nodes + node_index[4]]), (delta[4]*delta_j[0+ii*3] + partgrad1[ii*8+4]));
  atomicadd(&(node_f.force[(1+ii*3)*para.number_of_nodes + node_index[4]]), (delta[4]*delta_j[1+ii*3] + partgrad2[ii*8+4]));
  atomicadd(&(node_f.force[(2+ii*3)*para.number_of_nodes + node_index[4]]), (delta[4]*delta_j[2+ii*3] + partgrad3[ii*8+4]));
                                                                                                    
  atomicadd(&(node_f.force[(0+ii*3)*para.number_of_nodes + node_index[5]]), (delta[5]*delta_j[0+ii*3] + partgrad1[ii*8+5]));
  atomicadd(&(node_f.force[(1+ii*3)*para.number_of_nodes + node_index[5]]), (delta[5]*delta_j[1+ii*3] + partgrad2[ii*8+5]));
  atomicadd(&(node_f.force[(2+ii*3)*para.number_of_nodes + node_index[5]]), (delta[5]*delta_j[2+ii*3] + partgrad3[ii*8+5]));
                                                                                                    
  atomicadd(&(node_f.force[(0+ii*3)*para.number_of_nodes + node_index[6]]), (delta[6]*delta_j[0+ii*3] + partgrad1[ii*8+6]));
  atomicadd(&(node_f.force[(1+ii*3)*para.number_of_nodes + node_index[6]]), (delta[6]*delta_j[1+ii*3] + partgrad2[ii*8+6]));
  atomicadd(&(node_f.force[(2+ii*3)*para.number_of_nodes + node_index[6]]), (delta[6]*delta_j[2+ii*3] + partgrad3[ii*8+6]));
                                                                                                    
  atomicadd(&(node_f.force[(0+ii*3)*para.number_of_nodes + node_index[7]]), (delta[7]*delta_j[0+ii*3] + partgrad1[ii*8+7]));
  atomicadd(&(node_f.force[(1+ii*3)*para.number_of_nodes + node_index[7]]), (delta[7]*delta_j[1+ii*3] + partgrad2[ii*8+7]));
  atomicadd(&(node_f.force[(2+ii*3)*para.number_of_nodes + node_index[7]]), (delta[7]*delta_j[2+ii*3] + partgrad3[ii*8+7]));
 }
}

#endif // SHANCHEN

#ifndef SHANCHEN 

/*********************************************************/
/** \name System setup and Kernel funktions */
/*********************************************************/
/**kernel to calculate local populations from hydrodynamic fields given by the tcl values.
 * The mapping is given in terms of the equilibrium distribution.
 *
 * Eq. (2.15) Ladd, J. Fluid Mech. 271, 295-309 (1994)
 * Eq. (4) in Berk Usta, Ladd and Butler, JCP 122, 094902 (2005)
 *
 * @param n_a		 Pointer to the lattice site (Input).
 * @param *gpu_check additional check if gpu kernel are executed(Input).
*/
__global__ void calc_n_equilibrium(LB_nodes_gpu n_a, int *gpu_check) {

  unsigned int index = blockIdx.y * gridDim.x * blockDim.x + blockDim.x * blockIdx.x + threadIdx.x;

  if(index<para.number_of_nodes){

    /** default values for fields in lattice units */
    gpu_check[0] = 1;

    float Rho = para.rho*para.agrid*para.agrid*para.agrid;
    float v[3] = { 0.0f, 0.0f, 0.0f };
    float pi[6] = { Rho*c_sound_sq, 0.0f, Rho*c_sound_sq, 0.0f, 0.0f, Rho*c_sound_sq };

    float rhoc_sq = Rho*c_sound_sq;
    float avg_rho = para.rho*para.agrid*para.agrid*para.agrid;
    float local_rho, local_j[3], *local_pi, trace;

    local_rho  = Rho;

    local_j[0] = Rho * v[0];
    local_j[1] = Rho * v[1];
    local_j[2] = Rho * v[2];

    local_pi = pi;

    /** reduce the pressure tensor to the part needed here */
    local_pi[0] -= rhoc_sq;
    local_pi[2] -= rhoc_sq;
    local_pi[5] -= rhoc_sq;

    trace = local_pi[0] + local_pi[2] + local_pi[5];

    float rho_times_coeff;
    float tmp1,tmp2;

    /** update the q=0 sublattice */
    n_a.vd[0*para.number_of_nodes + index] = 1.f/3.f * (local_rho-avg_rho) - 1.f/2.f*trace;

    /** update the q=1 sublattice */
    rho_times_coeff = 1.f/18.f * (local_rho-avg_rho);

    n_a.vd[1*para.number_of_nodes + index] = rho_times_coeff + 1.f/6.f*local_j[0] + 1.f/4.f*local_pi[0] - 1.f/12.f*trace;
    n_a.vd[2*para.number_of_nodes + index] = rho_times_coeff - 1.f/6.f*local_j[0] + 1.f/4.f*local_pi[0] - 1.f/12.f*trace;
    n_a.vd[3*para.number_of_nodes + index] = rho_times_coeff + 1.f/6.f*local_j[1] + 1.f/4.f*local_pi[2] - 1.f/12.f*trace;
    n_a.vd[4*para.number_of_nodes + index] = rho_times_coeff - 1.f/6.f*local_j[1] + 1.f/4.f*local_pi[2] - 1.f/12.f*trace;
    n_a.vd[5*para.number_of_nodes + index] = rho_times_coeff + 1.f/6.f*local_j[2] + 1.f/4.f*local_pi[5] - 1.f/12.f*trace;
    n_a.vd[6*para.number_of_nodes + index] = rho_times_coeff - 1.f/6.f*local_j[2] + 1.f/4.f*local_pi[5] - 1.f/12.f*trace;

    /** update the q=2 sublattice */
    rho_times_coeff = 1.f/36.f * (local_rho-avg_rho);

    tmp1 = local_pi[0] + local_pi[2];
    tmp2 = 2.0f*local_pi[1];
    n_a.vd[7*para.number_of_nodes + index]  = rho_times_coeff + 1.f/12.f*(local_j[0]+local_j[1]) + 1.f/8.f*(tmp1+tmp2) - 1.f/24.f*trace;
    n_a.vd[8*para.number_of_nodes + index]  = rho_times_coeff - 1.f/12.f*(local_j[0]+local_j[1]) + 1.f/8.f*(tmp1+tmp2) - 1.f/24.f*trace;
    n_a.vd[9*para.number_of_nodes + index]  = rho_times_coeff + 1.f/12.f*(local_j[0]-local_j[1]) + 1.f/8.f*(tmp1-tmp2) - 1.f/24.f*trace;
    n_a.vd[10*para.number_of_nodes + index] = rho_times_coeff - 1.f/12.f*(local_j[0]-local_j[1]) + 1.f/8.f*(tmp1-tmp2) - 1.f/24.f*trace;

    tmp1 = local_pi[0] + local_pi[5];
    tmp2 = 2.0f*local_pi[3];

    n_a.vd[11*para.number_of_nodes + index] = rho_times_coeff + 1.f/12.f*(local_j[0]+local_j[2]) + 1.f/8.f*(tmp1+tmp2) - 1.f/24.f*trace;
    n_a.vd[12*para.number_of_nodes + index] = rho_times_coeff - 1.f/12.f*(local_j[0]+local_j[2]) + 1.f/8.f*(tmp1+tmp2) - 1.f/24.f*trace;
    n_a.vd[13*para.number_of_nodes + index] = rho_times_coeff + 1.f/12.f*(local_j[0]-local_j[2]) + 1.f/8.f*(tmp1-tmp2) - 1.f/24.f*trace;
    n_a.vd[14*para.number_of_nodes + index] = rho_times_coeff - 1.f/12.f*(local_j[0]-local_j[2]) + 1.f/8.f*(tmp1-tmp2) - 1.f/24.f*trace;

    tmp1 = local_pi[2] + local_pi[5];
    tmp2 = 2.0f*local_pi[4];

    n_a.vd[15*para.number_of_nodes + index] = rho_times_coeff + 1.f/12.f*(local_j[1]+local_j[2]) + 1.f/8.f*(tmp1+tmp2) - 1.f/24.f*trace;
    n_a.vd[16*para.number_of_nodes + index] = rho_times_coeff - 1.f/12.f*(local_j[1]+local_j[2]) + 1.f/8.f*(tmp1+tmp2) - 1.f/24.f*trace;
    n_a.vd[17*para.number_of_nodes + index] = rho_times_coeff + 1.f/12.f*(local_j[1]-local_j[2]) + 1.f/8.f*(tmp1-tmp2) - 1.f/24.f*trace;
    n_a.vd[18*para.number_of_nodes + index] = rho_times_coeff - 1.f/12.f*(local_j[1]-local_j[2]) + 1.f/8.f*(tmp1-tmp2) - 1.f/24.f*trace;

    /**set different seed for randomgen on every node */
    n_a.seed[index] = para.your_seed + index;
  }
}
#else // SHANCHEN

/*********************************************************/
/** \name System setup and Kernel funktions */
/*********************************************************/
/**kernel to calculate local populations from hydrodynamic fields given by the tcl values.
 * The mapping is given in terms of the equilibrium distribution.
 *
 * Eq. (2.15) Ladd, J. Fluid Mech. 271, 295-309 (1994)
 * Eq. (4) in Berk Usta, Ladd and Butler, JCP 122, 094902 (2005)
 *
 * @param n_a		 Pointer to the lattice site (Input).
 * @param *gpu_check additional check if gpu kernel are executed(Input).
*/
__global__ void calc_n_equilibrium(LB_nodes_gpu n_a, int *gpu_check) {

  unsigned int index = blockIdx.y * gridDim.x * blockDim.x + blockDim.x * blockIdx.x + threadIdx.x;
  if(index<para.number_of_nodes){
  #pragma unroll
  for(int ii=0;ii<SHANCHEN;++ii) { 


    /** default values for fields in lattice units */
    gpu_check[0] = 1;

    float Rho = para.rho[ii]*para.agrid*para.agrid*para.agrid;
    float v[3] = { 0.0f, 0.0f, 0.0f };
    float pi[6] = { Rho*c_sound_sq, 0.0f, Rho*c_sound_sq, 0.0f, 0.0f, Rho*c_sound_sq };

    float rhoc_sq = Rho*c_sound_sq;
    float avg_rho = para.rho[ii]*para.agrid*para.agrid*para.agrid;
    float local_rho, local_j[3], *local_pi, trace;

    local_rho  = Rho;

    local_j[0] = Rho * v[0];
    local_j[1] = Rho * v[1];
    local_j[2] = Rho * v[2];

    local_pi = pi;

    /** reduce the pressure tensor to the part needed here */
    local_pi[0] -= rhoc_sq;
    local_pi[2] -= rhoc_sq;
    local_pi[5] -= rhoc_sq;

    trace = local_pi[0] + local_pi[2] + local_pi[5];

    float rho_times_coeff;
    float tmp1,tmp2;

    /** update the q=0 sublattice */
    n_a.vd[(0 + ii*LBQ ) * para.number_of_nodes + index] = 1.f/3.f * (local_rho-avg_rho) - 1.f/2.f*trace;

    /** update the q=1 sublattice */
    rho_times_coeff = 1.f/18.f * (local_rho-avg_rho);

    n_a.vd[(1 + ii*LBQ ) * para.number_of_nodes + index] = rho_times_coeff + 1.f/6.f*local_j[0] + 1.f/4.f*local_pi[0] - 1.f/12.f*trace;
    n_a.vd[(2 + ii*LBQ ) * para.number_of_nodes + index] = rho_times_coeff - 1.f/6.f*local_j[0] + 1.f/4.f*local_pi[0] - 1.f/12.f*trace;
    n_a.vd[(3 + ii*LBQ ) * para.number_of_nodes + index] = rho_times_coeff + 1.f/6.f*local_j[1] + 1.f/4.f*local_pi[2] - 1.f/12.f*trace;
    n_a.vd[(4 + ii*LBQ ) * para.number_of_nodes + index] = rho_times_coeff - 1.f/6.f*local_j[1] + 1.f/4.f*local_pi[2] - 1.f/12.f*trace;
    n_a.vd[(5 + ii*LBQ ) * para.number_of_nodes + index] = rho_times_coeff + 1.f/6.f*local_j[2] + 1.f/4.f*local_pi[5] - 1.f/12.f*trace;
    n_a.vd[(6 + ii*LBQ ) * para.number_of_nodes + index] = rho_times_coeff - 1.f/6.f*local_j[2] + 1.f/4.f*local_pi[5] - 1.f/12.f*trace;

    /** update the q=2 sublattice */
    rho_times_coeff = 1.f/36.f * (local_rho-avg_rho);

    tmp1 = local_pi[0] + local_pi[2];
    tmp2 = 2.0f*local_pi[1];
    n_a.vd[(7 + ii*LBQ ) * para.number_of_nodes + index]  = rho_times_coeff + 1.f/12.f*(local_j[0]+local_j[1]) + 1.f/8.f*(tmp1+tmp2) - 1.f/24.f*trace;
    n_a.vd[(8 + ii*LBQ ) * para.number_of_nodes + index]  = rho_times_coeff - 1.f/12.f*(local_j[0]+local_j[1]) + 1.f/8.f*(tmp1+tmp2) - 1.f/24.f*trace;
    n_a.vd[(9 + ii*LBQ ) * para.number_of_nodes + index]  = rho_times_coeff + 1.f/12.f*(local_j[0]-local_j[1]) + 1.f/8.f*(tmp1-tmp2) - 1.f/24.f*trace;
    n_a.vd[(10 + ii*LBQ ) * para.number_of_nodes + index] = rho_times_coeff - 1.f/12.f*(local_j[0]-local_j[1]) + 1.f/8.f*(tmp1-tmp2) - 1.f/24.f*trace;

    tmp1 = local_pi[0] + local_pi[5];
    tmp2 = 2.0f*local_pi[3];

    n_a.vd[(11 + ii*LBQ ) * para.number_of_nodes + index] = rho_times_coeff + 1.f/12.f*(local_j[0]+local_j[2]) + 1.f/8.f*(tmp1+tmp2) - 1.f/24.f*trace;
    n_a.vd[(12 + ii*LBQ ) * para.number_of_nodes + index] = rho_times_coeff - 1.f/12.f*(local_j[0]+local_j[2]) + 1.f/8.f*(tmp1+tmp2) - 1.f/24.f*trace;
    n_a.vd[(13 + ii*LBQ ) * para.number_of_nodes + index] = rho_times_coeff + 1.f/12.f*(local_j[0]-local_j[2]) + 1.f/8.f*(tmp1-tmp2) - 1.f/24.f*trace;
    n_a.vd[(14 + ii*LBQ ) * para.number_of_nodes + index] = rho_times_coeff - 1.f/12.f*(local_j[0]-local_j[2]) + 1.f/8.f*(tmp1-tmp2) - 1.f/24.f*trace;

    tmp1 = local_pi[2] + local_pi[5];
    tmp2 = 2.0f*local_pi[4];

    n_a.vd[(15 + ii*LBQ ) * para.number_of_nodes + index] = rho_times_coeff + 1.f/12.f*(local_j[1]+local_j[2]) + 1.f/8.f*(tmp1+tmp2) - 1.f/24.f*trace;
    n_a.vd[(16 + ii*LBQ ) * para.number_of_nodes + index] = rho_times_coeff - 1.f/12.f*(local_j[1]+local_j[2]) + 1.f/8.f*(tmp1+tmp2) - 1.f/24.f*trace;
    n_a.vd[(17 + ii*LBQ ) * para.number_of_nodes + index] = rho_times_coeff + 1.f/12.f*(local_j[1]-local_j[2]) + 1.f/8.f*(tmp1-tmp2) - 1.f/24.f*trace;
    n_a.vd[(18 + ii*LBQ ) * para.number_of_nodes + index] = rho_times_coeff - 1.f/12.f*(local_j[1]-local_j[2]) + 1.f/8.f*(tmp1-tmp2) - 1.f/24.f*trace;

    /**set different seed for randomgen on every node */
    n_a.seed[index] = para.your_seed + index;
  }
  }
}
#endif // SHANCHEN


#ifndef SHANCHEN
/** kernel to calculate local populations from hydrodynamic fields
 * from given flow field velocities.  The mapping is given in terms of
 * the equilibrium distribution.
 *
 * Eq. (2.15) Ladd, J. Fluid Mech. 271, 295-309 (1994)
 * Eq. (4) in Berk Usta, Ladd and Butler, JCP 122, 094902 (2005)
 *
 * @param n_a		   the current nodes array (double buffering!)
 * @param single_nodeindex the node to set the velocity for
 * @param velocity         the velocity to set
 */
__global__ void set_u_equilibrium(LB_nodes_gpu n_a, int single_nodeindex,float *velocity) {

  unsigned int index = blockIdx.y * gridDim.x * blockDim.x + blockDim.x * blockIdx.x + threadIdx.x;

  if(index == 0){

    /** default values for fields in lattice units */
    float mode[4];
    calc_mode(mode, n_a, single_nodeindex);
    float Rho = mode[0] + para.rho*para.agrid*para.agrid*para.agrid;
    float v[3];
    v[0] = velocity[0];
    v[1] = velocity[1];
    v[2] = velocity[2];

    float pi[6] = { Rho*c_sound_sq, 0.0f, Rho*c_sound_sq, 0.0f, 0.0f, Rho*c_sound_sq };

    float rhoc_sq = Rho*c_sound_sq;
    float avg_rho = para.rho*para.agrid*para.agrid*para.agrid;
    float local_rho, local_j[3], *local_pi, trace;

    local_rho  = Rho;

    local_j[0] = Rho * v[0];
    local_j[1] = Rho * v[1];
    local_j[2] = Rho * v[2];

    local_pi = pi;

    /** reduce the pressure tensor to the part needed here */
    local_pi[0] -= rhoc_sq;
    local_pi[2] -= rhoc_sq;
    local_pi[5] -= rhoc_sq;

    trace = local_pi[0] + local_pi[2] + local_pi[5];

    float rho_times_coeff;
    float tmp1,tmp2;

    /** update the q=0 sublattice */
    n_a.vd[0*para.number_of_nodes + single_nodeindex] = 1.f/3.f * (local_rho-avg_rho) - 1.f/2.f*trace;

    /** update the q=1 sublattice */
    rho_times_coeff = 1.f/18.f * (local_rho-avg_rho);

    n_a.vd[1*para.number_of_nodes + single_nodeindex] = rho_times_coeff + 1.f/6.f*local_j[0] + 1.f/4.f*local_pi[0] - 1.f/12.f*trace;
    n_a.vd[2*para.number_of_nodes + single_nodeindex] = rho_times_coeff - 1.f/6.f*local_j[0] + 1.f/4.f*local_pi[0] - 1.f/12.f*trace;
    n_a.vd[3*para.number_of_nodes + single_nodeindex] = rho_times_coeff + 1.f/6.f*local_j[1] + 1.f/4.f*local_pi[2] - 1.f/12.f*trace;
    n_a.vd[4*para.number_of_nodes + single_nodeindex] = rho_times_coeff - 1.f/6.f*local_j[1] + 1.f/4.f*local_pi[2] - 1.f/12.f*trace;
    n_a.vd[5*para.number_of_nodes + single_nodeindex] = rho_times_coeff + 1.f/6.f*local_j[2] + 1.f/4.f*local_pi[5] - 1.f/12.f*trace;
    n_a.vd[6*para.number_of_nodes + single_nodeindex] = rho_times_coeff - 1.f/6.f*local_j[2] + 1.f/4.f*local_pi[5] - 1.f/12.f*trace;

    /** update the q=2 sublattice */
    rho_times_coeff = 1.f/36.f * (local_rho-avg_rho);

    tmp1 = local_pi[0] + local_pi[2];
    tmp2 = 2.0f*local_pi[1];
    n_a.vd[7*para.number_of_nodes + single_nodeindex]  = rho_times_coeff + 1.f/12.f*(local_j[0]+local_j[1]) + 1.f/8.f*(tmp1+tmp2) - 1.f/24.f*trace;
    n_a.vd[8*para.number_of_nodes + single_nodeindex]  = rho_times_coeff - 1.f/12.f*(local_j[0]+local_j[1]) + 1.f/8.f*(tmp1+tmp2) - 1.f/24.f*trace;
    n_a.vd[9*para.number_of_nodes + single_nodeindex]  = rho_times_coeff + 1.f/12.f*(local_j[0]-local_j[1]) + 1.f/8.f*(tmp1-tmp2) - 1.f/24.f*trace;
    n_a.vd[10*para.number_of_nodes + single_nodeindex] = rho_times_coeff - 1.f/12.f*(local_j[0]-local_j[1]) + 1.f/8.f*(tmp1-tmp2) - 1.f/24.f*trace;

    tmp1 = local_pi[0] + local_pi[5];
    tmp2 = 2.0f*local_pi[3];

    n_a.vd[11*para.number_of_nodes + single_nodeindex] = rho_times_coeff + 1.f/12.f*(local_j[0]+local_j[2]) + 1.f/8.f*(tmp1+tmp2) - 1.f/24.f*trace;
    n_a.vd[12*para.number_of_nodes + single_nodeindex] = rho_times_coeff - 1.f/12.f*(local_j[0]+local_j[2]) + 1.f/8.f*(tmp1+tmp2) - 1.f/24.f*trace;
    n_a.vd[13*para.number_of_nodes + single_nodeindex] = rho_times_coeff + 1.f/12.f*(local_j[0]-local_j[2]) + 1.f/8.f*(tmp1-tmp2) - 1.f/24.f*trace;
    n_a.vd[14*para.number_of_nodes + single_nodeindex] = rho_times_coeff - 1.f/12.f*(local_j[0]-local_j[2]) + 1.f/8.f*(tmp1-tmp2) - 1.f/24.f*trace;

    tmp1 = local_pi[2] + local_pi[5];
    tmp2 = 2.0f*local_pi[4];

    n_a.vd[15*para.number_of_nodes + single_nodeindex] = rho_times_coeff + 1.f/12.f*(local_j[1]+local_j[2]) + 1.f/8.f*(tmp1+tmp2) - 1.f/24.f*trace;
    n_a.vd[16*para.number_of_nodes + single_nodeindex] = rho_times_coeff - 1.f/12.f*(local_j[1]+local_j[2]) + 1.f/8.f*(tmp1+tmp2) - 1.f/24.f*trace;
    n_a.vd[17*para.number_of_nodes + single_nodeindex] = rho_times_coeff + 1.f/12.f*(local_j[1]-local_j[2]) + 1.f/8.f*(tmp1-tmp2) - 1.f/24.f*trace;
    n_a.vd[18*para.number_of_nodes + single_nodeindex] = rho_times_coeff - 1.f/12.f*(local_j[1]-local_j[2]) + 1.f/8.f*(tmp1-tmp2) - 1.f/24.f*trace;

  }

}

#else // SHANCHEN

/** kernel to calculate local populations from hydrodynamic fields
 * from given flow field velocities.  The mapping is given in terms of
 * the equilibrium distribution.
 *
 * Eq. (2.15) Ladd, J. Fluid Mech. 271, 295-309 (1994)
 * Eq. (4) in Berk Usta, Ladd and Butler, JCP 122, 094902 (2005)
 *
 * @param n_a		   the current nodes array (double buffering!)
 * @param single_nodeindex the node to set the velocity for
 * @param velocity         the velocity to set
 */
__global__ void set_u_equilibrium(LB_nodes_gpu n_a, int single_nodeindex,float *velocity) {

  unsigned int index = blockIdx.y * gridDim.x * blockDim.x + blockDim.x * blockIdx.x + threadIdx.x;

  if(index == 0){
  float v[3];
  float mode[4*SHANCHEN];
  float rhoc_sq,avg_rho;
  float local_rho, local_j[3], *local_pi, trace;
  v[0] = velocity[0];
  v[1] = velocity[1];
  v[2] = velocity[2];
  #pragma unroll
  for(int ii=0;ii<SHANCHEN;++ii) { 

    /** default values for fields in lattice units */
    calc_mode(&mode[4*ii], n_a, single_nodeindex,ii);
    float Rho = mode[0*4*ii] + para.rho[ii]*para.agrid*para.agrid*para.agrid; 

    float pi[6] = { Rho*c_sound_sq, 0.0f, Rho*c_sound_sq, 0.0f, 0.0f, Rho*c_sound_sq };

    rhoc_sq = Rho*c_sound_sq;
    avg_rho = para.rho[ii]*para.agrid*para.agrid*para.agrid;

    local_rho  = Rho;

    local_j[0] = Rho * v[0];
    local_j[1] = Rho * v[1];
    local_j[2] = Rho * v[2];

    local_pi = pi;

    /** reduce the pressure tensor to the part needed here */
    local_pi[0] -= rhoc_sq; 
    local_pi[2] -= rhoc_sq;
    local_pi[5] -= rhoc_sq;

    trace = local_pi[0] + local_pi[2] + local_pi[5];

    float rho_times_coeff;
    float tmp1,tmp2;

    /** update the q=0 sublattice */
    n_a.vd[(0 + ii*LBQ ) * para.number_of_nodes + single_nodeindex] = 1.f/3.f * (local_rho-avg_rho) - 1.f/2.f*trace;

    /** update the q=1 sublattice */
    rho_times_coeff = 1.f/18.f * (local_rho-avg_rho);

    n_a.vd[(1 + ii*LBQ ) * para.number_of_nodes + single_nodeindex] = rho_times_coeff + 1.f/6.f*local_j[0] + 1.f/4.f*local_pi[0] - 1.f/12.f*trace;
    n_a.vd[(2 + ii*LBQ ) * para.number_of_nodes + single_nodeindex] = rho_times_coeff - 1.f/6.f*local_j[0] + 1.f/4.f*local_pi[0] - 1.f/12.f*trace;
    n_a.vd[(3 + ii*LBQ ) * para.number_of_nodes + single_nodeindex] = rho_times_coeff + 1.f/6.f*local_j[1] + 1.f/4.f*local_pi[2] - 1.f/12.f*trace;
    n_a.vd[(4 + ii*LBQ ) * para.number_of_nodes + single_nodeindex] = rho_times_coeff - 1.f/6.f*local_j[1] + 1.f/4.f*local_pi[2] - 1.f/12.f*trace;
    n_a.vd[(5 + ii*LBQ ) * para.number_of_nodes + single_nodeindex] = rho_times_coeff + 1.f/6.f*local_j[2] + 1.f/4.f*local_pi[5] - 1.f/12.f*trace;
    n_a.vd[(6 + ii*LBQ ) * para.number_of_nodes + single_nodeindex] = rho_times_coeff - 1.f/6.f*local_j[2] + 1.f/4.f*local_pi[5] - 1.f/12.f*trace;

    /** update the q=2 sublattice */
    rho_times_coeff = 1.f/36.f * (local_rho-avg_rho);

    tmp1 = local_pi[0] + local_pi[2];
    tmp2 = 2.0f*local_pi[1];
    n_a.vd[(7 + ii*LBQ ) * para.number_of_nodes + single_nodeindex]  = rho_times_coeff + 1.f/12.f*(local_j[0]+local_j[1]) + 1.f/8.f*(tmp1+tmp2) - 1.f/24.f*trace;
    n_a.vd[(8 + ii*LBQ ) * para.number_of_nodes + single_nodeindex]  = rho_times_coeff - 1.f/12.f*(local_j[0]+local_j[1]) + 1.f/8.f*(tmp1+tmp2) - 1.f/24.f*trace;
    n_a.vd[(9 + ii*LBQ ) * para.number_of_nodes + single_nodeindex]  = rho_times_coeff + 1.f/12.f*(local_j[0]-local_j[1]) + 1.f/8.f*(tmp1-tmp2) - 1.f/24.f*trace;
    n_a.vd[(10 + ii*LBQ ) * para.number_of_nodes + single_nodeindex] = rho_times_coeff - 1.f/12.f*(local_j[0]-local_j[1]) + 1.f/8.f*(tmp1-tmp2) - 1.f/24.f*trace;

    tmp1 = local_pi[0] + local_pi[5];
    tmp2 = 2.0f*local_pi[3];

    n_a.vd[(11 + ii*LBQ ) * para.number_of_nodes + single_nodeindex] = rho_times_coeff + 1.f/12.f*(local_j[0]+local_j[2]) + 1.f/8.f*(tmp1+tmp2) - 1.f/24.f*trace;
    n_a.vd[(12 + ii*LBQ ) * para.number_of_nodes + single_nodeindex] = rho_times_coeff - 1.f/12.f*(local_j[0]+local_j[2]) + 1.f/8.f*(tmp1+tmp2) - 1.f/24.f*trace;
    n_a.vd[(13 + ii*LBQ ) * para.number_of_nodes + single_nodeindex] = rho_times_coeff + 1.f/12.f*(local_j[0]-local_j[2]) + 1.f/8.f*(tmp1-tmp2) - 1.f/24.f*trace;
    n_a.vd[(14 + ii*LBQ ) * para.number_of_nodes + single_nodeindex] = rho_times_coeff - 1.f/12.f*(local_j[0]-local_j[2]) + 1.f/8.f*(tmp1-tmp2) - 1.f/24.f*trace;

    tmp1 = local_pi[2] + local_pi[5];
    tmp2 = 2.0f*local_pi[4];

    n_a.vd[(15 + ii*LBQ ) * para.number_of_nodes + single_nodeindex] = rho_times_coeff + 1.f/12.f*(local_j[1]+local_j[2]) + 1.f/8.f*(tmp1+tmp2) - 1.f/24.f*trace;
    n_a.vd[(16 + ii*LBQ ) * para.number_of_nodes + single_nodeindex] = rho_times_coeff - 1.f/12.f*(local_j[1]+local_j[2]) + 1.f/8.f*(tmp1+tmp2) - 1.f/24.f*trace;
    n_a.vd[(17 + ii*LBQ ) * para.number_of_nodes + single_nodeindex] = rho_times_coeff + 1.f/12.f*(local_j[1]-local_j[2]) + 1.f/8.f*(tmp1-tmp2) - 1.f/24.f*trace;
    n_a.vd[(18 + ii*LBQ ) * para.number_of_nodes + single_nodeindex] = rho_times_coeff - 1.f/12.f*(local_j[1]-local_j[2]) + 1.f/8.f*(tmp1-tmp2) - 1.f/24.f*trace;

  }
  }
}

#endif // SHANCHEN


#ifndef SHANCHEN

/**calculate mass of the hole fluid kernel
 * @param *sum				Pointer to result storage value (Output)
 * @param n_a				Pointer to local node residing in array a (Input)
*/
__global__ void calc_mass(LB_nodes_gpu n_a, float *sum) {
  float mode[4];

  unsigned int index = blockIdx.y * gridDim.x * blockDim.x + blockDim.x * blockIdx.x + threadIdx.x;

  if(index<para.number_of_nodes){
    calc_mode(mode, n_a, index);
    float Rho = mode[0] + para.rho*para.agrid*para.agrid*para.agrid;
    //if(n_a.boundary[index]){
      //mode[0] = 0.f;
    //}
    atomicadd(&(sum[0]), Rho);
  }
}

#else // SHANCHEN

/**calculate mass of the whole fluid kernel
 * @param *sum				Pointer to result storage value (Output)
 * @param n_a				Pointer to local node residing in array a (Input)
*/
__global__ void calc_mass(LB_nodes_gpu n_a, float *sum) {
  float mode[4];

  unsigned int index = blockIdx.y * gridDim.x * blockDim.x + blockDim.x * blockIdx.x + threadIdx.x;

  #pragma unroll
  for(int ii=0;ii<SHANCHEN;++ii) { 
  if(index<para.number_of_nodes){
    calc_mode(mode, n_a, index,ii);
    float Rho = mode[0] + para.rho[ii]*para.agrid*para.agrid*para.agrid;
    atomicadd(&(sum[0]), Rho);
  }
}
}
#endif // SHANCHEN

#ifndef SHANCHEN 

/** setup and call kernel to calculate the temperature of the hole fluid
 *  @param host_temp value of the temperatur calcutated on the GPU
*/
void lb_calc_fluid_temperature_GPU(double* host_temp){
  float host_jsquared = 0.f;
  float* device_jsquared;
  cuda_safe_mem(cudaMalloc((void**)&device_jsquared, sizeof(float)));
  cudaMemcpy(device_jsquared, &host_jsquared, sizeof(float), cudaMemcpyHostToDevice);

  /** values for the kernel call */
  int threads_per_block = 64;
  int blocks_per_grid_y = 4;
  int blocks_per_grid_x = (lbpar_gpu.number_of_nodes + threads_per_block * blocks_per_grid_y - 1) /(threads_per_block * blocks_per_grid_y);
  dim3 dim_grid = make_uint3(blocks_per_grid_x, blocks_per_grid_y, 1);

  KERNELCALL(temperature, dim_grid, threads_per_block,(*current_nodes, device_jsquared));

  cudaMemcpy(&host_jsquared, device_jsquared, sizeof(float), cudaMemcpyDeviceToHost);

  host_temp[0] = (double)(host_jsquared*1./(3.f*lbpar_gpu.rho*lbpar_gpu.dim_x*lbpar_gpu.dim_y*lbpar_gpu.dim_z*lbpar_gpu.tau*lbpar_gpu.tau*lbpar_gpu.agrid));
}

#else // SHANCHEN


/** setup and call kernel to calculate the temperature of the hole fluid
 *  @param host_temp value of the temperatur calcutated on the GPU
*/
void lb_calc_fluid_temperature_GPU(double* host_temp){

  float host_jsquared = 0.f;
  float* device_jsquared;
  cuda_safe_mem(cudaMalloc((void**)&device_jsquared, sizeof(float)));
  cudaMemcpy(device_jsquared, &host_jsquared, sizeof(float), cudaMemcpyHostToDevice);

  /** values for the kernel call */
  int threads_per_block = 64;
  int blocks_per_grid_y = 4;
  int blocks_per_grid_x = (lbpar_gpu.number_of_nodes + threads_per_block * blocks_per_grid_y - 1) /(threads_per_block * blocks_per_grid_y);
  dim3 dim_grid = make_uint3(blocks_per_grid_x, blocks_per_grid_y, 1);

  KERNELCALL(temperature, dim_grid, threads_per_block,(*current_nodes, device_jsquared));

  cudaMemcpy(&host_jsquared, device_jsquared, sizeof(float), cudaMemcpyDeviceToHost);
  // SAW TODO: implement properly temperature calculation 
  *host_temp=0;
  #pragma unroll
  for(int ii=0;ii<SHANCHEN;++ii) { 
      *host_temp += (double)(host_jsquared*1./(3.f*lbpar_gpu.rho[ii]*lbpar_gpu.dim_x*lbpar_gpu.dim_y*lbpar_gpu.dim_z*lbpar_gpu.tau*lbpar_gpu.tau*lbpar_gpu.agrid));
  }
}

#endif //SHANCHEN


#ifndef SHANCHEN 

/** (re-)initialization of the node force / set up of external force in lb units
 * @param node_f		Pointer to local node force (Input)
*/
__global__ void reinit_node_force(LB_node_force_gpu node_f){

  unsigned int index = blockIdx.y * gridDim.x * blockDim.x + blockDim.x * blockIdx.x + threadIdx.x;

  if(index<para.number_of_nodes){
#ifdef EXTERNAL_FORCE
    if(para.external_force){
      node_f.force[0*para.number_of_nodes + index] = para.ext_force[0]*powf(para.agrid,4)*para.tau*para.tau;
      node_f.force[1*para.number_of_nodes + index] = para.ext_force[1]*powf(para.agrid,4)*para.tau*para.tau;
      node_f.force[2*para.number_of_nodes + index] = para.ext_force[2]*powf(para.agrid,4)*para.tau*para.tau;
    }
    else{
      node_f.force[0*para.number_of_nodes + index] = 0.0f;
      node_f.force[1*para.number_of_nodes + index] = 0.0f;
      node_f.force[2*para.number_of_nodes + index] = 0.0f;
    }
#else
    node_f.force[0*para.number_of_nodes + index] = 0.0f;
    node_f.force[1*para.number_of_nodes + index] = 0.0f;
    node_f.force[2*para.number_of_nodes + index] = 0.0f;
#endif
  }
}

#else // SHANCHEN

/** (re-)initialization of the node force / set up of external force in lb units
 * @param node_f		Pointer to local node force (Input)
*/
__global__ void reinit_node_force(LB_node_force_gpu node_f){

  unsigned int index = blockIdx.y * gridDim.x * blockDim.x + blockDim.x * blockIdx.x + threadIdx.x;

  if(index<para.number_of_nodes){
   #pragma unroll
   for(int ii=0;ii<SHANCHEN;++ii){
#ifdef EXTERNAL_FORCE
    if(para.external_force){
      node_f.force[(0+ii*3)*para.number_of_nodes + index] = para.ext_force[0]*powf(para.agrid,4)*para.tau*para.tau;
      node_f.force[(1+ii*3)*para.number_of_nodes + index] = para.ext_force[1]*powf(para.agrid,4)*para.tau*para.tau;
      node_f.force[(2+ii*3)*para.number_of_nodes + index] = para.ext_force[2]*powf(para.agrid,4)*para.tau*para.tau;
    }
    else{
      node_f.force[(0+ii*3)*para.number_of_nodes + index] = 0.0f;
      node_f.force[(1+ii*3)*para.number_of_nodes + index] = 0.0f;
      node_f.force[(2+ii*3)*para.number_of_nodes + index] = 0.0f;
    }
#else
    node_f.force[(0+ii*3)*para.number_of_nodes + index] = 0.0f;
    node_f.force[(1+ii*3)*para.number_of_nodes + index] = 0.0f;
    node_f.force[(2+ii*3)*para.number_of_nodes + index] = 0.0f;
#endif
   }
  }
}

#endif // SHANCHEN

#ifndef SHANCHEN
/**set extern force on single nodes kernel
 * @param n_extern_nodeforces		number of nodes (Input)
 * @param *extern_nodeforces		Pointer to extern node force array (Input)
 * @param node_f			node force struct (Output)
*/
__global__ void init_extern_nodeforces(int n_extern_nodeforces, LB_extern_nodeforce_gpu *extern_nodeforces, LB_node_force_gpu node_f){

  unsigned int index = blockIdx.y * gridDim.x * blockDim.x + blockDim.x * blockIdx.x + threadIdx.x;

  if(index<n_extern_nodeforces){
    node_f.force[0*para.number_of_nodes + extern_nodeforces[index].index] = extern_nodeforces[index].force[0]*powf(para.agrid,4)*para.tau*para.tau;
    node_f.force[1*para.number_of_nodes + extern_nodeforces[index].index] = extern_nodeforces[index].force[1]*powf(para.agrid,4)*para.tau*para.tau;
    node_f.force[2*para.number_of_nodes + extern_nodeforces[index].index] = extern_nodeforces[index].force[2]*powf(para.agrid,4)*para.tau*para.tau;
  }
}

#else  //SHANCHEN 

/**set extern force on single nodes kernel
 * @param n_extern_nodeforces		number of nodes (Input)
 * @param *extern_nodeforces		Pointer to extern node force array (Input)
 * @param node_f			node force struct (Output)
*/
__global__ void init_extern_nodeforces(int n_extern_nodeforces, LB_extern_nodeforce_gpu *extern_nodeforces, LB_node_force_gpu node_f){

  unsigned int index = blockIdx.y * gridDim.x * blockDim.x + blockDim.x * blockIdx.x + threadIdx.x;

  if(index<n_extern_nodeforces){
   #pragma unroll
   for(int ii=0;ii<SHANCHEN;++ii){
    node_f.force[(0+ii*3)*para.number_of_nodes + extern_nodeforces[index].index] = extern_nodeforces[index].force[0]*powf(para.agrid,4)*para.tau*para.tau;
    node_f.force[(1+ii*3)*para.number_of_nodes + extern_nodeforces[index].index] = extern_nodeforces[index].force[1]*powf(para.agrid,4)*para.tau*para.tau;
    node_f.force[(2+ii*3)*para.number_of_nodes + extern_nodeforces[index].index] = extern_nodeforces[index].force[2]*powf(para.agrid,4)*para.tau*para.tau;
   }
  }
}

#endif // SHANCHEN


#ifdef SHANCHEN

/** 
 * @param singlenode_index	Single node index        (Input)
 * @param *mode			Pointer to the local register values mode (Output)
 * @param n_a			Pointer to local node residing in array a(Input)
*/
__device__ __inline__ float calc_massmode(LB_nodes_gpu n_a, int single_nodeindex, int component_index){
	
  /** mass mode */
  float mode;
  mode = n_a.vd[(0 + component_index*LBQ ) * para.number_of_nodes + single_nodeindex] + n_a.vd[(1 + component_index*LBQ ) * para.number_of_nodes + single_nodeindex] + n_a.vd[(2 + component_index*LBQ ) * para.number_of_nodes + single_nodeindex] 
          + n_a.vd[(3 + component_index*LBQ ) * para.number_of_nodes + single_nodeindex] + n_a.vd[(4 + component_index*LBQ ) * para.number_of_nodes + single_nodeindex] + n_a.vd[(5 + component_index*LBQ ) * para.number_of_nodes + single_nodeindex]
          + n_a.vd[(6 + component_index*LBQ ) * para.number_of_nodes + single_nodeindex] + n_a.vd[(7 + component_index*LBQ ) * para.number_of_nodes + single_nodeindex] + n_a.vd[(8 + component_index*LBQ ) * para.number_of_nodes + single_nodeindex]
          + n_a.vd[(9 + component_index*LBQ ) * para.number_of_nodes + single_nodeindex] + n_a.vd[(10 + component_index*LBQ ) * para.number_of_nodes + single_nodeindex] + n_a.vd[(11 + component_index*LBQ ) * para.number_of_nodes + single_nodeindex] + n_a.vd[(12 + component_index*LBQ ) * para.number_of_nodes + single_nodeindex]
          + n_a.vd[(13 + component_index*LBQ ) * para.number_of_nodes + single_nodeindex] + n_a.vd[(14 + component_index*LBQ ) * para.number_of_nodes + single_nodeindex] + n_a.vd[(15 + component_index*LBQ ) * para.number_of_nodes + single_nodeindex] + n_a.vd[(16 + component_index*LBQ ) * para.number_of_nodes + single_nodeindex]
          + n_a.vd[(17 + component_index*LBQ ) * para.number_of_nodes + single_nodeindex] + n_a.vd[(18 + component_index*LBQ ) * para.number_of_nodes + single_nodeindex];
 mode += para.rho[component_index]*para.agrid*para.agrid*para.agrid;

 return mode;
}


//SAW TODO: comment
__device__ __inline__ void calc_shanchen_contribution(LB_nodes_gpu n_a,int component_index, int x, int y, int z, float *p){ 
      float tmp_p[3]={0.f,0.f,0.f};
      float pseudo;
      int index;
      index  = (x+1)%para.dim_x + para.dim_x*y + para.dim_x*para.dim_y*z;
      pseudo =  calc_massmode(n_a,index,component_index);
      tmp_p[0]+=pseudo/18.f;

      index  = (para.dim_x+x-1)%para.dim_x + para.dim_x*y + para.dim_x*para.dim_y*z;
      pseudo =  calc_massmode(n_a,index,component_index);
      tmp_p[0]-=pseudo/18.f;

      index  = x + para.dim_x*((y+1)%para.dim_y) + para.dim_x*para.dim_y*z;
      pseudo =  calc_massmode(n_a,index,component_index);
      tmp_p[1]+=pseudo/18.f;

      index  = x + para.dim_x*((para.dim_y+y-1)%para.dim_y) + para.dim_x*para.dim_y*z;
      pseudo =  calc_massmode(n_a,index,component_index);
      tmp_p[1]-=pseudo/18.f;

      index  = x + para.dim_x*y + para.dim_x*para.dim_y*((z+1)%para.dim_z);
      pseudo =  calc_massmode(n_a,index,component_index);
      tmp_p[2]+=pseudo/18.f;	

      index  = x + para.dim_x*y + para.dim_x*para.dim_y*((para.dim_z+z-1)%para.dim_z);
      pseudo =  calc_massmode(n_a,index,component_index);
      tmp_p[2]-=pseudo/18.f;

      index  = (x+1)%para.dim_x + para.dim_x*((y+1)%para.dim_y) + para.dim_x*para.dim_y*z;
      pseudo =  calc_massmode(n_a,index,component_index);
      tmp_p[0]+=pseudo/36.f;
      tmp_p[1]+=pseudo/36.f;

      index  = (para.dim_x+x-1)%para.dim_x + para.dim_x*((para.dim_y+y-1)%para.dim_y) + para.dim_x*para.dim_y*z;
      pseudo =  calc_massmode(n_a,index,component_index);
      tmp_p[0]-=pseudo/36.f;
      tmp_p[1]-=pseudo/36.f;

      index  = (x+1)%para.dim_x + para.dim_x*((para.dim_y+y-1)%para.dim_y) + para.dim_x*para.dim_y*z;
      pseudo =  calc_massmode(n_a,index,component_index);
      tmp_p[0]+=pseudo/36.f;
      tmp_p[1]-=pseudo/36.f;

      index  = (para.dim_x+x-1)%para.dim_x + para.dim_x*((y+1)%para.dim_y) + para.dim_x*para.dim_y*z;
      pseudo =  calc_massmode(n_a,index,component_index);
      tmp_p[0]-=pseudo/36.f;
      tmp_p[1]+=pseudo/36.f;

      index  = (x+1)%para.dim_x + para.dim_x*y + para.dim_x*para.dim_y*((z+1)%para.dim_z);
      pseudo =  calc_massmode(n_a,index,component_index);
      tmp_p[0]+=pseudo/36.f;
      tmp_p[2]+=pseudo/36.f;

      index  = (para.dim_x+x-1)%para.dim_x + para.dim_x*y + para.dim_x*para.dim_y*((para.dim_z+z-1)%para.dim_z);
      pseudo =  calc_massmode(n_a,index,component_index);
      tmp_p[0]-=pseudo/36.f;
      tmp_p[2]-=pseudo/36.f;

      index  = (x+1)%para.dim_x + para.dim_x*y + para.dim_x*para.dim_y*((para.dim_z+z-1)%para.dim_z);
      pseudo =  calc_massmode(n_a,index,component_index);
      tmp_p[0]+=pseudo/36.f;
      tmp_p[2]-=pseudo/36.f;

      index  = (para.dim_x+x-1)%para.dim_x + para.dim_x*y + para.dim_x*para.dim_y*((z+1)%para.dim_z);
      pseudo =  calc_massmode(n_a,index,component_index);
      tmp_p[0]-=pseudo/36.f;
      tmp_p[2]+=pseudo/36.f;

      index  = x + para.dim_x*((y+1)%para.dim_y) + para.dim_x*para.dim_y*((z+1)%para.dim_z);
      pseudo =  calc_massmode(n_a,index,component_index);
      tmp_p[1]+=pseudo/36.f;
      tmp_p[2]+=pseudo/36.f;

      index  = x + para.dim_x*((para.dim_y+y-1)%para.dim_y) + para.dim_x*para.dim_y*((para.dim_z+z-1)%para.dim_z);
      pseudo =  calc_massmode(n_a,index,component_index);
      tmp_p[1]-=pseudo/36.f;
      tmp_p[2]-=pseudo/36.f;

      index  = x + para.dim_x*((y+1)%para.dim_y) + para.dim_x*para.dim_y*((para.dim_z+z-1)%para.dim_z);
      pseudo =  calc_massmode(n_a,index,component_index);
      tmp_p[1]+=pseudo/36.f;
      tmp_p[2]-=pseudo/36.f;

      index  = x + para.dim_x*((para.dim_y+y-1)%para.dim_y) + para.dim_x*para.dim_y*((z+1)%para.dim_z);
      pseudo =  calc_massmode(n_a,index,component_index);
      tmp_p[1]-=pseudo/36.f;
      tmp_p[2]+=pseudo/36.f;
  
      p[0]=tmp_p[0];
      p[1]=tmp_p[1];
      p[2]=tmp_p[2];
}

/** function to calc shanchen forces // SAW TODO check docs here
 * @param *mode			Pointer to the local register values mode (Output)
 * @param n_a			Pointer to local node residing in array a(Input)
 * @param node_f		Pointer to local node force (Input)
*/
__global__ void lb_shanchen_GPU(LB_nodes_gpu n_a,LB_node_force_gpu node_f){
#ifndef D3Q19
#error Lattices other than D3Q19 not supported
#endif
#if ( SHANCHEN == 1  ) 
  #warning shanchen forces not implemented 
#else  // SHANCHEN == 1 
  
  unsigned int index = blockIdx.y * gridDim.x * blockDim.x + blockDim.x * blockIdx.x + threadIdx.x;
  unsigned int xyz[3];
  float pseudo;

  if(index<para.number_of_nodes){
     /*Let's first identify the neighboring nodes */
     index_to_xyz(index, xyz);
     int x = xyz[0];
     int y = xyz[1];
     int z = xyz[2];
     
     #pragma unroll
     for(int ii=0;ii<SHANCHEN;ii++){ 
       float p[3]={0.f,0.f,0.f};
       pseudo =  calc_massmode(n_a,index,ii);
       #pragma unroll
       for(int jj=0;jj<SHANCHEN;jj++){ 
             float tmpp[3]={0.f,0.f,0.f};
             calc_shanchen_contribution(n_a, jj, x,y,z, tmpp);
// SAW: TODO  coupling HAS to be rescaled with agrid....
             p[0] += - para.coupling[(SHANCHEN)*ii+jj]  * pseudo  * tmpp[0];
             p[1] += - para.coupling[(SHANCHEN)*ii+jj]  * pseudo  * tmpp[1];
             p[2] += - para.coupling[(SHANCHEN)*ii+jj]  * pseudo  * tmpp[2];
       }
       node_f.force[(0+ii*3)*para.number_of_nodes + index]+=p[0];
       node_f.force[(1+ii*3)*para.number_of_nodes + index]+=p[1];
       node_f.force[(2+ii*3)*para.number_of_nodes + index]+=p[2];
     }
  }
#endif // SHANCHEN == 1   // SAW TODO: finish implementing
  return; 
}

//SAW TODO: comment
void lb_calc_shanchen_GPU(){
  /** values for the kernel call */
  int threads_per_block = 64;
  int blocks_per_grid_y = 4;
  int blocks_per_grid_x = (lbpar_gpu.number_of_nodes + threads_per_block * blocks_per_grid_y - 1) /(threads_per_block * blocks_per_grid_y);
  dim3 dim_grid = make_uint3(blocks_per_grid_x, blocks_per_grid_y, 1);

  KERNELCALL(lb_shanchen_GPU, dim_grid, threads_per_block,(*current_nodes, node_f));

}


/** kernel to set the local density
 *
 * @param n_a		   the current nodes array (double buffering!)
 * @param single_nodeindex the node to set the velocity for
 * @param rho              the density to set
 */
__global__ void set_rho(LB_nodes_gpu n_a,  LB_values_gpu *d_v, int single_nodeindex,float *rho) {

  unsigned int index = blockIdx.y * gridDim.x * blockDim.x + blockDim.x * blockIdx.x + threadIdx.x;
  /*Note: this sets the velocities to zero */
  if(index == 0){
     float local_rho;
     #pragma unroll
     for(int ii=0;ii<SHANCHEN;++ii) { 
       /** default values for fields in lattice units */
       local_rho = (rho[ii]-para.rho[ii])*para.agrid*para.agrid*para.agrid;
       d_v[single_nodeindex].rho[ii]=rho[ii];
       n_a.vd[(0  + ii*LBQ ) * para.number_of_nodes + single_nodeindex] = 1.f/3.f * local_rho ;
       n_a.vd[(1  + ii*LBQ ) * para.number_of_nodes + single_nodeindex] = 1.f/18.f * local_rho ;
       n_a.vd[(2  + ii*LBQ ) * para.number_of_nodes + single_nodeindex] = 1.f/18.f * local_rho ;
       n_a.vd[(3  + ii*LBQ ) * para.number_of_nodes + single_nodeindex] = 1.f/18.f * local_rho ;
       n_a.vd[(4  + ii*LBQ ) * para.number_of_nodes + single_nodeindex] = 1.f/18.f * local_rho ;
       n_a.vd[(5  + ii*LBQ ) * para.number_of_nodes + single_nodeindex] = 1.f/18.f * local_rho ;
       n_a.vd[(6  + ii*LBQ ) * para.number_of_nodes + single_nodeindex] = 1.f/18.f * local_rho ;
       n_a.vd[(7  + ii*LBQ ) * para.number_of_nodes + single_nodeindex] = 1.f/36.f * local_rho ;
       n_a.vd[(8  + ii*LBQ ) * para.number_of_nodes + single_nodeindex] = 1.f/36.f * local_rho ;
       n_a.vd[(9  + ii*LBQ ) * para.number_of_nodes + single_nodeindex] = 1.f/36.f * local_rho ;
       n_a.vd[(10 + ii*LBQ ) * para.number_of_nodes + single_nodeindex] = 1.f/36.f * local_rho ;
       n_a.vd[(11 + ii*LBQ ) * para.number_of_nodes + single_nodeindex] = 1.f/36.f * local_rho ;
       n_a.vd[(12 + ii*LBQ ) * para.number_of_nodes + single_nodeindex] = 1.f/36.f * local_rho ;
       n_a.vd[(13 + ii*LBQ ) * para.number_of_nodes + single_nodeindex] = 1.f/36.f * local_rho ;
       n_a.vd[(14 + ii*LBQ ) * para.number_of_nodes + single_nodeindex] = 1.f/36.f * local_rho ;
       n_a.vd[(15 + ii*LBQ ) * para.number_of_nodes + single_nodeindex] = 1.f/36.f * local_rho ;
       n_a.vd[(16 + ii*LBQ ) * para.number_of_nodes + single_nodeindex] = 1.f/36.f * local_rho ;
       n_a.vd[(17 + ii*LBQ ) * para.number_of_nodes + single_nodeindex] = 1.f/36.f * local_rho ;
       n_a.vd[(18 + ii*LBQ ) * para.number_of_nodes + single_nodeindex] = 1.f/36.f * local_rho ;
     }
  }
}


#endif //SHANCHEN



/** kernel for the initalisation of the particle force array
 * @param *particle_force	Pointer to local particle force (Output)
 * @param *part			Pointer to the particle rn seed storearray (Output)
*/
__global__ void init_particle_force(LB_particle_force_gpu *particle_force, LB_particle_seed_gpu *part){
	
  unsigned int part_index = blockIdx.y * gridDim.x * blockDim.x + blockDim.x * blockIdx.x + threadIdx.x;
	
  if(part_index<para.number_of_particles){
    particle_force[part_index].f[0] = 0.0f;
    particle_force[part_index].f[1] = 0.0f;
    particle_force[part_index].f[2] = 0.0f;
	
    part[part_index].seed = para.your_seed + part_index;
  }
			
}

/** kernel for the initalisation of the partikel force array
 * @param *particle_force	pointer to local particle force (Input)
*/
__global__ void reset_particle_force(LB_particle_force_gpu *particle_force){
	
  unsigned int part_index = blockIdx.y * gridDim.x * blockDim.x + blockDim.x * blockIdx.x + threadIdx.x;
	
  if(part_index<para.number_of_particles){
    particle_force[part_index].f[0] = 0.0f;
    particle_force[part_index].f[1] = 0.0f;
    particle_force[part_index].f[2] = 0.0f;
  }			
}


<<<<<<< HEAD
=======
  if(index<para.number_of_nodes){
#ifdef EXTERNAL_FORCES
    if(para.external_force){
      node_f.force[0*para.number_of_nodes + index] = para.ext_force[0]*powf(para.agrid,4)*para.tau*para.tau;
      node_f.force[1*para.number_of_nodes + index] = para.ext_force[1]*powf(para.agrid,4)*para.tau*para.tau;
      node_f.force[2*para.number_of_nodes + index] = para.ext_force[2]*powf(para.agrid,4)*para.tau*para.tau;
    }
    else{
      node_f.force[0*para.number_of_nodes + index] = 0.0f;
      node_f.force[1*para.number_of_nodes + index] = 0.0f;
      node_f.force[2*para.number_of_nodes + index] = 0.0f;
    }
#else
    node_f.force[0*para.number_of_nodes + index] = 0.0f;
    node_f.force[1*para.number_of_nodes + index] = 0.0f;
    node_f.force[2*para.number_of_nodes + index] = 0.0f;
#endif
  }
}
>>>>>>> e768445c

/**set the boundary flag for all boundary nodes
 * @param boundary_node_list    The indices of the boundary nodes
 * @param boundary_index_list   The flag representing the corresponding boundary
 * @param number_of_boundnodes	The number of boundary nodes
 * @param n_a			Pointer to local node residing in array a (Input)
 * @param n_b			Pointer to local node residing in array b (Input)
*/
__global__ void init_boundaries(int *boundary_node_list, int *boundary_index_list, int number_of_boundnodes, LB_nodes_gpu n_a, LB_nodes_gpu n_b){

  unsigned int index = blockIdx.y * gridDim.x * blockDim.x + blockDim.x * blockIdx.x + threadIdx.x;

  if(index<number_of_boundnodes){
    n_a.boundary[boundary_node_list[index]] = boundary_index_list[index];
    n_b.boundary[boundary_node_list[index]] = boundary_index_list[index];
  }	
}

/**reset the boundary flag of every node
 * @param n_a		Pointer to local node residing in array a (Input)
 * @param n_b		Pointer to local node residing in array b (Input)	
*/
__global__ void reset_boundaries(LB_nodes_gpu n_a, LB_nodes_gpu n_b){

  size_t index = blockIdx.y * gridDim.x * blockDim.x + blockDim.x * blockIdx.x + threadIdx.x;

  if(index<para.number_of_nodes){
    n_a.boundary[index] = n_b.boundary[index] = 0;
  }
}

/** integrationstep of the lb-fluid-solver
 * @param n_a		Pointer to local node residing in array a (Input)
 * @param n_b		Pointer to local node residing in array b (Input)
 * @param *d_v		Pointer to local device values (Input)
 * @param node_f	Pointer to local node force (Input)
*/
__global__ void integrate(LB_nodes_gpu n_a, LB_nodes_gpu n_b, LB_values_gpu *d_v, LB_node_force_gpu node_f){
  /**every node is connected to a thread via the index*/
  unsigned int index = blockIdx.y * gridDim.x * blockDim.x + blockDim.x * blockIdx.x + threadIdx.x;
  /**the 19 moments (modes) are only temporary register values */
#ifndef SHANCHEN
  float mode[19];
#else //SHANCHEN
  float mode[19*SHANCHEN];
#endif
  LB_randomnr_gpu rng;

  if(index<para.number_of_nodes){
    /** storing the seed into a register value*/
    rng.seed = n_a.seed[index];
    /**calc_m_from_n*/
    calc_m_from_n(n_a, index, mode);
    /**lb_relax_modes*/
#ifndef SHANCHEN 
    relax_modes(mode, index, node_f);
#else
    relax_modes(mode, index, node_f,d_v);
#endif
    /**lb_thermalize_modes */
    if (para.fluct) thermalize_modes(mode, index, &rng);
#ifdef EXTERNAL_FORCES
    /**if external force is used apply node force */
#ifndef SHANCHEN 
    apply_forces(index, mode, node_f);
#else // SHANCHEN
    apply_forces(index, mode, node_f,d_v);
#endif //SHANCHEN
#else
    /**if partcles are used apply node forces*/
#ifndef SHANCHEN 
    if (para.number_of_particles) apply_forces(index, mode, node_f); 
#else // SHANCHEN
    if (para.number_of_particles) apply_forces(index, mode, node_f,d_v); 
#endif //SHANCHEN
#endif
    /**lb_calc_n_from_modes_push*/
    normalize_modes(mode);
    /**calc of velocity densities and streaming with pbc*/
    calc_n_from_modes_push(n_b, mode, index);
    /** rewriting the seed back to the global memory*/
    n_b.seed[index] = rng.seed;
  }  
}

/** part interaction kernel
 * @param n_a				Pointer to local node residing in array a (Input)
 * @param *particle_data		Pointer to the particle position and velocity (Input)
 * @param *particle_force		Pointer to the particle force (Input)
 * @param *part				Pointer to the rn array of the particles (Input)
 * @param node_f			Pointer to local node force (Input)
*/
#ifndef SHANCHEN
__global__ void calc_fluid_particle_ia(LB_nodes_gpu n_a, LB_particle_gpu *particle_data, LB_particle_force_gpu *particle_force, LB_node_force_gpu node_f, LB_particle_seed_gpu *part){
#else 
__global__ void calc_fluid_particle_ia(LB_nodes_gpu n_a, LB_particle_gpu *particle_data, LB_particle_force_gpu *particle_force, LB_node_force_gpu node_f, LB_particle_seed_gpu *part,LB_values_gpu *d_v){
#endif
	
  unsigned int part_index = blockIdx.y * gridDim.x * blockDim.x + blockDim.x * blockIdx.x + threadIdx.x;
  unsigned int node_index[8];
  float delta[8];
#ifndef SHANCHEN
  float delta_j[3]; 
#else // SHANCHEN
  float delta_j[3*SHANCHEN]; 
  float partgrad1[8*SHANCHEN]; 
  float partgrad2[8*SHANCHEN]; 
  float partgrad3[8*SHANCHEN]; 
#endif //SHANCHEN
  LB_randomnr_gpu rng_part;
  if(part_index<para.number_of_particles){

    rng_part.seed = part[part_index].seed;
    /**force acting on the particle. delta_j will be used later to compute the force that acts back onto the fluid. */
#ifndef SHANCHEN
    calc_viscous_force(n_a, delta, particle_data, particle_force, part_index, &rng_part, delta_j, node_index);
    calc_node_force(delta, delta_j, node_index, node_f); 
#else 
    calc_viscous_force(n_a, delta, partgrad1, partgrad2, partgrad3, particle_data, particle_force, part_index, &rng_part, delta_j, node_index,d_v);
    calc_node_force(delta, delta_j, partgrad1, partgrad2, partgrad3, node_index, node_f); 
#endif 
    /**force which acts back to the fluid node */
    part[part_index].seed = rng_part.seed;		
  }
}

/**Bounce back boundary read kernel
 * @param n_a					Pointer to local node residing in array a (Input)
 * @param n_b					Pointer to local node residing in array b (Input)
 * @param LB_boundary_velocity 			The constant velocity at the boundary, set by the user (Input)
 * @param LB_boundary_force 			The force on the boundary nodes (Output)
*/
__global__ void bb_read(LB_nodes_gpu n_a, LB_nodes_gpu n_b, float* LB_boundary_velocity, float* LB_boundary_force){

  unsigned int index = blockIdx.y * gridDim.x * blockDim.x + blockDim.x * blockIdx.x + threadIdx.x;

  if(index<para.number_of_nodes){
    bounce_back_read(n_b, n_a, index, LB_boundary_velocity, LB_boundary_force);
  }
}

/**Bounce back boundary write kernel
 * @param n_a					Pointer to local node residing in array a (Input)
 * @param n_b					Pointer to local node residing in array b (Input)
*/
__global__ void bb_write(LB_nodes_gpu n_a, LB_nodes_gpu n_b){

  unsigned int index = blockIdx.y * gridDim.x * blockDim.x + blockDim.x * blockIdx.x + threadIdx.x;

  if(index<para.number_of_nodes){
    bounce_back_write(n_b, n_a, index);
  }
}

/** get physical values of the nodes (density, velocity, ...)
 * @param n_a		Pointer to local node residing in array a (Input)
 * @param *d_v		Pointer to local device values (Input)
*/
#ifndef SHANCHEN
__global__ void values(LB_nodes_gpu n_a, LB_values_gpu *d_v){

  unsigned int singlenode = 0;
  unsigned int index = blockIdx.y * gridDim.x * blockDim.x + blockDim.x * blockIdx.x + threadIdx.x;

  if(index<para.number_of_nodes){
<<<<<<< HEAD
    float mode[4];
    calc_mode(mode, n_a, index);
=======
    calc_m_from_n(n_a, index, mode);
>>>>>>> e768445c
    calc_values(n_a, mode, d_v, index, singlenode);
  }
}
#else // SHANCHEN
__global__ void values(LB_nodes_gpu n_a, LB_values_gpu *d_v,LB_node_force_gpu node_f){
 /* NOTE: in SHANCHEN d_v are updated in relax_modes() because the
 forces are needed, which are reset to zero (or to the ext. force
 value) in apply_forces(), at the end of the LB loop. When a request
 to print values comes from tcl, one just needs to copy the data,
 without having to recompute forces and the field. This is why this
 kernel is in general not called in the SHANCHEN implementation.
 The only execption is at the initialization, lb_init_GPU()  FIXME: The idea behind
 is changed quite a bit wrt the old LB, one should think if another
 approach is better (i.e. unifying the LB and SC way of calculationg values)
*/
  unsigned int singlenode = 0;
  unsigned int index = blockIdx.y * gridDim.x * blockDim.x + blockDim.x * blockIdx.x + threadIdx.x;

  if(index<para.number_of_nodes){
    float mode[4*SHANCHEN];
    #pragma unroll
    for(int ii=0;ii<SHANCHEN;++ii){
      calc_mode(&mode[0+4*ii], n_a, index,ii);
    }
    calc_values(n_a, mode, d_v, node_f, index, singlenode);
  }
}
#endif // SHANCHEN

/** get boundary flags
 *  @param n_a	              Pointer to local node residing in array a (Input)
 *  @param device_bound_array Pointer to local device values (Input)
 */
__global__ void lb_get_boundaries(LB_nodes_gpu n_a, unsigned int *device_bound_array){

  unsigned int index = blockIdx.y * gridDim.x * blockDim.x + blockDim.x * blockIdx.x + threadIdx.x;

  if(index<para.number_of_nodes){
   device_bound_array[index] = n_a.boundary[index];
  }
}



/**print single node values kernel
 * @param single_nodeindex		index of the node (Input)
 * @param *d_p_v			Pointer to result storage array (Input)
 * @param n_a				Pointer to local node residing in array a (Input)
*/
#ifndef SHANCHEN
__global__ void lb_print_node(int single_nodeindex, LB_values_gpu *d_p_v, LB_nodes_gpu n_a){
	
  float mode[19];
  unsigned int singlenode = 1;
  unsigned int index = blockIdx.y * gridDim.x * blockDim.x + blockDim.x * blockIdx.x + threadIdx.x;
  if(index == 0){
    calc_m_from_n(n_a, single_nodeindex, mode);
    calc_values(n_a, mode, d_p_v, single_nodeindex, singlenode);
  }
}
#else //SHANCHEN
__global__ void lb_print_node(int single_nodeindex, LB_values_gpu *d_p_v, LB_nodes_gpu n_a, LB_values_gpu * d_v){
	
  float mode[4*SHANCHEN];
  unsigned int singlenode = 1;
  unsigned int index = blockIdx.y * gridDim.x * blockDim.x + blockDim.x * blockIdx.x + threadIdx.x;
  if(index == 0){ // in SHANCHEN values are computed in relax_modes() so here we need just to copy the value.
    #pragma unroll
    for(int ii=0;ii<SHANCHEN;++ii){
       d_p_v[0].rho[ii] =  d_v[single_nodeindex].rho[ii];
    }
    d_p_v[0].v[0] = d_v[single_nodeindex].v[0] ;
    d_p_v[0].v[1] = d_v[single_nodeindex].v[1] ;
    d_p_v[0].v[2] = d_v[single_nodeindex].v[2] ;
  }
}
#endif
/**calculate momentum of the hole fluid kernel
 * @param node_f			node force struct (Input)
 * @param *sum				Pointer to result storage value (Output)
 * @param n_a				Pointer to local node residing in array a (Input)
*/
#ifndef SHANCHEN
__global__ void momentum(LB_nodes_gpu n_a, float *sum, LB_node_force_gpu node_f) {
  float mode[4];

  unsigned int index = blockIdx.y * gridDim.x * blockDim.x + blockDim.x * blockIdx.x + threadIdx.x;

  if(index<para.number_of_nodes){
    calc_mode(mode, n_a, index);
    if(n_a.boundary[index]){
      mode[1] = mode[2] = mode[3] = 0.f;
    }
    atomicadd(&(sum[0]), mode[1]+node_f.force[0*para.number_of_nodes + index]);
    atomicadd(&(sum[1]), mode[2]+node_f.force[1*para.number_of_nodes + index]);
    atomicadd(&(sum[2]), mode[3]+node_f.force[2*para.number_of_nodes + index]);
  }
}
#else // SHANCHEN

__global__ void momentum(LB_nodes_gpu n_a, float *sum, LB_node_force_gpu node_f) {
  float mode[4];

  unsigned int index = blockIdx.y * gridDim.x * blockDim.x + blockDim.x * blockIdx.x + threadIdx.x;

  if(index<para.number_of_nodes){
   #pragma unroll
   for(int ii=0;ii<SHANCHEN;++ii){
    calc_mode(mode, n_a, index,ii);
    if(n_a.boundary[index]){
      mode[1] = mode[2] = mode[3] = 0.f;
    }
    atomicadd(&(sum[0]), mode[1]+node_f.force[(0+ii*3)*para.number_of_nodes + index]); 
    atomicadd(&(sum[1]), mode[2]+node_f.force[(1+ii*3)*para.number_of_nodes + index]);
    atomicadd(&(sum[2]), mode[3]+node_f.force[(2+ii*3)*para.number_of_nodes + index]);
   }
  }
}

#endif

/**print single node boundary flag
 * @param single_nodeindex		index of the node (Input)
 * @param *device_flag			Pointer to result storage array (Input)
 * @param n_a				Pointer to local node residing in array a (Input)
*/
__global__ void lb_get_boundary_flag(int single_nodeindex, unsigned int *device_flag, LB_nodes_gpu n_a){
	
  unsigned int index = blockIdx.y * gridDim.x * blockDim.x + blockDim.x * blockIdx.x + threadIdx.x;

  if(index == 0){
    device_flag[0] = n_a.boundary[single_nodeindex];
  }	
}
<<<<<<< HEAD
=======
/**erroroutput for memory allocation and memory copy 
 * @param err cuda error code
 * @param *file .cu file were the error took place
 * @param line line of the file were the error took place
*/
void _cuda_safe_mem(cudaError_t err, char *file, unsigned int line){
    if( cudaSuccess != err) {                                             
      fprintf(stderr, "Cuda Memory error at %s:%u.\n", file, line);
      printf("CUDA error: %s\n", cudaGetErrorString(err));
      exit(EXIT_FAILURE);
    } else {
      _err=cudaGetLastError(); \
      if (_err != cudaSuccess) {
        fprintf(stderr, "Error found during memory operation. Possibly however from an failed operation before. %s:%u.\n", file, line);
        printf("CUDA error: %s\n", cudaGetErrorString(err));
        exit(EXIT_FAILURE);
      }
    }
}
#define cuda_safe_mem(a) _cuda_safe_mem((a), __FILE__, __LINE__)

#define KERNELCALL(_f, _a, _b, _params) \
_f<<<_a, _b, 0, stream[0]>>>_params; \
_err=cudaGetLastError(); \
if (_err!=cudaSuccess){ \
  printf("CUDA error: %s\n", cudaGetErrorString(_err)); \
  fprintf(stderr, "error calling %s with dim %d %d %d #thpb %d in %s:%u\n", #_f, _a.x, _a.y, _a.z, _b, __FILE__, __LINE__); \
  exit(EXIT_FAILURE); \
}
>>>>>>> e768445c
/*********************************************************/
/** \name Host functions to setup and call kernels */
/*********************************************************/
/**********************************************************************/
/* Host funktions to setup and call kernels*/
/**********************************************************************/

/**initialization for the lb gpu fluid called from host
 * @param *lbpar_gpu	Pointer to parameters to setup the lb field
*/
void lb_init_GPU(LB_parameters_gpu *lbpar_gpu){

  if(initflag){
    cudaFree(device_values);
    cudaFree(nodes_a.vd);
    cudaFree(nodes_b.vd);
    cudaFree(nodes_a.seed);
    cudaFree(nodes_b.seed);
    cudaFree(nodes_a.boundary);
    cudaFree(nodes_b.boundary);
    cudaFree(node_f.force);
    cudaFree(gpu_check);
  }
  /** Allocate structs in device memory*/
  size_of_values = lbpar_gpu->number_of_nodes * sizeof(LB_values_gpu);
  size_of_forces = lbpar_gpu->number_of_particles * sizeof(LB_particle_force_gpu);
  size_of_positions = lbpar_gpu->number_of_particles * sizeof(LB_particle_gpu);
  size_of_seed = lbpar_gpu->number_of_particles * sizeof(LB_particle_seed_gpu);

  cuda_safe_mem(cudaMalloc((void**)&device_values, size_of_values));


#ifndef SHANCHEN
  cuda_safe_mem(cudaMalloc((void**)&nodes_a.vd, lbpar_gpu->number_of_nodes * 19 * sizeof(float)));
  cuda_safe_mem(cudaMalloc((void**)&nodes_b.vd, lbpar_gpu->number_of_nodes * 19 * sizeof(float)));                                           
#else // SHANCHEN
  cuda_safe_mem(cudaMalloc((void**)&nodes_a.vd, lbpar_gpu->number_of_nodes * 19 * SHANCHEN * sizeof(float)));
  cuda_safe_mem(cudaMalloc((void**)&nodes_b.vd, lbpar_gpu->number_of_nodes * 19 * SHANCHEN * sizeof(float)));   
  cuda_safe_mem(cudaMalloc((void**)&node_f.force, lbpar_gpu->number_of_nodes * 3 * SHANCHEN * sizeof(float)));
#endif // SHANCHEN
  cuda_safe_mem(cudaMalloc((void**)&nodes_a.seed, lbpar_gpu->number_of_nodes * sizeof(unsigned int)));
  cuda_safe_mem(cudaMalloc((void**)&nodes_a.boundary, lbpar_gpu->number_of_nodes * sizeof(unsigned int)));
  cuda_safe_mem(cudaMalloc((void**)&nodes_b.seed, lbpar_gpu->number_of_nodes * sizeof(unsigned int)));
  cuda_safe_mem(cudaMalloc((void**)&nodes_b.boundary, lbpar_gpu->number_of_nodes * sizeof(unsigned int)));

//maybe coalesced alloc  
  cuda_safe_mem(cudaMalloc((void**)&particle_force, size_of_forces));
  cuda_safe_mem(cudaMalloc((void**)&particle_data, size_of_positions));
	
  cuda_safe_mem(cudaMalloc((void**)&part, size_of_seed));
	
  /**write parameters in const memory*/
  cuda_safe_mem(cudaMemcpyToSymbol(para, lbpar_gpu, sizeof(LB_parameters_gpu)));

  /**check flag if lb gpu init works*/
  cuda_safe_mem(cudaMalloc((void**)&gpu_check, sizeof(int)));
  initflag = 1;
  h_gpu_check = (int*)malloc(sizeof(int));

  /** values for the kernel call */
  int threads_per_block = 64;
  int blocks_per_grid_y = 4;
  int blocks_per_grid_x = (lbpar_gpu->number_of_nodes + threads_per_block * blocks_per_grid_y - 1) /(threads_per_block * blocks_per_grid_y);
  dim3 dim_grid = make_uint3(blocks_per_grid_x, blocks_per_grid_y, 1);

  cudaStreamCreate(&stream[0]);
  /** values for the particle kernel */
  int threads_per_block_particles = 64;
  int blocks_per_grid_particles_y = 4;
  int blocks_per_grid_particles_x = (lbpar_gpu->number_of_particles + threads_per_block_particles * blocks_per_grid_particles_y - 1)/(threads_per_block_particles * blocks_per_grid_particles_y);
  dim3 dim_grid_particles = make_uint3(blocks_per_grid_particles_x, blocks_per_grid_particles_y, 1);

  //SAW FIXME KERNELCALL(reset_boundaries, dim_grid, threads_per_block, (nodes_a, nodes_b));

  /** calc of veloctiydensities from given parameters and initialize the Node_Force array with zero */
  KERNELCALL(calc_n_equilibrium, dim_grid, threads_per_block, (nodes_a, gpu_check));	
  /** init part forces with zero*/
  if(lbpar_gpu->number_of_particles) KERNELCALL(init_particle_force, dim_grid_particles, threads_per_block_particles, (particle_force, part));
  KERNELCALL(reinit_node_force, dim_grid, threads_per_block, (node_f));
  #ifdef SHANCHEN
  /* We must add compute values, shan-chen forces at this moment are zero as the densities are uniform*/
  KERNELCALL(values, dim_grid, threads_per_block, (nodes_a, device_values,node_f));
  #endif
  intflag = 1;
  current_nodes = &nodes_a;
  h_gpu_check[0] = 0;
  cuda_safe_mem(cudaMemcpy(h_gpu_check, gpu_check, sizeof(int), cudaMemcpyDeviceToHost));
//fprintf(stderr, "initialization of lb gpu code %i\n", lbpar_gpu->number_of_nodes);
  cudaThreadSynchronize();
  if(!h_gpu_check[0]){
    fprintf(stderr, "initialization of lb gpu code failed! \n");
    errexit();	
  }	
}
/** reinitialization for the lb gpu fluid called from host
 * @param *lbpar_gpu	Pointer to parameters to setup the lb field
*/
void lb_reinit_GPU(LB_parameters_gpu *lbpar_gpu){

  /**write parameters in const memory*/
  cuda_safe_mem(cudaMemcpyToSymbol(para, lbpar_gpu, sizeof(LB_parameters_gpu)));
  
  /** values for the kernel call */
  int threads_per_block = 64;
  int blocks_per_grid_y = 4;
  int blocks_per_grid_x = (lbpar_gpu->number_of_nodes + threads_per_block * blocks_per_grid_y - 1) /(threads_per_block * blocks_per_grid_y);
  dim3 dim_grid = make_uint3(blocks_per_grid_x, blocks_per_grid_y, 1);

  /** calc of veloctiydensities from given parameters and initialize the Node_Force array with zero */
  KERNELCALL(calc_n_equilibrium, dim_grid, threads_per_block, (nodes_a, gpu_check));
}

/**setup and call particle reallocation from the host
 * @param *lbpar_gpu	Pointer to parameters to setup the lb field
 * @param **host_data	Pointer to host information data
*/
void lb_realloc_particle_GPU(LB_parameters_gpu *lbpar_gpu, LB_particle_gpu **host_data){

  if(partinitflag){
    cudaFreeHost(*host_data);
    cudaFree(particle_force);
    cudaFree(particle_data);
    cudaFree(part);
  }
  /** Allocate struct for particle positions */
  size_of_forces = lbpar_gpu->number_of_particles * sizeof(LB_particle_force_gpu);
  size_of_positions = lbpar_gpu->number_of_particles * sizeof(LB_particle_gpu);
  size_of_seed = lbpar_gpu->number_of_particles * sizeof(LB_particle_seed_gpu);
<<<<<<< HEAD

  cudaFreeHost(*host_data);
=======
>>>>>>> e768445c
#if !defined __CUDA_ARCH__ || __CUDA_ARCH__ >= 200
  /**pinned memory mode - use special function to get OS-pinned memory*/
  cudaHostAlloc((void**)host_data, size_of_positions, cudaHostAllocWriteCombined);
#else
  cudaMallocHost((void**)host_data, size_of_positions);
#endif

  cuda_safe_mem(cudaMalloc((void**)&particle_force, size_of_forces));
  cuda_safe_mem(cudaMalloc((void**)&particle_data, size_of_positions));
  cuda_safe_mem(cudaMalloc((void**)&part, size_of_seed));
  //copy parameters, especially number of parts to gpu mem
  cuda_safe_mem(cudaMemcpyToSymbol(para, lbpar_gpu, sizeof(LB_parameters_gpu)));
  //mem init of particles ok
  partinitflag  = 1;
  /** values for the particle kernel */
  int threads_per_block_particles = 64;
  int blocks_per_grid_particles_y = 4;
  int blocks_per_grid_particles_x = (lbpar_gpu->number_of_particles + threads_per_block_particles * blocks_per_grid_particles_y - 1)/(threads_per_block_particles * blocks_per_grid_particles_y);
  dim3 dim_grid_particles = make_uint3(blocks_per_grid_particles_x, blocks_per_grid_particles_y, 1);

  if(lbpar_gpu->number_of_particles) KERNELCALL(init_particle_force, dim_grid_particles, threads_per_block_particles, (particle_force, part));	
}
#ifdef LB_BOUNDARIES_GPU
/** setup and call boundaries from the host
 * @param host_n_lb_boundaries number of LB boundaries
 * @param number_of_boundnodes	number of boundnodes
 * @param host_boundary_node_list    The indices of the boundary nodes
 * @param host_boundary_index_list   The flag representing the corresponding boundary
 * @param host_LB_Boundary_velocity 			The constant velocity at the boundary, set by the user (Input)
*/
void lb_init_boundaries_GPU(int host_n_lb_boundaries, int number_of_boundnodes, int *host_boundary_node_list, int* host_boundary_index_list, float* host_LB_Boundary_velocity){
  int temp = host_n_lb_boundaries;

  size_of_boundindex = number_of_boundnodes*sizeof(int);
  cuda_safe_mem(cudaMalloc((void**)&boundary_node_list, size_of_boundindex));
  cuda_safe_mem(cudaMalloc((void**)&boundary_index_list, size_of_boundindex));
  cuda_safe_mem(cudaMemcpy(boundary_index_list, host_boundary_index_list, size_of_boundindex, cudaMemcpyHostToDevice));
  cuda_safe_mem(cudaMemcpy(boundary_node_list, host_boundary_node_list, size_of_boundindex, cudaMemcpyHostToDevice));

  cuda_safe_mem(cudaMalloc((void**)&LB_boundary_force   , 3*host_n_lb_boundaries*sizeof(float)));
  cuda_safe_mem(cudaMalloc((void**)&LB_boundary_velocity, 3*host_n_lb_boundaries*sizeof(float)));
  cuda_safe_mem(cudaMemcpy(LB_boundary_velocity, host_LB_Boundary_velocity, 3*n_lb_boundaries*sizeof(float), cudaMemcpyHostToDevice));
  cuda_safe_mem(cudaMemcpyToSymbol(n_lb_boundaries_gpu, &temp, sizeof(int)));

  
  /** values for the kernel call */
  int threads_per_block = 64;
  int blocks_per_grid_y = 4;
  int blocks_per_grid_x = (lbpar_gpu.number_of_nodes + threads_per_block * blocks_per_grid_y - 1) /(threads_per_block * blocks_per_grid_y);
  dim3 dim_grid = make_uint3(blocks_per_grid_x, blocks_per_grid_y, 1);

  KERNELCALL(reset_boundaries, dim_grid, threads_per_block, (nodes_a, nodes_b));

  if (n_lb_boundaries == 0) {
    cudaThreadSynchronize();
    return;
  }
  if(number_of_boundnodes == 0){
    fprintf(stderr, "WARNING: boundary cmd executed but no boundary node found!\n");
  } else{
    int threads_per_block_bound = 64;
    int blocks_per_grid_bound_y = 4;
    int blocks_per_grid_bound_x = (number_of_boundnodes + threads_per_block_bound * blocks_per_grid_bound_y - 1) /(threads_per_block_bound * blocks_per_grid_bound_y);
    dim3 dim_grid_bound = make_uint3(blocks_per_grid_bound_x, blocks_per_grid_bound_y, 1);

    KERNELCALL(init_boundaries, dim_grid_bound, threads_per_block_bound, (boundary_node_list, boundary_index_list, number_of_boundnodes, nodes_a, nodes_b));
  }

  cudaThreadSynchronize();
}
#endif
/**setup and call extern single node force initialization from the host
 * @param *lbpar_gpu				Pointer to host parameter struct
*/
void lb_reinit_extern_nodeforce_GPU(LB_parameters_gpu *lbpar_gpu){

  cuda_safe_mem(cudaMemcpyToSymbol(para, lbpar_gpu, sizeof(LB_parameters_gpu))); 

  /** values for the kernel call */
  int threads_per_block = 64;
  int blocks_per_grid_y = 4;
  int blocks_per_grid_x = (lbpar_gpu->number_of_nodes + threads_per_block * blocks_per_grid_y - 1) /(threads_per_block * blocks_per_grid_y);
  dim3 dim_grid = make_uint3(blocks_per_grid_x, blocks_per_grid_y, 1);

  KERNELCALL(reinit_node_force, dim_grid, threads_per_block, (node_f));

}
/**setup and call extern single node force initialization from the host
 * @param n_extern_nodeforces			number of nodes on which the external force has to be applied
 * @param *host_extern_nodeforces		Pointer to the host extern node forces
 * @param *lbpar_gpu				Pointer to host parameter struct
*/
void lb_init_extern_nodeforces_GPU(int n_extern_nodeforces, LB_extern_nodeforce_gpu *host_extern_nodeforces, LB_parameters_gpu *lbpar_gpu){

  size_of_extern_nodeforces = n_extern_nodeforces*sizeof(LB_extern_nodeforce_gpu);
  cuda_safe_mem(cudaMalloc((void**)&extern_nodeforces, size_of_extern_nodeforces));
  cudaMemcpy(extern_nodeforces, host_extern_nodeforces, size_of_extern_nodeforces, cudaMemcpyHostToDevice);

  if(lbpar_gpu->external_force == 0)cuda_safe_mem(cudaMemcpyToSymbol(para, lbpar_gpu, sizeof(LB_parameters_gpu))); 

  int threads_per_block_exf = 64;
  int blocks_per_grid_exf_y = 4;
  int blocks_per_grid_exf_x = (n_extern_nodeforces + threads_per_block_exf * blocks_per_grid_exf_y - 1) /(threads_per_block_exf * blocks_per_grid_exf_y);
  dim3 dim_grid_exf = make_uint3(blocks_per_grid_exf_x, blocks_per_grid_exf_y, 1);
	
  KERNELCALL(init_extern_nodeforces, dim_grid_exf, threads_per_block_exf, (n_extern_nodeforces, extern_nodeforces, node_f));
  cudaFree(extern_nodeforces);
}

/**setup and call particle kernel from the host
 * @param **host_data		Pointer to the host particle positions and velocities
*/
void lb_particle_GPU(LB_particle_gpu *host_data){
  int i;
  /** get espresso md particle values*/
  cudaMemcpyAsync(particle_data, host_data, size_of_positions, cudaMemcpyHostToDevice, stream[0]);
  /** call of the particle kernel */
  /** values for the particle kernel */
  int threads_per_block_particles = 64;
  int blocks_per_grid_particles_y = 4;
  int blocks_per_grid_particles_x = (lbpar_gpu.number_of_particles + threads_per_block_particles * blocks_per_grid_particles_y - 1)/(threads_per_block_particles * blocks_per_grid_particles_y);
  dim3 dim_grid_particles = make_uint3(blocks_per_grid_particles_x, blocks_per_grid_particles_y, 1);
#ifndef SHANCHEN
  KERNELCALL(calc_fluid_particle_ia, dim_grid_particles, threads_per_block_particles, (*current_nodes, particle_data, particle_force, node_f, part));
#else 
  KERNELCALL(calc_fluid_particle_ia, dim_grid_particles, threads_per_block_particles, (*current_nodes, particle_data, particle_force, node_f, part,device_values));

#endif
}
/** setup and call kernel to copy particle forces to host
 * @param *host_forces contains the particle force computed on the GPU
*/
void lb_copy_forces_GPU(LB_particle_force_gpu *host_forces){

  /** Copy result from device memory to host memory*/
  cudaMemcpy(host_forces, particle_force, size_of_forces, cudaMemcpyDeviceToHost);

    /** values for the particle kernel */
  int threads_per_block_particles = 64;
  int blocks_per_grid_particles_y = 4;
  int blocks_per_grid_particles_x = (lbpar_gpu.number_of_particles + threads_per_block_particles * blocks_per_grid_particles_y - 1)/(threads_per_block_particles * blocks_per_grid_particles_y);
  dim3 dim_grid_particles = make_uint3(blocks_per_grid_particles_x, blocks_per_grid_particles_y, 1);

  /** reset part forces with zero*/
  KERNELCALL(reset_particle_force, dim_grid_particles, threads_per_block_particles, (particle_force));
	
  cudaThreadSynchronize(); 
}

/** setup and call kernel for getting macroscopic fluid values of all nodes
 * @param *host_values struct to save the gpu values
*/
void lb_get_values_GPU(LB_values_gpu *host_values){

  /** values for the kernel call */
  int threads_per_block = 64;
  int blocks_per_grid_y = 4;
  int blocks_per_grid_x = (lbpar_gpu.number_of_nodes + threads_per_block * blocks_per_grid_y - 1) /(threads_per_block * blocks_per_grid_y);
  dim3 dim_grid = make_uint3(blocks_per_grid_x, blocks_per_grid_y, 1);
#ifndef SHANCHEN
  KERNELCALL(values, dim_grid, threads_per_block, (*current_nodes, device_values));
#endif // SHANCHEN
  /* Note: in the Shan-Chen implementation the hydrodynamic fields (device_values) are computed in apply_forces(), 
	   we need only to copy them
   */
  cudaMemcpy(host_values, device_values, size_of_values, cudaMemcpyDeviceToHost);

}

/** get all the boundary flags for all nodes
 *  @param host_bound_array here go the values of the boundary flag
 */
void lb_get_boundary_flags_GPU(unsigned int* host_bound_array){
   
  unsigned int* device_bound_array;
  cuda_safe_mem(cudaMalloc((void**)&device_bound_array, lbpar_gpu.number_of_nodes*sizeof(unsigned int)));	
  /** values for the kernel call */
  int threads_per_block = 64;
  int blocks_per_grid_y = 4;
  int blocks_per_grid_x = (lbpar_gpu.number_of_nodes + threads_per_block * blocks_per_grid_y - 1) / (threads_per_block * blocks_per_grid_y);
  dim3 dim_grid = make_uint3(blocks_per_grid_x, blocks_per_grid_y, 1);

  KERNELCALL(lb_get_boundaries, dim_grid, threads_per_block, (*current_nodes, device_bound_array));

  cudaMemcpy(host_bound_array, device_bound_array, lbpar_gpu.number_of_nodes*sizeof(unsigned int), cudaMemcpyDeviceToHost);

  cudaFree(device_bound_array);

}

/** setup and call kernel for getting macroscopic fluid values of a single node*/
void lb_print_node_GPU(int single_nodeindex, LB_values_gpu *host_print_values){ 
      
  LB_values_gpu *device_print_values;
  cuda_safe_mem(cudaMalloc((void**)&device_print_values, sizeof(LB_values_gpu)));	
  int threads_per_block_print = 1;
  int blocks_per_grid_print_y = 1;
  int blocks_per_grid_print_x = 1;
  dim3 dim_grid_print = make_uint3(blocks_per_grid_print_x, blocks_per_grid_print_y, 1);

#ifndef SHANCHEN
  KERNELCALL(lb_print_node, dim_grid_print, threads_per_block_print, (single_nodeindex, device_print_values, *current_nodes));
#else 
  KERNELCALL(lb_print_node, dim_grid_print, threads_per_block_print, (single_nodeindex, device_print_values, *current_nodes,device_values));
#endif 

  cudaMemcpy(host_print_values, device_print_values, sizeof(LB_values_gpu), cudaMemcpyDeviceToHost);

  cudaFree(device_print_values);

}
/** setup and call kernel to calculate the total momentum of the hole fluid
 * @param *mass value of the mass calcutated on the GPU
*/
void lb_calc_fluid_mass_GPU(double* mass){

  float* tot_mass;
  float cpu_mass =  0.f ;
  cuda_safe_mem(cudaMalloc((void**)&tot_mass, sizeof(float)));
  cudaMemcpy(tot_mass, &cpu_mass, sizeof(float), cudaMemcpyHostToDevice);

  /** values for the kernel call */
  int threads_per_block = 64;
  int blocks_per_grid_y = 4;
  int blocks_per_grid_x = (lbpar_gpu.number_of_nodes + threads_per_block * blocks_per_grid_y - 1) /(threads_per_block * blocks_per_grid_y);
  dim3 dim_grid = make_uint3(blocks_per_grid_x, blocks_per_grid_y, 1);

  KERNELCALL(calc_mass, dim_grid, threads_per_block,(*current_nodes, tot_mass));

  cudaMemcpy(&cpu_mass, tot_mass, sizeof(float), cudaMemcpyDeviceToHost);
  
  cudaFree(tot_mass);
  mass[0] = (double)(cpu_mass);
}

/** setup and call kernel to calculate the total momentum of the hole fluid
 *  @param host_mom value of the momentum calcutated on the GPU
 */
void lb_calc_fluid_momentum_GPU(double* host_mom){

  float* tot_momentum;
  float host_momentum[3] = { 0.f, 0.f, 0.f};
  cuda_safe_mem(cudaMalloc((void**)&tot_momentum, 3*sizeof(float)));
  cudaMemcpy(tot_momentum, host_momentum, 3*sizeof(float), cudaMemcpyHostToDevice);

  /** values for the kernel call */
  int threads_per_block = 64;
  int blocks_per_grid_y = 4;
  int blocks_per_grid_x = (lbpar_gpu.number_of_nodes + threads_per_block * blocks_per_grid_y - 1) /(threads_per_block * blocks_per_grid_y);
  dim3 dim_grid = make_uint3(blocks_per_grid_x, blocks_per_grid_y, 1);

  KERNELCALL(momentum, dim_grid, threads_per_block,(*current_nodes, tot_momentum, node_f));
  
  cudaMemcpy(host_momentum, tot_momentum, 3*sizeof(float), cudaMemcpyDeviceToHost);
  
  cudaFree(tot_momentum);
  host_mom[0] = (double)(host_momentum[0]* lbpar_gpu.agrid/lbpar_gpu.tau);
  host_mom[1] = (double)(host_momentum[1]* lbpar_gpu.agrid/lbpar_gpu.tau);
  host_mom[2] = (double)(host_momentum[2]* lbpar_gpu.agrid/lbpar_gpu.tau);
}
<<<<<<< HEAD
=======
/** setup and call kernel to calculate the temperature of the hole fluid
 *  @param host_temp value of the temperatur calcutated on the GPU
*/
void lb_calc_fluid_temperature_GPU(double* host_temp){
  float host_jsquared = 0.f;
  float* device_jsquared;
  cuda_safe_mem(cudaMalloc((void**)&device_jsquared, sizeof(float)));
  cudaMemcpy(device_jsquared, &host_jsquared, sizeof(float), cudaMemcpyHostToDevice);

  /** values for the kernel call */
  int threads_per_block = 64;
  int blocks_per_grid_y = 4;
  int blocks_per_grid_x = (lbpar_gpu.number_of_nodes + threads_per_block * blocks_per_grid_y - 1) /(threads_per_block * blocks_per_grid_y);
  dim3 dim_grid = make_uint3(blocks_per_grid_x, blocks_per_grid_y, 1);

  KERNELCALL(temperature, dim_grid, threads_per_block,(*current_nodes, device_jsquared));

  cudaMemcpy(&host_jsquared, device_jsquared, sizeof(float), cudaMemcpyDeviceToHost);

  host_temp[0] = (double)(host_jsquared*1./(3.f*lbpar_gpu.rho*lbpar_gpu.dim_x*lbpar_gpu.dim_y*lbpar_gpu.dim_z*lbpar_gpu.tau*lbpar_gpu.tau*lbpar_gpu.agrid));
}
/** setup and call kernel for getting macroscopic fluid values of all nodes
 * @param *host_values struct to save the gpu values
*/
void lb_save_checkpoint_GPU(float *host_checkpoint_vd, unsigned int *host_checkpoint_seed, unsigned int *host_checkpoint_boundary, float *host_checkpoint_force){

  cudaMemcpy(host_checkpoint_vd, current_nodes->vd, lbpar_gpu.number_of_nodes * 19 * sizeof(float), cudaMemcpyDeviceToHost);
  cudaMemcpy(host_checkpoint_seed, current_nodes->seed, lbpar_gpu.number_of_nodes * sizeof(unsigned int), cudaMemcpyDeviceToHost);
  cudaMemcpy(host_checkpoint_boundary, current_nodes->boundary, lbpar_gpu.number_of_nodes * sizeof(unsigned int), cudaMemcpyDeviceToHost);
  cudaMemcpy(host_checkpoint_force, node_f.force, lbpar_gpu.number_of_nodes * 3 * sizeof(float), cudaMemcpyDeviceToHost);

}
/** setup and call kernel for setting macroscopic fluid values of all nodes
 * @param *host_values struct to set stored values
*/
void lb_load_checkpoint_GPU(float *host_checkpoint_vd, unsigned int *host_checkpoint_seed, unsigned int *host_checkpoint_boundary, float *host_checkpoint_force){

  cudaMemcpy(current_nodes->vd, host_checkpoint_vd, lbpar_gpu.number_of_nodes * 19 * sizeof(float), cudaMemcpyHostToDevice);
  intflag = 1;
  cudaMemcpy(current_nodes->seed, host_checkpoint_seed, lbpar_gpu.number_of_nodes * sizeof(unsigned int), cudaMemcpyHostToDevice);
  cudaMemcpy(current_nodes->boundary, host_checkpoint_boundary, lbpar_gpu.number_of_nodes * sizeof(unsigned int), cudaMemcpyHostToDevice);
  cudaMemcpy(node_f.force, host_checkpoint_force, lbpar_gpu.number_of_nodes * 3 * sizeof(float), cudaMemcpyHostToDevice);

}

>>>>>>> e768445c
/** setup and call kernel to get the boundary flag of a single node
 *  @param single_nodeindex number of the node to get the flag for
 *  @param host_flag her goes the value of the boundary flag
 */
void lb_get_boundary_flag_GPU(int single_nodeindex, unsigned int* host_flag){
   
  unsigned int* device_flag;
  cuda_safe_mem(cudaMalloc((void**)&device_flag, sizeof(unsigned int)));	
  int threads_per_block_flag = 1;
  int blocks_per_grid_flag_y = 1;
  int blocks_per_grid_flag_x = 1;
  dim3 dim_grid_flag = make_uint3(blocks_per_grid_flag_x, blocks_per_grid_flag_y, 1);

  KERNELCALL(lb_get_boundary_flag, dim_grid_flag, threads_per_block_flag, (single_nodeindex, device_flag, *current_nodes));

  cudaMemcpy(host_flag, device_flag, sizeof(unsigned int), cudaMemcpyDeviceToHost);

  cudaFree(device_flag);

}


#ifdef SHANCHEN
/** set the density at a single node
 *  @param single_nodeindex the node to set the velocity for 
 *  @param host_velocity the velocity to set
 */
void lb_set_node_rho_GPU(int single_nodeindex, float* host_rho){
   
  float* device_rho;
  cuda_safe_mem(cudaMalloc((void**)&device_rho, SHANCHEN*sizeof(float)));	
  cudaMemcpy(device_rho, host_rho, SHANCHEN*sizeof(float), cudaMemcpyHostToDevice);
  int threads_per_block_flag = 1;
  int blocks_per_grid_flag_y = 1;
  int blocks_per_grid_flag_x = 1;
  dim3 dim_grid_flag = make_uint3(blocks_per_grid_flag_x, blocks_per_grid_flag_y, 1);
  KERNELCALL(set_rho, dim_grid_flag, threads_per_block_flag, (*current_nodes, device_values, single_nodeindex, device_rho)); 
  cudaFree(device_rho);

}
#endif // SHANCHEN
/** set the net velocity at a single node
 *  @param single_nodeindex the node to set the velocity for 
 *  @param host_velocity the velocity to set
 */
void lb_set_node_velocity_GPU(int single_nodeindex, float* host_velocity){
   
  float* device_velocity;
  cuda_safe_mem(cudaMalloc((void**)&device_velocity, 3*sizeof(float)));	
  cudaMemcpy(device_velocity, host_velocity, 3*sizeof(float), cudaMemcpyHostToDevice);
  int threads_per_block_flag = 1;
  int blocks_per_grid_flag_y = 1;
  int blocks_per_grid_flag_x = 1;
  dim3 dim_grid_flag = make_uint3(blocks_per_grid_flag_x, blocks_per_grid_flag_y, 1);

  KERNELCALL(set_u_equilibrium, dim_grid_flag, threads_per_block_flag, (*current_nodes, single_nodeindex, device_velocity)); 
  cudaFree(device_velocity);

}

/** reinit of params 
 * @param *lbpar_gpu struct containing the paramters of the fluid
*/
void reinit_parameters_GPU(LB_parameters_gpu *lbpar_gpu){

  /**write parameters in const memory*/
  cuda_safe_mem(cudaMemcpyToSymbol(para, lbpar_gpu, sizeof(LB_parameters_gpu)));

}
/**integration kernel for the lb gpu fluid update called from host */
void lb_integrate_GPU(){
  
  /** values for the kernel call */
  int threads_per_block = 64;
  int blocks_per_grid_y = 4;
  int blocks_per_grid_x = (lbpar_gpu.number_of_nodes + threads_per_block * blocks_per_grid_y - 1) /(threads_per_block * blocks_per_grid_y);
  dim3 dim_grid = make_uint3(blocks_per_grid_x, blocks_per_grid_y, 1);

#ifdef LB_BOUNDARIES_GPU
  if (n_lb_boundaries > 0) 
    cuda_safe_mem(cudaMemset	(	LB_boundary_force, 0, 3*n_lb_boundaries*sizeof(float)));
#endif

  /**call of fluid step*/
  if (intflag == 1){
    KERNELCALL(integrate, dim_grid, threads_per_block, (nodes_a, nodes_b, device_values, node_f));
    current_nodes = &nodes_b;
#ifdef LB_BOUNDARIES_GPU		

    if (n_lb_boundaries > 0) {
        KERNELCALL(bb_read, dim_grid, threads_per_block, (nodes_a, nodes_b, LB_boundary_velocity, LB_boundary_force));
  //      KERNELCALL(bb_write, dim_grid, threads_per_block, (nodes_a, nodes_b));
      }
#endif
    intflag = 0;
  }
  else{
    KERNELCALL(integrate, dim_grid, threads_per_block, (nodes_b, nodes_a, device_values, node_f));
    current_nodes = &nodes_a;
#ifdef LB_BOUNDARIES_GPU		

    if (n_lb_boundaries > 0) {
      KERNELCALL(bb_read, dim_grid, threads_per_block, (nodes_b, nodes_a, LB_boundary_velocity, LB_boundary_force));
 //     KERNELCALL(bb_write, dim_grid, threads_per_block, (nodes_b, nodes_a));
    }
#endif
    intflag = 1;
  }             
}

void lb_gpu_get_boundary_forces(double* forces) {
#ifdef LB_BOUNDARIES_GPU
  float* temp = (float*) malloc(3*n_lb_boundaries*sizeof(float));
  cuda_safe_mem(cudaMemcpy(temp, LB_boundary_force, 3*n_lb_boundaries*sizeof(float), cudaMemcpyDeviceToHost));
  for (int i =0; i<3*n_lb_boundaries; i++) {
    forces[i]=(double)temp[i];
  }
  free(temp);
#endif
}

/** free gpu memory kernel called from the host (not used anymore) */
void lb_free_GPU(){
  // Free device memory
  cudaFree(device_values);
  cudaFree(&para);
  cudaFree(&nodes_a);
  cudaFree(&nodes_b);
  cudaFree(particle_force);
  cudaFree(particle_data);
  cudaFree(&node_f);
  cudaFree(part);
  cudaStreamDestroy(stream[0]);
}
#endif /* LB_GPU */<|MERGE_RESOLUTION|>--- conflicted
+++ resolved
@@ -93,39 +93,12 @@
 
 cudaError_t err;
 cudaError_t _err;
-<<<<<<< HEAD
-
-
-/**erroroutput for memory allocation and memory copy 
- * @param err cuda error code
- * @param *file .cu file were the error took place
- * @param line line of the file were the error took place
-*/
-void _cuda_safe_mem(cudaError_t err, char *file, unsigned int line){
-    if( cudaSuccess != err) {                                             
-      fprintf(stderr, "Could not allocate gpu memory at %s:%u.\n", file, line);
-      printf("CUDA error: %s\n", cudaGetErrorString(err));
-      exit(EXIT_FAILURE);
-    }
-}
-#define cuda_safe_mem(a) _cuda_safe_mem((a), __FILE__, __LINE__)
-#define KERNELCALL(_f, _a, _b, _params) \
-_f<<<_a, _b, 0, stream[0]>>>_params; \
-_err=cudaGetLastError(); \
-if (_err!=cudaSuccess){ \
-  printf("CUDA error: %s\n", cudaGetErrorString(_err)); \
-  fprintf(stderr, "error calling %s with #thpb %d in %s:%u\n", #_f, _b, __FILE__, __LINE__); \
-  exit(EXIT_FAILURE); \
-}
-
-
-=======
+
 int initflag = 0;
 int partinitflag = 0;
->>>>>>> e768445c
 /*-------------------------------------------------------*/
 /*********************************************************/
-/** \name device funktions called by kernel funktions */
+/** \name device functions called by kernel functions */
 /*********************************************************/
 /*-------------------------------------------------------*/
 
@@ -1185,7 +1158,6 @@
 #endif // SHANCHEN
 
 #ifndef SHANCHEN
-
 /**function used to calc physical values of every node
  * @param index		node index / thread index (Input)
  * @param mode		Pointer to the local register values mode (Input)
@@ -1215,38 +1187,6 @@
   j[1] = mode[2];
   j[2] = mode[3];
 
-<<<<<<< HEAD
-  if(singlenode == 1){
-    d_v[0].rho = Rho;
-    d_v[0].v[0] = mode[1]/Rho/para.agrid/para.tau;
-    d_v[0].v[1] = mode[2]/Rho/para.agrid/para.tau;
-    d_v[0].v[2] = mode[3]/Rho/para.agrid/para.tau;
-  }
-  else{
-    d_v[index].rho = Rho;
-    d_v[index].v[0] = mode[1]/Rho/para.agrid/para.tau;
-    d_v[index].v[1] = mode[2]/Rho/para.agrid/para.tau;
-    d_v[index].v[2] = mode[3]/Rho/para.agrid/para.tau;
-  }
-#if 0
-  if(singlenode == 1){
-    /** equilibrium part of the stress modes */
-    /**to print out the stress tensor entries, ensure that in lbgpu.h struct the values are available*/
-    d_v[0].pi[0] = ((mode[1]*mode[1]) + (mode[2]*mode[2]) + (mode[3]*mode[3]))/para.rho;
-    d_v[0].pi[1] = ((mode[1]*mode[1]) - (mode[2]*mode[2]))/para.rho;
-    d_v[0].pi[2] = ((mode[1]*mode[1]) + (mode[2]*mode[2])  + (mode[3]*mode[3])) - 3.0f*(mode[3]*mode[3]))/para.rho;
-    d_v[0].pi[3] = mode[1]*mode[2]/para.rho;
-    d_v[0].pi[4] = mode[1]*mode[3]/para.rho;
-    d_v[0].pi[5] = mode[2]*mode[3]/para.rho;
-  }
-  else{
-    d_v[index].pi[0] = ((mode[1]*mode[1]) + (mode[2]*mode[2]) + (mode[3]*mode[3]))/para.rho;
-    d_v[index].pi[1] = ((mode[1]*mode[1]) - (mode[2]*mode[2]))/para.rho;
-    d_v[index].pi[2] = ((mode[1]*mode[1]) + (mode[2]*mode[2])  + (mode[3]*mode[3])) - 3.0f*(mode[3]*mode[3]))/para.rho;
-    d_v[index].pi[3] = mode[1]*mode[2]/para.rho;
-    d_v[index].pi[4] = mode[1]*mode[3]/para.rho;
-    d_v[index].pi[5] = mode[2]*mode[3]/para.rho;
-=======
 // To Do: Here half the forces have to go in!
 //  j[0] += 0.5*lbfields[index].force[0];
 //  j[1] += 0.5*lbfields[index].force[1];
@@ -1290,7 +1230,6 @@
 
   for (int i =0; i<6; i++) {
     pi[i]*=1./para.tau/para.tau/para.agrid/para.agrid/para.agrid;
->>>>>>> e768445c
   }
 
 }
@@ -1305,7 +1244,7 @@
  * @param *d_v		Pointer to local device values (Input/Output)
  * @param singlenode	Flag, if there is only one node
 */
-__device__ void calc_values(LB_nodes_gpu n_a, float *mode, LB_values_gpu *d_v, LB_node_force_gpu node_f, unsigned int index, unsigned int singlenode){
+__device__ void calc_values(LB_nodes_gpu n_a, float *mode, LB_values_gpu *d_v, LB_node_force_gpu node_f, unsigned int index, unsigned int singlenode){ //TODO-MAG check it against new LB implementation 
 
   float Rho_tot=0.f;
   float u_tot[3]={0.f,0.f,0.f};
@@ -1347,26 +1286,7 @@
     d_v[index].v[1] = 0.; 
     d_v[index].v[2] = 0.; 
   }   
-#if 0
-  if(singlenode == 1){
-    /** equilibrium part of the stress modes */
-    /**to print out the stress tensor entries, ensure that in lbgpu.h struct the values are available*/
-    d_v[0].pi[0] = ((mode[1 + ii * LBQ]*mode[1 + ii * LBQ]) + (mode[2 + ii * LBQ]*mode[2 + ii * LBQ]) + (mode[3 + ii * LBQ]*mode[3 + ii * LBQ]))/para.rho[ii];
-    d_v[0].pi[1] = ((mode[1 + ii * LBQ]*mode[1 + ii * LBQ]) - (mode[2 + ii * LBQ]*mode[2 + ii * LBQ]))/para.rho[ii];
-    d_v[0].pi[2] = ((mode[1 + ii * LBQ]*mode[1 + ii * LBQ]) + (mode[2 + ii * LBQ]*mode[2 + ii * LBQ])  + (mode[3 + ii * LBQ]*mode[3 + ii * LBQ])) - 3.0f*(mode[3 + ii * LBQ]*mode[3 + ii * LBQ]))/para.rho[ii];
-    d_v[0].pi[3] = mode[1 + ii * LBQ]*mode[2 + ii * LBQ]/para.rho[ii];
-    d_v[0].pi[4] = mode[1 + ii * LBQ]*mode[3 + ii * LBQ]/para.rho[ii];
-    d_v[0].pi[5] = mode[2 + ii * LBQ]*mode[3 + ii * LBQ]/para.rho[ii];
-   } else{
-    d_v[index].pi[0] = ((mode[1 + ii * LBQ]*mode[1 + ii * LBQ]) + (mode[2 + ii * LBQ]*mode[2 + ii * LBQ]) + (mode[3 + ii * LBQ]*mode[3 + ii * LBQ]))/para.rho[ii];
-    d_v[index].pi[1] = ((mode[1 + ii * LBQ]*mode[1 + ii * LBQ]) - (mode[2 + ii * LBQ]*mode[2 + ii * LBQ]))/para.rho[ii];
-    d_v[index].pi[2] = ((mode[1 + ii * LBQ]*mode[1 + ii * LBQ]) + (mode[2 + ii * LBQ]*mode[2 + ii * LBQ])  + (mode[3 + ii * LBQ]*mode[3 + ii * LBQ])) - 3.0f*(mode[3 + ii * LBQ]*mode[3 + ii * LBQ]))/para.rho[ii];
-    d_v[index].pi[3] = mode[1 + ii * LBQ]*mode[2 + ii * LBQ]/para.rho[ii];
-    d_v[index].pi[4] = mode[1 + ii * LBQ]*mode[3 + ii * LBQ]/para.rho[ii];
-    d_v[index].pi[5] = mode[2 + ii * LBQ]*mode[3 + ii * LBQ]/para.rho[ii];
-  }
-#endif
- }
+}
 
 #endif // SHANCHEN 
 
@@ -1930,7 +1850,7 @@
 #ifndef SHANCHEN 
 
 /*********************************************************/
-/** \name System setup and Kernel funktions */
+/** \name System setup and Kernel functions */
 /*********************************************************/
 /**kernel to calculate local populations from hydrodynamic fields given by the tcl values.
  * The mapping is given in terms of the equilibrium distribution.
@@ -2022,7 +1942,7 @@
 #else // SHANCHEN
 
 /*********************************************************/
-/** \name System setup and Kernel funktions */
+/** \name System setup and Kernel functions */
 /*********************************************************/
 /**kernel to calculate local populations from hydrodynamic fields given by the tcl values.
  * The mapping is given in terms of the equilibrium distribution.
@@ -2354,62 +2274,6 @@
 }
 }
 #endif // SHANCHEN
-
-#ifndef SHANCHEN 
-
-/** setup and call kernel to calculate the temperature of the hole fluid
- *  @param host_temp value of the temperatur calcutated on the GPU
-*/
-void lb_calc_fluid_temperature_GPU(double* host_temp){
-  float host_jsquared = 0.f;
-  float* device_jsquared;
-  cuda_safe_mem(cudaMalloc((void**)&device_jsquared, sizeof(float)));
-  cudaMemcpy(device_jsquared, &host_jsquared, sizeof(float), cudaMemcpyHostToDevice);
-
-  /** values for the kernel call */
-  int threads_per_block = 64;
-  int blocks_per_grid_y = 4;
-  int blocks_per_grid_x = (lbpar_gpu.number_of_nodes + threads_per_block * blocks_per_grid_y - 1) /(threads_per_block * blocks_per_grid_y);
-  dim3 dim_grid = make_uint3(blocks_per_grid_x, blocks_per_grid_y, 1);
-
-  KERNELCALL(temperature, dim_grid, threads_per_block,(*current_nodes, device_jsquared));
-
-  cudaMemcpy(&host_jsquared, device_jsquared, sizeof(float), cudaMemcpyDeviceToHost);
-
-  host_temp[0] = (double)(host_jsquared*1./(3.f*lbpar_gpu.rho*lbpar_gpu.dim_x*lbpar_gpu.dim_y*lbpar_gpu.dim_z*lbpar_gpu.tau*lbpar_gpu.tau*lbpar_gpu.agrid));
-}
-
-#else // SHANCHEN
-
-
-/** setup and call kernel to calculate the temperature of the hole fluid
- *  @param host_temp value of the temperatur calcutated on the GPU
-*/
-void lb_calc_fluid_temperature_GPU(double* host_temp){
-
-  float host_jsquared = 0.f;
-  float* device_jsquared;
-  cuda_safe_mem(cudaMalloc((void**)&device_jsquared, sizeof(float)));
-  cudaMemcpy(device_jsquared, &host_jsquared, sizeof(float), cudaMemcpyHostToDevice);
-
-  /** values for the kernel call */
-  int threads_per_block = 64;
-  int blocks_per_grid_y = 4;
-  int blocks_per_grid_x = (lbpar_gpu.number_of_nodes + threads_per_block * blocks_per_grid_y - 1) /(threads_per_block * blocks_per_grid_y);
-  dim3 dim_grid = make_uint3(blocks_per_grid_x, blocks_per_grid_y, 1);
-
-  KERNELCALL(temperature, dim_grid, threads_per_block,(*current_nodes, device_jsquared));
-
-  cudaMemcpy(&host_jsquared, device_jsquared, sizeof(float), cudaMemcpyDeviceToHost);
-  // SAW TODO: implement properly temperature calculation 
-  *host_temp=0;
-  #pragma unroll
-  for(int ii=0;ii<SHANCHEN;++ii) { 
-      *host_temp += (double)(host_jsquared*1./(3.f*lbpar_gpu.rho[ii]*lbpar_gpu.dim_x*lbpar_gpu.dim_y*lbpar_gpu.dim_z*lbpar_gpu.tau*lbpar_gpu.tau*lbpar_gpu.agrid));
-  }
-}
-
-#endif //SHANCHEN
 
 
 #ifndef SHANCHEN 
@@ -2677,18 +2541,6 @@
   }
 #endif // SHANCHEN == 1   // SAW TODO: finish implementing
   return; 
-}
-
-//SAW TODO: comment
-void lb_calc_shanchen_GPU(){
-  /** values for the kernel call */
-  int threads_per_block = 64;
-  int blocks_per_grid_y = 4;
-  int blocks_per_grid_x = (lbpar_gpu.number_of_nodes + threads_per_block * blocks_per_grid_y - 1) /(threads_per_block * blocks_per_grid_y);
-  dim3 dim_grid = make_uint3(blocks_per_grid_x, blocks_per_grid_y, 1);
-
-  KERNELCALL(lb_shanchen_GPU, dim_grid, threads_per_block,(*current_nodes, node_f));
-
 }
 
 
@@ -2770,28 +2622,6 @@
 }
 
 
-<<<<<<< HEAD
-=======
-  if(index<para.number_of_nodes){
-#ifdef EXTERNAL_FORCES
-    if(para.external_force){
-      node_f.force[0*para.number_of_nodes + index] = para.ext_force[0]*powf(para.agrid,4)*para.tau*para.tau;
-      node_f.force[1*para.number_of_nodes + index] = para.ext_force[1]*powf(para.agrid,4)*para.tau*para.tau;
-      node_f.force[2*para.number_of_nodes + index] = para.ext_force[2]*powf(para.agrid,4)*para.tau*para.tau;
-    }
-    else{
-      node_f.force[0*para.number_of_nodes + index] = 0.0f;
-      node_f.force[1*para.number_of_nodes + index] = 0.0f;
-      node_f.force[2*para.number_of_nodes + index] = 0.0f;
-    }
-#else
-    node_f.force[0*para.number_of_nodes + index] = 0.0f;
-    node_f.force[1*para.number_of_nodes + index] = 0.0f;
-    node_f.force[2*para.number_of_nodes + index] = 0.0f;
-#endif
-  }
-}
->>>>>>> e768445c
 
 /**set the boundary flag for all boundary nodes
  * @param boundary_node_list    The indices of the boundary nodes
@@ -2918,6 +2748,7 @@
   }
 }
 
+#ifdef LB_BOUNDARIES
 /**Bounce back boundary read kernel
  * @param n_a					Pointer to local node residing in array a (Input)
  * @param n_b					Pointer to local node residing in array b (Input)
@@ -2946,6 +2777,8 @@
   }
 }
 
+#endif 
+
 /** get physical values of the nodes (density, velocity, ...)
  * @param n_a		Pointer to local node residing in array a (Input)
  * @param *d_v		Pointer to local device values (Input)
@@ -2957,17 +2790,13 @@
   unsigned int index = blockIdx.y * gridDim.x * blockDim.x + blockDim.x * blockIdx.x + threadIdx.x;
 
   if(index<para.number_of_nodes){
-<<<<<<< HEAD
-    float mode[4];
-    calc_mode(mode, n_a, index);
-=======
     calc_m_from_n(n_a, index, mode);
->>>>>>> e768445c
     calc_values(n_a, mode, d_v, index, singlenode);
   }
 }
+
 #else // SHANCHEN
-__global__ void values(LB_nodes_gpu n_a, LB_values_gpu *d_v,LB_node_force_gpu node_f){
+__global__ void values(LB_nodes_gpu n_a, LB_values_gpu *d_v,LB_node_force_gpu node_f){  // TODO-MAG check it against new implementation
  /* NOTE: in SHANCHEN d_v are updated in relax_modes() because the
  forces are needed, which are reset to zero (or to the ext. force
  value) in apply_forces(), at the end of the LB loop. When a request
@@ -3097,8 +2926,14 @@
     device_flag[0] = n_a.boundary[single_nodeindex];
   }	
 }
-<<<<<<< HEAD
-=======
+
+
+
+/*********************************************************/
+/** \name Host functions to setup and call kernels */
+/*********************************************************/
+
+
 /**erroroutput for memory allocation and memory copy 
  * @param err cuda error code
  * @param *file .cu file were the error took place
@@ -3128,12 +2963,10 @@
   fprintf(stderr, "error calling %s with dim %d %d %d #thpb %d in %s:%u\n", #_f, _a.x, _a.y, _a.z, _b, __FILE__, __LINE__); \
   exit(EXIT_FAILURE); \
 }
->>>>>>> e768445c
-/*********************************************************/
-/** \name Host functions to setup and call kernels */
-/*********************************************************/
+
+
 /**********************************************************************/
-/* Host funktions to setup and call kernels*/
+/* Host functions to setup and call kernels*/
 /**********************************************************************/
 
 /**initialization for the lb gpu fluid called from host
@@ -3257,11 +3090,6 @@
   size_of_forces = lbpar_gpu->number_of_particles * sizeof(LB_particle_force_gpu);
   size_of_positions = lbpar_gpu->number_of_particles * sizeof(LB_particle_gpu);
   size_of_seed = lbpar_gpu->number_of_particles * sizeof(LB_particle_seed_gpu);
-<<<<<<< HEAD
-
-  cudaFreeHost(*host_data);
-=======
->>>>>>> e768445c
 #if !defined __CUDA_ARCH__ || __CUDA_ARCH__ >= 200
   /**pinned memory mode - use special function to get OS-pinned memory*/
   cudaHostAlloc((void**)host_data, size_of_positions, cudaHostAllocWriteCombined);
@@ -3473,6 +3301,7 @@
   cudaFree(device_print_values);
 
 }
+
 /** setup and call kernel to calculate the total momentum of the hole fluid
  * @param *mass value of the mass calcutated on the GPU
 */
@@ -3522,8 +3351,10 @@
   host_mom[1] = (double)(host_momentum[1]* lbpar_gpu.agrid/lbpar_gpu.tau);
   host_mom[2] = (double)(host_momentum[2]* lbpar_gpu.agrid/lbpar_gpu.tau);
 }
-<<<<<<< HEAD
-=======
+
+
+#ifndef SHANCHEN 
+
 /** setup and call kernel to calculate the temperature of the hole fluid
  *  @param host_temp value of the temperatur calcutated on the GPU
 */
@@ -3545,6 +3376,59 @@
 
   host_temp[0] = (double)(host_jsquared*1./(3.f*lbpar_gpu.rho*lbpar_gpu.dim_x*lbpar_gpu.dim_y*lbpar_gpu.dim_z*lbpar_gpu.tau*lbpar_gpu.tau*lbpar_gpu.agrid));
 }
+
+#else // SHANCHEN
+
+
+/** setup and call kernel to calculate the temperature of the hole fluid
+ *  @param host_temp value of the temperatur calcutated on the GPU
+*/
+void lb_calc_fluid_temperature_GPU(double* host_temp){
+
+  float host_jsquared = 0.f;
+  float* device_jsquared;
+  cuda_safe_mem(cudaMalloc((void**)&device_jsquared, sizeof(float)));
+  cudaMemcpy(device_jsquared, &host_jsquared, sizeof(float), cudaMemcpyHostToDevice);
+
+  /** values for the kernel call */
+  int threads_per_block = 64;
+  int blocks_per_grid_y = 4;
+  int blocks_per_grid_x = (lbpar_gpu.number_of_nodes + threads_per_block * blocks_per_grid_y - 1) /(threads_per_block * blocks_per_grid_y);
+  dim3 dim_grid = make_uint3(blocks_per_grid_x, blocks_per_grid_y, 1);
+
+  KERNELCALL(temperature, dim_grid, threads_per_block,(*current_nodes, device_jsquared));
+
+  cudaMemcpy(&host_jsquared, device_jsquared, sizeof(float), cudaMemcpyDeviceToHost);
+  // SAW TODO: implement properly temperature calculation 
+  *host_temp=0;
+  #pragma unroll
+  for(int ii=0;ii<SHANCHEN;++ii) { 
+      *host_temp += (double)(host_jsquared*1./(3.f*lbpar_gpu.rho[ii]*lbpar_gpu.dim_x*lbpar_gpu.dim_y*lbpar_gpu.dim_z*lbpar_gpu.tau*lbpar_gpu.tau*lbpar_gpu.agrid));
+  }
+}
+
+#endif //SHANCHEN
+
+#ifdef SHANCHEN
+//SAW TODO: comment
+void lb_calc_shanchen_GPU(){
+  /** values for the kernel call */
+  int threads_per_block = 64;
+  int blocks_per_grid_y = 4;
+  int blocks_per_grid_x = (lbpar_gpu.number_of_nodes + threads_per_block * blocks_per_grid_y - 1) /(threads_per_block * blocks_per_grid_y);
+  dim3 dim_grid = make_uint3(blocks_per_grid_x, blocks_per_grid_y, 1);
+
+  KERNELCALL(lb_shanchen_GPU, dim_grid, threads_per_block,(*current_nodes, node_f));
+
+}
+
+#endif // SHANCHEN
+
+
+
+
+
+
 /** setup and call kernel for getting macroscopic fluid values of all nodes
  * @param *host_values struct to save the gpu values
 */
@@ -3569,7 +3453,7 @@
 
 }
 
->>>>>>> e768445c
+
 /** setup and call kernel to get the boundary flag of a single node
  *  @param single_nodeindex number of the node to get the flag for
  *  @param host_flag her goes the value of the boundary flag
