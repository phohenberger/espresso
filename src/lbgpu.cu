--- conflicted
+++ resolved
@@ -103,10 +103,6 @@
 //extern cudaError_t err;
 //extern cudaError_t _err;
 
-<<<<<<< HEAD
-
-=======
->>>>>>> 2d0b67ac
 /*-------------------------------------------------------*/
 /*********************************************************/
 /** \name device functions called by kernel functions */
@@ -1945,24 +1941,10 @@
 #define free_and_realloc(var,size)\
   { if( (var) != NULL ) cudaFree((var)); cuda_safe_mem(cudaMalloc((void**)&var, size)); } 
 
-<<<<<<< HEAD
-
-  if (device_values) cudaFree(device_values);
-  if (nodes_a.vd) cudaFree(nodes_a.vd);
-  if (nodes_b.vd) cudaFree(nodes_b.vd);
-  if (nodes_a.seed) cudaFree(nodes_a.seed);
-  if (nodes_b.seed) cudaFree(nodes_b.seed);
-  if (nodes_a.boundary) cudaFree(nodes_a.boundary);
-  if (nodes_b.boundary) cudaFree(nodes_b.boundary);
-  if (node_f.force) cudaFree(node_f.force);
-  if (gpu_check) cudaFree(gpu_check);
-
-  /** Allocate structs in device memory*/
-  size_of_values = lbpar_gpu->number_of_nodes * sizeof(LB_values_gpu);
-=======
+
   size_of_rho_v     = lbpar_gpu->number_of_nodes * sizeof(LB_rho_v_gpu);
   size_of_rho_v_pi  = lbpar_gpu->number_of_nodes * sizeof(LB_rho_v_pi_gpu);
->>>>>>> 2d0b67ac
+
 
   /** Allocate structs in device memory*/
   if(extended_values_flag==0) { 
@@ -1984,25 +1966,14 @@
   free_and_realloc(nodes_b.seed    , lbpar_gpu->number_of_nodes * sizeof( unsigned int));
   free_and_realloc(nodes_b.boundary, lbpar_gpu->number_of_nodes * sizeof( unsigned int));
 
-<<<<<<< HEAD
-  cuda_safe_mem(cudaMalloc((void**)&node_f.force, lbpar_gpu->number_of_nodes * 3 * sizeof(float)));
-//maybe coalesced alloc  
-
-=======
-  gpu_init_particle_comm();
->>>>>>> 2d0b67ac
+
 
   /**write parameters in const memory*/
   cuda_safe_mem(cudaMemcpyToSymbol(para, lbpar_gpu, sizeof(LB_parameters_gpu)));
 
   /**check flag if lb gpu init works*/
-<<<<<<< HEAD
-  cuda_safe_mem(cudaMalloc((void**)&gpu_check, sizeof(int)));
-
-=======
   free_and_realloc(gpu_check, sizeof(int));
   if(h_gpu_check!=NULL) free(h_gpu_check) ;  
->>>>>>> 2d0b67ac
   h_gpu_check = (int*)malloc(sizeof(int));
 
   /** values for the kernel call */
