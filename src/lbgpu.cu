/* $Id: lbgpu.cu $
 *
 * This file is part of the ESPResSo distribution (http://www.espresso.mpg.de).
 * It is therefore subject to the ESPResSo license agreement which you
 * accepted upon receiving the distribution and by which you are
 * legally bound while utilizing this file in any form or way.
 * There is NO WARRANTY, not even the implied warranty of
 * MERCHANTABILITY or FITNESS FOR A PARTICULAR PURPOSE.
 * You should have received a copy of that license along with this
 * program; if not, refer to http://www.espresso.mpg.de/license.html
 * where its current version can be found, or write to
 * Max-Planck-Institute for Polymer Research, Theory Group,
 * PO Box 3148, 55021 Mainz, Germany.
 * Copyright (c) 2002-2007; all rights reserved unless otherwise stated.
 */

/** \file lbgpu.cu
 *
 * Cuda (.cu) file for the Lattice Boltzmann implementation on GPUs.
 * Header file for \ref lbgpu.h.
 */

#include <stdio.h>
#include <cuda.h>
#include <stdlib.h>
//#ifdef __cplusplus
//extern "C" {
//#endif
//#include "cutil.h"
//#ifdef __cplusplus
//}
//#endif
extern "C" {
#include "lbgpu.h"

}
#ifdef LB_GPU
#ifndef GAUSSRANDOM
#define GAUSSRANDOM
#endif

/**defining structures residing in global memory */
/** struct for phys. values */
static LB_values_gpu *device_values = NULL;
/** structs for velocity densities */
static LB_nodes_gpu nodes_a;
static LB_nodes_gpu nodes_b;
/** struct for particle force */
static LB_particle_force_gpu *particle_force = NULL;
/** struct for particle position and veloctiy */
static LB_particle_gpu *particle_data = NULL;
/** struct for node force */
static LB_node_force_gpu node_f;
/** struct for storing particle rn seed */
static LB_particle_seed_gpu *part = NULL;

static LB_extern_nodeforce_gpu *extern_nodeforces = NULL;
#ifdef LB_BOUNDARIES_GPU
/** pointer for bound index array*/
static int *boundindex;
static size_t size_of_boundindex;
#endif
/** pointers for additional cuda check flag*/
static int *gpu_check = NULL;
static int *h_gpu_check = NULL;

static unsigned int intflag = 1;
static LB_nodes_gpu *current_nodes = NULL;
/**defining size values for allocating global memory */
static size_t size_of_values;
static size_t size_of_forces;
static size_t size_of_positions;
static size_t size_of_seed;
static size_t size_of_extern_nodeforces;

/**parameters residing in constant memory */
static __device__ __constant__ LB_parameters_gpu para;
static const float c_sound_sq = 1.f/3.f;
/**cudasteams for parallel computing on cpu and gpu */
cudaStream_t stream[1];

cudaError_t err;
cudaError_t _err;
/*-------------------------------------------------------*/
/*********************************************************/
/** \name device funktions called by kernel funktions */
/*********************************************************/
/*-------------------------------------------------------*/

/*-------------------------------------------------------*/

/** atomic add function for sveral cuda architectures 
*/
__device__ inline void atomicadd(float* address, float value){
#if !defined __CUDA_ARCH__ || __CUDA_ARCH__ >= 200 // for Fermi, atomicAdd supports floats
  atomicAdd(address, value);
#elif __CUDA_ARCH__ >= 110
#warning Using slower atomicAdd emulation
// float-atomic-add from 
// [url="http://forums.nvidia.com/index.php?showtopic=158039&view=findpost&p=991561"]
  float old = value;
  while ((old = atomicExch(address, atomicExch(address, 0.0f)+old))!=0.0f);
#else
#error I need at least compute capability 1.1
#endif
}

/**randomgenerator which generates numbers [0,1]
 * @param *rn	Pointer to randomnumber array of the local node or particle 
*/
__device__ void random_01(LB_randomnr_gpu *rn){

  const float mxi = 1.f/(float)(1ul<<31);
  unsigned int curr = rn->seed;

  curr = 1103515245 * curr + 12345;
  rn->randomnr[0] = (float)(curr & ((1ul<<31)-1))*mxi;
  curr = 1103515245 * curr + 12345;
  rn->randomnr[1] = (float)(curr & ((1ul<<31)-1))*mxi;
  rn->seed = curr;

}

/** gaussian random nummber generator for thermalisation
 * @param *rn	Pointer to randomnumber array of the local node node or particle 
*/
__device__ void gaussian_random(LB_randomnr_gpu *rn){

  float x1, x2;
  float r2, fac;
  /** On every second call two gaussian random numbers are calculated
   via the Box-Muller transformation.*/
  /** draw two uniform random numbers in the unit circle */
  do {
    random_01(rn);
    x1 = 2.f*rn->randomnr[0]-1.f;
    x2 = 2.f*rn->randomnr[1]-1.f;
    r2 = x1*x1 + x2*x2;
  } while (r2 >= 1.f || r2 == 0.f);

  /** perform Box-Muller transformation */
  fac = sqrtf(-2.f*__logf(r2)/r2);
  rn->randomnr[0] = x2*fac;
  rn->randomnr[1] = x1*fac;
  
}

/**tranformation from 1d array-index to xyz
 * @param index		node index / thread index (Input)
 * @param xyz		Pointer to calculated xyz array (Output)
 */
__device__ void index_to_xyz(unsigned int index, unsigned int *xyz){

  xyz[0] = index%para.dim_x;
  index /= para.dim_x;
  xyz[1] = index%para.dim_y;
  index /= para.dim_y;
  xyz[2] = index;
}

/**calculation of the modes from the velocitydensities (space-transform.)
 * @param n_a		Pointer to local node residing in array a (Input)
 * @param index		node index / thread index (Input)
 * @param mode		Pointer to the local register values mode (Output)
*/
__device__ void calc_m_from_n(LB_nodes_gpu n_a, unsigned int index, float *mode){

  /* mass mode */
  mode[0] = n_a.vd[0*para.number_of_nodes + index] + n_a.vd[1*para.number_of_nodes + index] + n_a.vd[2*para.number_of_nodes + index]
          + n_a.vd[3*para.number_of_nodes + index] + n_a.vd[4*para.number_of_nodes + index] + n_a.vd[5*para.number_of_nodes + index]
          + n_a.vd[6*para.number_of_nodes + index] + n_a.vd[7*para.number_of_nodes + index] + n_a.vd[8*para.number_of_nodes + index]
          + n_a.vd[9*para.number_of_nodes + index] + n_a.vd[10*para.number_of_nodes + index] + n_a.vd[11*para.number_of_nodes + index] + n_a.vd[12*para.number_of_nodes + index]
          + n_a.vd[13*para.number_of_nodes + index] + n_a.vd[14*para.number_of_nodes + index] + n_a.vd[15*para.number_of_nodes + index] + n_a.vd[16*para.number_of_nodes + index]
          + n_a.vd[17*para.number_of_nodes + index] + n_a.vd[18*para.number_of_nodes + index];

  /* momentum modes */
  mode[1] = (n_a.vd[1*para.number_of_nodes + index] - n_a.vd[2*para.number_of_nodes + index]) + (n_a.vd[7*para.number_of_nodes + index] - n_a.vd[8*para.number_of_nodes + index])
          + (n_a.vd[9*para.number_of_nodes + index] - n_a.vd[10*para.number_of_nodes + index]) + (n_a.vd[11*para.number_of_nodes + index] - n_a.vd[12*para.number_of_nodes + index])
          + (n_a.vd[13*para.number_of_nodes + index] - n_a.vd[14*para.number_of_nodes + index]);
  mode[2] = (n_a.vd[3*para.number_of_nodes + index] - n_a.vd[4*para.number_of_nodes + index]) + (n_a.vd[7*para.number_of_nodes + index] - n_a.vd[8*para.number_of_nodes + index])
          - (n_a.vd[9*para.number_of_nodes + index] - n_a.vd[10*para.number_of_nodes + index]) + (n_a.vd[15*para.number_of_nodes + index] - n_a.vd[16*para.number_of_nodes + index])
          + (n_a.vd[17*para.number_of_nodes + index] - n_a.vd[18*para.number_of_nodes + index]);
  mode[3] = (n_a.vd[5*para.number_of_nodes + index] - n_a.vd[6*para.number_of_nodes + index]) + (n_a.vd[11*para.number_of_nodes + index] - n_a.vd[12*para.number_of_nodes + index])
          - (n_a.vd[13*para.number_of_nodes + index] - n_a.vd[14*para.number_of_nodes + index]) + (n_a.vd[15*para.number_of_nodes + index] - n_a.vd[16*para.number_of_nodes + index])
          - (n_a.vd[17*para.number_of_nodes + index] - n_a.vd[18*para.number_of_nodes + index]);

  /* stress modes */
  mode[4] = -(n_a.vd[0*para.number_of_nodes + index]) + n_a.vd[7*para.number_of_nodes + index] + n_a.vd[8*para.number_of_nodes + index] + n_a.vd[9*para.number_of_nodes + index] + n_a.vd[10*para.number_of_nodes + index]
          + n_a.vd[11*para.number_of_nodes + index] + n_a.vd[12*para.number_of_nodes + index] + n_a.vd[13*para.number_of_nodes + index] + n_a.vd[14*para.number_of_nodes + index]
          + n_a.vd[15*para.number_of_nodes + index] + n_a.vd[16*para.number_of_nodes + index] + n_a.vd[17*para.number_of_nodes + index] + n_a.vd[18*para.number_of_nodes + index];
  mode[5] = n_a.vd[1*para.number_of_nodes + index] + n_a.vd[2*para.number_of_nodes + index] - (n_a.vd[3*para.number_of_nodes + index] + n_a.vd[4*para.number_of_nodes + index])
          + (n_a.vd[11*para.number_of_nodes + index] + n_a.vd[12*para.number_of_nodes + index]) + (n_a.vd[13*para.number_of_nodes + index] + n_a.vd[14*para.number_of_nodes + index])
          - (n_a.vd[15*para.number_of_nodes + index] + n_a.vd[16*para.number_of_nodes + index]) - (n_a.vd[17*para.number_of_nodes + index] + n_a.vd[18*para.number_of_nodes + index]);
  mode[6] = (n_a.vd[1*para.number_of_nodes + index] + n_a.vd[2*para.number_of_nodes + index]) + (n_a.vd[3*para.number_of_nodes + index] + n_a.vd[4*para.number_of_nodes + index])
          - (n_a.vd[11*para.number_of_nodes + index] + n_a.vd[12*para.number_of_nodes + index]) - (n_a.vd[13*para.number_of_nodes + index] + n_a.vd[14*para.number_of_nodes + index])
          - (n_a.vd[15*para.number_of_nodes + index] + n_a.vd[16*para.number_of_nodes + index]) - (n_a.vd[17*para.number_of_nodes + index] + n_a.vd[18*para.number_of_nodes + index])
          - 2.f*(n_a.vd[5*para.number_of_nodes + index] + n_a.vd[6*para.number_of_nodes + index] - (n_a.vd[7*para.number_of_nodes + index] + n_a.vd[8*para.number_of_nodes + index])
          - (n_a.vd[9*para.number_of_nodes + index] +n_a.vd[10*para.number_of_nodes + index]));
  mode[7] = n_a.vd[7*para.number_of_nodes + index] + n_a.vd[8*para.number_of_nodes + index] - (n_a.vd[9*para.number_of_nodes + index] + n_a.vd[10*para.number_of_nodes + index]);
  mode[8] = n_a.vd[11*para.number_of_nodes + index] + n_a.vd[12*para.number_of_nodes + index] - (n_a.vd[13*para.number_of_nodes + index] + n_a.vd[14*para.number_of_nodes + index]);
  mode[9] = n_a.vd[15*para.number_of_nodes + index] + n_a.vd[16*para.number_of_nodes + index] - (n_a.vd[17*para.number_of_nodes + index] + n_a.vd[18*para.number_of_nodes + index]);

  /* kinetic modes */
  mode[10] = -2.f*(n_a.vd[1*para.number_of_nodes + index] - n_a.vd[2*para.number_of_nodes + index]) + (n_a.vd[7*para.number_of_nodes + index] - n_a.vd[8*para.number_of_nodes + index])
           + (n_a.vd[9*para.number_of_nodes + index] - n_a.vd[10*para.number_of_nodes + index]) + (n_a.vd[11*para.number_of_nodes + index] - n_a.vd[12*para.number_of_nodes + index])
           + (n_a.vd[13*para.number_of_nodes + index] - n_a.vd[14*para.number_of_nodes + index]);
  mode[11] = -2.f*(n_a.vd[3*para.number_of_nodes + index] - n_a.vd[4*para.number_of_nodes + index]) + (n_a.vd[7*para.number_of_nodes + index] - n_a.vd[8*para.number_of_nodes + index])
           - (n_a.vd[9*para.number_of_nodes + index] - n_a.vd[10*para.number_of_nodes + index]) + (n_a.vd[15*para.number_of_nodes + index] - n_a.vd[16*para.number_of_nodes + index])
           + (n_a.vd[17*para.number_of_nodes + index] - n_a.vd[18*para.number_of_nodes + index]);
  mode[12] = -2.f*(n_a.vd[5*para.number_of_nodes + index] - n_a.vd[6*para.number_of_nodes + index]) + (n_a.vd[11*para.number_of_nodes + index] - n_a.vd[12*para.number_of_nodes + index])
           - (n_a.vd[13*para.number_of_nodes + index] - n_a.vd[14*para.number_of_nodes + index]) + (n_a.vd[15*para.number_of_nodes + index] - n_a.vd[16*para.number_of_nodes + index])
           - (n_a.vd[17*para.number_of_nodes + index] - n_a.vd[18*para.number_of_nodes + index]);
  mode[13] = (n_a.vd[7*para.number_of_nodes + index] - n_a.vd[8*para.number_of_nodes + index]) + (n_a.vd[9*para.number_of_nodes + index] - n_a.vd[10*para.number_of_nodes + index])
           - (n_a.vd[11*para.number_of_nodes + index] - n_a.vd[12*para.number_of_nodes + index]) - (n_a.vd[13*para.number_of_nodes + index] - n_a.vd[14*para.number_of_nodes + index]);
  mode[14] = (n_a.vd[7*para.number_of_nodes + index] - n_a.vd[8*para.number_of_nodes + index]) - (n_a.vd[9*para.number_of_nodes + index] - n_a.vd[10*para.number_of_nodes + index])
           - (n_a.vd[15*para.number_of_nodes + index] - n_a.vd[16*para.number_of_nodes + index]) - (n_a.vd[17*para.number_of_nodes + index] - n_a.vd[18*para.number_of_nodes + index]);
  mode[15] = (n_a.vd[11*para.number_of_nodes + index] - n_a.vd[12*para.number_of_nodes + index]) - (n_a.vd[13*para.number_of_nodes + index] - n_a.vd[14*para.number_of_nodes + index])
           - (n_a.vd[15*para.number_of_nodes + index] - n_a.vd[16*para.number_of_nodes + index]) + (n_a.vd[17*para.number_of_nodes + index] - n_a.vd[18*para.number_of_nodes + index]);
  mode[16] = n_a.vd[0*para.number_of_nodes + index] + n_a.vd[7*para.number_of_nodes + index] + n_a.vd[8*para.number_of_nodes + index] + n_a.vd[9*para.number_of_nodes + index] + n_a.vd[10*para.number_of_nodes + index]
           + n_a.vd[11*para.number_of_nodes + index] + n_a.vd[12*para.number_of_nodes + index] + n_a.vd[13*para.number_of_nodes + index] + n_a.vd[14*para.number_of_nodes + index]
           + n_a.vd[15*para.number_of_nodes + index] + n_a.vd[16*para.number_of_nodes + index] + n_a.vd[17*para.number_of_nodes + index] + n_a.vd[18*para.number_of_nodes + index]
           - 2.f*((n_a.vd[1*para.number_of_nodes + index] + n_a.vd[2*para.number_of_nodes + index]) + (n_a.vd[3*para.number_of_nodes + index] + n_a.vd[4*para.number_of_nodes + index])
           + (n_a.vd[5*para.number_of_nodes + index] + n_a.vd[6*para.number_of_nodes + index]));
  mode[17] = -(n_a.vd[1*para.number_of_nodes + index] + n_a.vd[2*para.number_of_nodes + index]) + (n_a.vd[3*para.number_of_nodes + index] + n_a.vd[4*para.number_of_nodes + index])
           + (n_a.vd[11*para.number_of_nodes + index] + n_a.vd[12*para.number_of_nodes + index]) + (n_a.vd[13*para.number_of_nodes + index] + n_a.vd[14*para.number_of_nodes + index])
           - (n_a.vd[15*para.number_of_nodes + index] + n_a.vd[16*para.number_of_nodes + index]) - (n_a.vd[17*para.number_of_nodes + index] + n_a.vd[18*para.number_of_nodes + index]);
  mode[18] = -(n_a.vd[1*para.number_of_nodes + index] + n_a.vd[2*para.number_of_nodes + index]) - (n_a.vd[3*para.number_of_nodes + index] + n_a.vd[4*para.number_of_nodes + index])
           - (n_a.vd[11*para.number_of_nodes + index] + n_a.vd[12*para.number_of_nodes + index]) - (n_a.vd[13*para.number_of_nodes + index] + n_a.vd[14*para.number_of_nodes + index])
           - (n_a.vd[15*para.number_of_nodes + index] + n_a.vd[16*para.number_of_nodes + index]) - (n_a.vd[17*para.number_of_nodes + index] + n_a.vd[18*para.number_of_nodes + index])
           + 2.f*((n_a.vd[5*para.number_of_nodes + index] + n_a.vd[6*para.number_of_nodes + index]) + (n_a.vd[7*para.number_of_nodes + index] + n_a.vd[8*para.number_of_nodes + index])
           + (n_a.vd[9*para.number_of_nodes + index] + n_a.vd[10*para.number_of_nodes + index]));

}

/**lb_relax_modes, means collision update of the modes
 * @param index		node index / thread index (Input)
 * @param mode		Pointer to the local register values mode (Input/Output)
 * @param node_f	Pointer to local node force (Input)
*/
__device__ void relax_modes(float *mode, unsigned int index, LB_node_force_gpu node_f){

  float Rho = mode[0] + para.rho*para.agrid*para.agrid*para.agrid;
  float j[3], pi_eq[6];

  /** re-construct the real density
  * remember that the populations are stored as differences to their
  * equilibrium value */

  j[0] = mode[1];
  j[1] = mode[2];
  j[2] = mode[3];

  /** if forces are present, the momentum density is redefined to
  * inlcude one half-step of the force action.  See the
  * Chapman-Enskog expansion in [Ladd & Verberg]. */

  j[0] += 0.5f*node_f.force[0*para.number_of_nodes + index];
  j[1] += 0.5f*node_f.force[1*para.number_of_nodes + index];
  j[2] += 0.5f*node_f.force[2*para.number_of_nodes + index];

  /** equilibrium part of the stress modes (eq13 schiller)*/
  pi_eq[0] = ((j[0]*j[0])+(j[1]*j[1])+(j[2]*j[2]))/Rho;
  pi_eq[1] = ((j[0]*j[0])-(j[1]*j[1]))/Rho;
  pi_eq[2] = (((j[0]*j[0])+(j[1]*j[1])+(j[2]*j[2])) - 3.0f*(j[2]*j[2]))/Rho;
  pi_eq[3] = j[0]*j[1]/Rho;
  pi_eq[4] = j[0]*j[2]/Rho;
  pi_eq[5] = j[1]*j[2]/Rho;

  /** relax the stress modes (eq14 schiller)*/
  mode[4] = pi_eq[0] + para.gamma_bulk*(mode[4] - pi_eq[0]);
  mode[5] = pi_eq[1] + para.gamma_shear*(mode[5] - pi_eq[1]);
  mode[6] = pi_eq[2] + para.gamma_shear*(mode[6] - pi_eq[2]);
  mode[7] = pi_eq[3] + para.gamma_shear*(mode[7] - pi_eq[3]);
  mode[8] = pi_eq[4] + para.gamma_shear*(mode[8] - pi_eq[4]);
  mode[9] = pi_eq[5] + para.gamma_shear*(mode[9] - pi_eq[5]);

  /** relax the ghost modes (project them out) */
  /** ghost modes have no equilibrium part due to orthogonality */
  mode[10] = para.gamma_odd*mode[10];
  mode[11] = para.gamma_odd*mode[11];
  mode[12] = para.gamma_odd*mode[12];
  mode[13] = para.gamma_odd*mode[13];
  mode[14] = para.gamma_odd*mode[14];
  mode[15] = para.gamma_odd*mode[15];
  mode[16] = para.gamma_even*mode[16];
  mode[17] = para.gamma_even*mode[17];
  mode[18] = para.gamma_even*mode[18];

}

/**thermalization of the modes with gaussian random numbers
 * @param index		node index / thread index (Input)
 * @param mode		Pointer to the local register values mode (Input/Output)
 * @param *rn		Pointer to randomnumber array of the local node
*/
__device__ void thermalize_modes(float *mode, unsigned int index, LB_randomnr_gpu *rn){

  float Rho = mode[0] + para.rho*para.agrid*para.agrid*para.agrid;

#ifdef GAUSSRANDOM
  /** stress modes */
  gaussian_random(rn);
  mode[4] += sqrt(Rho*(para.mu*(2.f/3.f)*(1.f-(para.gamma_bulk*para.gamma_bulk)))) * rn->randomnr[1];
  mode[5] += sqrt(Rho*(para.mu*(4.f/9.f)*(1.f-(para.gamma_shear*para.gamma_shear)))) * rn->randomnr[0];

  gaussian_random(rn);
  mode[6] += sqrt(Rho*(para.mu*(4.f/3.f)*(1.f-(para.gamma_shear*para.gamma_shear)))) * rn->randomnr[1];
  mode[7] += sqrt(Rho*(para.mu*(1.f/9.f)*(1.f-(para.gamma_shear*para.gamma_shear)))) * rn->randomnr[0];

  gaussian_random(rn);
  mode[8] += sqrt(Rho*(para.mu*(1.f/9.f)*(1.f-(para.gamma_shear*para.gamma_shear)))) * rn->randomnr[1];
  mode[9] += sqrt(Rho*(para.mu*(1.f/9.f)*(1.f-(para.gamma_shear*para.gamma_shear)))) * rn->randomnr[0];
 
  /** ghost modes */
  gaussian_random(rn);
  mode[10] += sqrt(Rho*(para.mu*(2.f/3.f))) * rn->randomnr[1];
  mode[11] += sqrt(Rho*(para.mu*(2.f/3.f))) * rn->randomnr[0];

  gaussian_random(rn);
  mode[12] += sqrt(Rho*(para.mu*(2.f/3.f))) * rn->randomnr[1];
  mode[13] += sqrt(Rho*(para.mu*(2.f/9.f))) * rn->randomnr[0];

  gaussian_random(rn);
  mode[14] += sqrt(Rho*(para.mu*(2.f/9.f))) * rn->randomnr[1];
  mode[15] += sqrt(Rho*(para.mu*(2.f/9.f))) * rn->randomnr[0];

  gaussian_random(rn);
  mode[16] += sqrt(Rho*(para.mu*(2.f))) * rn->randomnr[1];
  mode[17] += sqrt(Rho*(para.mu*(4.f/9.f))) * rn->randomnr[0];

  gaussian_random(rn);
  mode[18] += sqrt(Rho*(para.mu*(4.f/3.f))) * rn->randomnr[1];
#else
  /** stress modes */
  random_01(rn);
  mode[4] += sqrt(12.f*Rho*para.mu*(2.f/3.f)*(1.f-(para.gamma_bulk*para.gamma_bulk))) * (rn->randomnr[1]-0.5f);
  mode[5] += sqrt(12.f*Rho*para.mu*(4.f/9.f)*(1.f-(para.gamma_shear*para.gamma_shear))) * (rn->randomnr[0]-0.5f);

  random_01(rn);
  mode[6] += sqrt(12.f*Rho*para.mu*(4.f/3.f)*(1.f-(para.gamma_shear*para.gamma_shear))) * (rn->randomnr[1]-0.5f);
  mode[7] += sqrt(12.f*Rho*para.mu*(1.f/9.f)*(1.f-(para.gamma_shear*para.gamma_shear))) * (rn->randomnr[0]-0.5f);

  random_01(rn);
  mode[8] += sqrt(12.f*para.mu*(1.f/9.f)*(1.f-(para.gamma_shear*para.gamma_shear))) * (rn->randomnr[1]-0.5f);
  mode[9] += sqrt(12.f*para.mu*(1.f/9.f)*(1.f-(para.gamma_shear*para.gamma_shear))) * (rn->randomnr[0]-0.5f);
 
  /** ghost modes */
  random_01(rn);
  mode[10] += sqrt(12.f*Rho*para.mu*(2.f/3.f)) * (rn->randomnr[1]-0.5f);
  mode[11] += sqrt(12.f*Rho*para.mu*(2.f/3.f)) * (rn->randomnr[0]-0.5f);

  random_01(rn);
  mode[12] += sqrt(12.f*Rho*para.mu*(2.f/3.f)) * (rn->randomnr[1]-0.5f);
  mode[13] += sqrt(12.f*Rho*para.mu*(2.f/9.f)) * (rn->randomnr[0]-0.5f);

  random_01(rn);
  mode[14] += sqrt(12.f*Rho*para.mu*(2.f/9.f)) * (rn->randomnr[1]-0.5f);
  mode[15] += sqrt(12.f*Rho*para.mu*(2.f/9.f)) * (rn->randomnr[0]-0.5f);

  random_01(rn);
  mode[16] += sqrt(12.f*Rho*para.mu*(2.f)) * (rn->randomnr[1]-0.5f);
  mode[17] += sqrt(12.f*Rho*para.mu*(4.f/9.f)) * (rn->randomnr[0]-0.5f);

  random_01(rn);
  mode[18] += sqrt(12.f*Rho*para.mu*(4.f/3.f)) * (rn->randomnr[1]-0.5f);
#endif
}
/*-------------------------------------------------------*/
/**normalization of the modes need befor backtransformation into velocity space
 * @param mode		Pointer to the local register values mode (Input/Output)
*/
__device__ void normalize_modes(float* mode){

  /** normalization factors enter in the back transformation */
  mode[0] *= 1.f;
  mode[1] *= 3.f;
  mode[2] *= 3.f;
  mode[3] *= 3.f;
  mode[4] *= 3.f/2.f;
  mode[5] *= 9.f/4.f;
  mode[6] *= 3.f/4.f;
  mode[7] *= 9.f;
  mode[8] *= 9.f;
  mode[9] *= 9.f;
  mode[10] *= 3.f/2.f;
  mode[11] *= 3.f/2.f;
  mode[12] *= 3.f/2.f;
  mode[13] *= 9.f/2.f;
  mode[14] *= 9.f/2.f;
  mode[15] *= 9.f/2.f;
  mode[16] *= 1.f/2.f;
  mode[17] *= 9.f/4.f;
  mode[18] *= 3.f/4.f;

}
/*-------------------------------------------------------*/
/**backtransformation from modespace to desityspace and streaming with the push method using pbc
 * @param index		node index / thread index (Input)
 * @param mode		Pointer to the local register values mode (Input)
 * @param *n_b		Pointer to local node residing in array b (Output)
*/
__device__ void calc_n_from_modes_push(LB_nodes_gpu n_b, float *mode, unsigned int index){

  unsigned int xyz[3];
  index_to_xyz(index, xyz);
  unsigned int x = xyz[0];
  unsigned int y = xyz[1];
  unsigned int z = xyz[2];

  n_b.vd[0*para.number_of_nodes + x + para.dim_x*y + para.dim_x*para.dim_y*z] = 1.f/3.f * (mode[0] - mode[4] + mode[16]);
  n_b.vd[1*para.number_of_nodes + (x+1)%para.dim_x + para.dim_x*y + para.dim_x*para.dim_y*z] = 1.f/18.f * (mode[0] + mode[1] + mode[5] + mode[6] - mode[17] - mode[18] - 2.f*(mode[10] + mode[16]));
  n_b.vd[2*para.number_of_nodes + (para.dim_x+x-1)%para.dim_x + para.dim_x*y + para.dim_x*para.dim_y*z] = 1.f/18.f * (mode[0] - mode[1] + mode[5] + mode[6] - mode[17] - mode[18] + 2.f*(mode[10] - mode[16]));
  n_b.vd[3*para.number_of_nodes + x + para.dim_x*((y+1)%para.dim_y) + para.dim_x*para.dim_y*z] = 1.f/18.f * (mode[0] + mode[2] - mode[5] + mode[6] + mode[17] - mode[18] - 2.f*(mode[11] + mode[16]));
  n_b.vd[4*para.number_of_nodes + x + para.dim_x*((para.dim_y+y-1)%para.dim_y) + para.dim_x*para.dim_y*z] = 1.f/18.f * (mode[0] - mode[2] - mode[5] + mode[6] + mode[17] - mode[18] + 2.f*(mode[11] - mode[16]));
  n_b.vd[5*para.number_of_nodes + x + para.dim_x*y + para.dim_x*para.dim_y*((z+1)%para.dim_z)] = 1.f/18.f * (mode[0] + mode[3] - 2.f*(mode[6] + mode[12] + mode[16] - mode[18]));
  n_b.vd[6*para.number_of_nodes + x + para.dim_x*y + para.dim_x*para.dim_y*((para.dim_z+z-1)%para.dim_z)] = 1.f/18.f * (mode[0] - mode[3] - 2.f*(mode[6] - mode[12] + mode[16] - mode[18]));
  n_b.vd[7*para.number_of_nodes + (x+1)%para.dim_x + para.dim_x*((y+1)%para.dim_y) + para.dim_x*para.dim_y*z] = 1.f/36.f * (mode[0] + mode[1] + mode[2] + mode[4] + 2.f*mode[6] + mode[7] + mode[10] + mode[11] + mode[13] + mode[14] + mode[16] + 2.f*mode[18]);
  n_b.vd[8*para.number_of_nodes + (para.dim_x+x-1)%para.dim_x + para.dim_x*((para.dim_y+y-1)%para.dim_y) + para.dim_x*para.dim_y*z] = 1.f/36.f * (mode[0] - mode[1] - mode[2] + mode[4] + 2.f*mode[6] + mode[7] - mode[10] - mode[11] - mode[13] - mode[14] + mode[16] + 2.f*mode[18]);
  n_b.vd[9*para.number_of_nodes + (x+1)%para.dim_x + para.dim_x*((para.dim_y+y-1)%para.dim_y) + para.dim_x*para.dim_y*z] = 1.f/36.f * (mode[0] + mode[1] - mode[2] + mode[4] + 2.f*mode[6] - mode[7] + mode[10] - mode[11] + mode[13] - mode[14] + mode[16] + 2.f*mode[18]);
  n_b.vd[10*para.number_of_nodes + (para.dim_x+x-1)%para.dim_x + para.dim_x*((y+1)%para.dim_y) + para.dim_x*para.dim_y*z] = 1.f/36.f * (mode[0] - mode[1] + mode[2] + mode[4] + 2.f*mode[6] - mode[7] - mode[10] + mode[11] - mode[13] + mode[14] + mode[16] + 2.f*mode[18]);
  n_b.vd[11*para.number_of_nodes + (x+1)%para.dim_x + para.dim_x*y + para.dim_x*para.dim_y*((z+1)%para.dim_z)] = 1.f/36.f * (mode[0] + mode[1] + mode[3] + mode[4] + mode[5] - mode[6] + mode[8] + mode[10] + mode[12] - mode[13] + mode[15] + mode[16] + mode[17] - mode[18]);
  n_b.vd[12*para.number_of_nodes + (para.dim_x+x-1)%para.dim_x + para.dim_x*y + para.dim_x*para.dim_y*((para.dim_z+z-1)%para.dim_z)] = 1.f/36.f * (mode[0] - mode[1] - mode[3] + mode[4] + mode[5] - mode[6] + mode[8] - mode[10] - mode[12] + mode[13] - mode[15] + mode[16] + mode[17] - mode[18]);
  n_b.vd[13*para.number_of_nodes + (x+1)%para.dim_x + para.dim_x*y + para.dim_x*para.dim_y*((para.dim_z+z-1)%para.dim_z)] = 1.f/36.f * (mode[0] + mode[1] - mode[3] + mode[4] + mode[5] - mode[6] - mode[8] + mode[10] - mode[12] - mode[13] - mode[15] + mode[16] + mode[17] - mode[18]);
  n_b.vd[14*para.number_of_nodes + (para.dim_x+x-1)%para.dim_x + para.dim_x*y + para.dim_x*para.dim_y*((z+1)%para.dim_z)] = 1.f/36.f * (mode[0] - mode[1] + mode[3] + mode[4] + mode[5] - mode[6] - mode[8] - mode[10] + mode[12] + mode[13] + mode[15] + mode[16] + mode[17] - mode[18]);
  n_b.vd[15*para.number_of_nodes + x + para.dim_x*((y+1)%para.dim_y) + para.dim_x*para.dim_y*((z+1)%para.dim_z)] = 1.f/36.f * (mode[0] + mode[2] + mode[3] + mode[4] - mode[5] - mode[6] + mode[9] + mode[11] + mode[12] - mode[14] - mode[15] + mode[16] - mode[17] - mode[18]);
  n_b.vd[16*para.number_of_nodes + x + para.dim_x*((para.dim_y+y-1)%para.dim_y) + para.dim_x*para.dim_y*((para.dim_z+z-1)%para.dim_z)] = 1.f/36.f * (mode[0] - mode[2] - mode[3] + mode[4] - mode[5] - mode[6] + mode[9] - mode[11] - mode[12] + mode[14] + mode[15] + mode[16] - mode[17] - mode[18]);
  n_b.vd[17*para.number_of_nodes + x + para.dim_x*((y+1)%para.dim_y) + para.dim_x*para.dim_y*((para.dim_z+z-1)%para.dim_z)] = 1.f/36.f * (mode[0] + mode[2] - mode[3] + mode[4] - mode[5] - mode[6] - mode[9] + mode[11] - mode[12] - mode[14] + mode[15] + mode[16] - mode[17] - mode[18]);
  n_b.vd[18*para.number_of_nodes + x + para.dim_x*((para.dim_y+y-1)%para.dim_y) + para.dim_x*para.dim_y*((z+1)%para.dim_z)] = 1.f/36.f * (mode[0] - mode[2] + mode[3] + mode[4] - mode[5] - mode[6] - mode[9] - mode[11] + mode[12] + mode[14] - mode[15] + mode[16] - mode[17] - mode[18]);

}

/** Bounce back boundary conditions.
 * The populations that have propagated into a boundary node
 * are bounced back to the node they came from. This results
 * in no slip boundary conditions.
 *
 * [cf. Ladd and Verberg, J. Stat. Phys. 104(5/6):1191-1251, 2001]
 * @param index			node index / thread index (Input)
 * @param n_b			Pointer to local node residing in array b (Input)
 * @param n_a			Pointer to local node residing in array a (Output) (temp stored in buffer a)
*/
__device__ void bounce_back_read(LB_nodes_gpu n_b, LB_nodes_gpu n_a, unsigned int index){
    
  unsigned int xyz[3];

  if(n_b.boundary[index] == 1){
    index_to_xyz(index, xyz);
    unsigned int x = xyz[0];
    unsigned int y = xyz[1];
    unsigned int z = xyz[2];

    /** store vd temporary in second lattice to avoid race conditions */
    n_a.vd[1*para.number_of_nodes + (x+1)%para.dim_x + para.dim_x*y + para.dim_x*para.dim_y*z] = n_b.vd[2*para.number_of_nodes + index];
    n_a.vd[2*para.number_of_nodes + (para.dim_x+x-1)%para.dim_x + para.dim_x*y + para.dim_x*para.dim_y*z] = n_b.vd[1*para.number_of_nodes + index];
    n_a.vd[3*para.number_of_nodes + x + para.dim_x*((y+1)%para.dim_y) + para.dim_x*para.dim_y*z] = n_b.vd[4*para.number_of_nodes + index];
    n_a.vd[4*para.number_of_nodes + x + para.dim_x*((para.dim_y+y-1)%para.dim_y) + para.dim_x*para.dim_y*z] = n_b.vd[3*para.number_of_nodes + index];
    n_a.vd[5*para.number_of_nodes + x + para.dim_x*y + para.dim_x*para.dim_y*((z+1)%para.dim_z)] = n_b.vd[6*para.number_of_nodes + index];
    n_a.vd[6*para.number_of_nodes + x + para.dim_x*y + para.dim_x*para.dim_y*((para.dim_z+z-1)%para.dim_z)] = n_b.vd[5*para.number_of_nodes + index];
    n_a.vd[7*para.number_of_nodes + (x+1)%para.dim_x + para.dim_x*((y+1)%para.dim_y) + para.dim_x*para.dim_y*z] = n_b.vd[8*para.number_of_nodes + index];
    n_a.vd[8*para.number_of_nodes + (para.dim_x+x-1)%para.dim_x + para.dim_x*((para.dim_y+y-1)%para.dim_y) + para.dim_x*para.dim_y*z] = n_b.vd[7*para.number_of_nodes + index];
    n_a.vd[9*para.number_of_nodes + (x+1)%para.dim_x + para.dim_x*((para.dim_y+y-1)%para.dim_y) + para.dim_x*para.dim_y*z] = n_b.vd[10*para.number_of_nodes + index];
    n_a.vd[10*para.number_of_nodes + (para.dim_x+x-1)%para.dim_x + para.dim_x*((y+1)%para.dim_y) + para.dim_x*para.dim_y*z] = n_b.vd[9*para.number_of_nodes + index];
    n_a.vd[11*para.number_of_nodes + (x+1)%para.dim_x + para.dim_x*y + para.dim_x*para.dim_y*((z+1)%para.dim_z)] = n_b.vd[12*para.number_of_nodes + index];
    n_a.vd[12*para.number_of_nodes + (para.dim_x+x-1)%para.dim_x + para.dim_x*y + para.dim_x*para.dim_y*((para.dim_z+z-1)%para.dim_z)] = n_b.vd[11*para.number_of_nodes + index]; 
    n_a.vd[13*para.number_of_nodes + (x+1)%para.dim_x + para.dim_x*y + para.dim_x*para.dim_y*((para.dim_z+z-1)%para.dim_z)] = n_b.vd[14*para.number_of_nodes + index]; 
    n_a.vd[14*para.number_of_nodes + (para.dim_x+x-1)%para.dim_x + para.dim_x*y + para.dim_x*para.dim_y*((z+1)%para.dim_z)] = n_b.vd[13*para.number_of_nodes + index]; 
    n_a.vd[15*para.number_of_nodes + x + para.dim_x*((y+1)%para.dim_y) + para.dim_x*para.dim_y*((z+1)%para.dim_z)] = n_b.vd[16*para.number_of_nodes + index];
    n_a.vd[16*para.number_of_nodes + x + para.dim_x*((para.dim_y+y-1)%para.dim_y) + para.dim_x*para.dim_y*((para.dim_z+z-1)%para.dim_z)] = n_b.vd[15*para.number_of_nodes + index];
    n_a.vd[17*para.number_of_nodes + x + para.dim_x*((y+1)%para.dim_y) + para.dim_x*para.dim_y*((para.dim_z+z-1)%para.dim_z)] = n_b.vd[18*para.number_of_nodes + index]; 
    n_a.vd[18*para.number_of_nodes + x + para.dim_x*((para.dim_y+y-1)%para.dim_y) + para.dim_x*para.dim_y*((z+1)%para.dim_z)] = n_b.vd[17*para.number_of_nodes + index];
  }
}
/**bounce back read kernel needed to avoid raceconditions
 * @param index			node index / thread index (Input)
 * @param n_b			Pointer to local node residing in array b (Input)
 * @param n_a			Pointer to local node residing in array a (Output) (temp stored in buffer a)
*/
__device__ void bounce_back_write(LB_nodes_gpu n_b, LB_nodes_gpu n_a, unsigned int index){

  unsigned int xyz[3];

  if(n_b.boundary[index] == 1){
    index_to_xyz(index, xyz);
    unsigned int x = xyz[0];
    unsigned int y = xyz[1];
    unsigned int z = xyz[2];

    /** stream vd from boundary node back to origin node */
    n_b.vd[1*para.number_of_nodes + (x+1)%para.dim_x + para.dim_x*y + para.dim_x*para.dim_y*z] = n_a.vd[1*para.number_of_nodes + (x+1)%para.dim_x + para.dim_x*y + para.dim_x*para.dim_y*z];
    n_b.vd[2*para.number_of_nodes + (para.dim_x+x-1)%para.dim_x + para.dim_x*y + para.dim_x*para.dim_y*z] = n_a.vd[2*para.number_of_nodes + (para.dim_x+x-1)%para.dim_x + para.dim_x*y + para.dim_x*para.dim_y*z];
    n_b.vd[3*para.number_of_nodes + x + para.dim_x*((y+1)%para.dim_y) + para.dim_x*para.dim_y*z] = n_a.vd[3*para.number_of_nodes + x + para.dim_x*((y+1)%para.dim_y) + para.dim_x*para.dim_y*z];
    n_b.vd[4*para.number_of_nodes + x + para.dim_x*((para.dim_y+y-1)%para.dim_y) + para.dim_x*para.dim_y*z] = n_a.vd[4*para.number_of_nodes + x + para.dim_x*((para.dim_y+y-1)%para.dim_y) + para.dim_x*para.dim_y*z];
    n_b.vd[5*para.number_of_nodes + x + para.dim_x*y + para.dim_x*para.dim_y*((z+1)%para.dim_z)] = n_a.vd[5*para.number_of_nodes + x + para.dim_x*y + para.dim_x*para.dim_y*((z+1)%para.dim_z)];
    n_b.vd[6*para.number_of_nodes + x + para.dim_x*y + para.dim_x*para.dim_y*((para.dim_z+z-1)%para.dim_z)] = n_a.vd[6*para.number_of_nodes + x + para.dim_x*y + para.dim_x*para.dim_y*((para.dim_z+z-1)%para.dim_z)];
    n_b.vd[7*para.number_of_nodes + (x+1)%para.dim_x + para.dim_x*((y+1)%para.dim_y) + para.dim_x*para.dim_y*z] = n_a.vd[7*para.number_of_nodes + (x+1)%para.dim_x + para.dim_x*((y+1)%para.dim_y) + para.dim_x*para.dim_y*z];
    n_b.vd[8*para.number_of_nodes + (para.dim_x+x-1)%para.dim_x + para.dim_x*((para.dim_y+y-1)%para.dim_y) + para.dim_x*para.dim_y*z] = n_a.vd[8*para.number_of_nodes + (para.dim_x+x-1)%para.dim_x + para.dim_x*((para.dim_y+y-1)%para.dim_y) + para.dim_x*para.dim_y*z];
    n_b.vd[9*para.number_of_nodes + (x+1)%para.dim_x + para.dim_x*((para.dim_y+y-1)%para.dim_y) + para.dim_x*para.dim_y*z] = n_a.vd[9*para.number_of_nodes + (x+1)%para.dim_x + para.dim_x*((para.dim_y+y-1)%para.dim_y) + para.dim_x*para.dim_y*z];
    n_b.vd[10*para.number_of_nodes + (para.dim_x+x-1)%para.dim_x + para.dim_x*((y+1)%para.dim_y) + para.dim_x*para.dim_y*z] = n_a.vd[10*para.number_of_nodes + (para.dim_x+x-1)%para.dim_x + para.dim_x*((y+1)%para.dim_y) + para.dim_x*para.dim_y*z];
    n_b.vd[11*para.number_of_nodes + (x+1)%para.dim_x + para.dim_x*y + para.dim_x*para.dim_y*((z+1)%para.dim_z)] = n_a.vd[11*para.number_of_nodes + (x+1)%para.dim_x + para.dim_x*y + para.dim_x*para.dim_y*((z+1)%para.dim_z)];
    n_b.vd[12*para.number_of_nodes + (para.dim_x+x-1)%para.dim_x + para.dim_x*y + para.dim_x*para.dim_y*((para.dim_z+z-1)%para.dim_z)] = n_a.vd[12*para.number_of_nodes + (para.dim_x+x-1)%para.dim_x + para.dim_x*y + para.dim_x*para.dim_y*((para.dim_z+z-1)%para.dim_z)];
    n_b.vd[13*para.number_of_nodes + (x+1)%para.dim_x + para.dim_x*y + para.dim_x*para.dim_y*((para.dim_z+z-1)%para.dim_z)] = n_a.vd[13*para.number_of_nodes + (x+1)%para.dim_x + para.dim_x*y + para.dim_x*para.dim_y*((para.dim_z+z-1)%para.dim_z)];
    n_b.vd[14*para.number_of_nodes + (para.dim_x+x-1)%para.dim_x + para.dim_x*y + para.dim_x*para.dim_y*((z+1)%para.dim_z)] = n_a.vd[14*para.number_of_nodes + (para.dim_x+x-1)%para.dim_x + para.dim_x*y + para.dim_x*para.dim_y*((z+1)%para.dim_z)];
    n_b.vd[15*para.number_of_nodes + x + para.dim_x*((y+1)%para.dim_y) + para.dim_x*para.dim_y*((z+1)%para.dim_z)] = n_a.vd[15*para.number_of_nodes + x + para.dim_x*((y+1)%para.dim_y) + para.dim_x*para.dim_y*((z+1)%para.dim_z)];
    n_b.vd[16*para.number_of_nodes + x + para.dim_x*((para.dim_y+y-1)%para.dim_y) + para.dim_x*para.dim_y*((para.dim_z+z-1)%para.dim_z)] = n_a.vd[16*para.number_of_nodes + x + para.dim_x*((para.dim_y+y-1)%para.dim_y) + para.dim_x*para.dim_y*((para.dim_z+z-1)%para.dim_z)];
    n_b.vd[17*para.number_of_nodes + x + para.dim_x*((y+1)%para.dim_y) + para.dim_x*para.dim_y*((para.dim_z+z-1)%para.dim_z)] = n_a.vd[17*para.number_of_nodes + x + para.dim_x*((y+1)%para.dim_y) + para.dim_x*para.dim_y*((para.dim_z+z-1)%para.dim_z)];
    n_b.vd[18*para.number_of_nodes + x + para.dim_x*((para.dim_y+y-1)%para.dim_y) + para.dim_x*para.dim_y*((z+1)%para.dim_z)] = n_a.vd[18*para.number_of_nodes + x + para.dim_x*((para.dim_y+y-1)%para.dim_y) + para.dim_x*para.dim_y*((z+1)%para.dim_z)];
  }
}
/** add of (external) forces within the modespace, needed for particle-interaction
 * @param index		node index / thread index (Input)
 * @param mode		Pointer to the local register values mode (Input/Output)
 * @param node_f	Pointer to local node force (Input)
*/
__device__ void apply_forces(unsigned int index, float *mode, LB_node_force_gpu node_f) {

  float Rho, u[3], C[6];
  Rho = mode[0] + para.rho*para.agrid*para.agrid*para.agrid;

  /** hydrodynamic momentum density is redefined when forces present */
  u[0] = (mode[1] + 0.5f*node_f.force[0*para.number_of_nodes + index])/Rho;
  u[1] = (mode[2] + 0.5f*node_f.force[1*para.number_of_nodes + index])/Rho;
  u[2] = (mode[3] + 0.5f*node_f.force[2*para.number_of_nodes + index])/Rho;

  C[0] = (1.f + para.gamma_bulk)*u[0]*node_f.force[0*para.number_of_nodes + index] + 1.f/3.f*(para.gamma_bulk-para.gamma_shear)*(u[0]*node_f.force[0*para.number_of_nodes + index] + u[1]*node_f.force[1*para.number_of_nodes + index] + u[2]*node_f.force[2*para.number_of_nodes + index]);
  C[2] = (1.f + para.gamma_bulk)*u[1]*node_f.force[1*para.number_of_nodes + index] + 1.f/3.f*(para.gamma_bulk-para.gamma_shear)*(u[0]*node_f.force[0*para.number_of_nodes + index] + u[1]*node_f.force[1*para.number_of_nodes + index] + u[2]*node_f.force[2*para.number_of_nodes + index]);
  C[5] = (1.f + para.gamma_bulk)*u[2]*node_f.force[2*para.number_of_nodes + index] + 1.f/3.f*(para.gamma_bulk-para.gamma_shear)*(u[0]*node_f.force[0*para.number_of_nodes + index] + u[1]*node_f.force[1*para.number_of_nodes + index] + u[2]*node_f.force[2*para.number_of_nodes + index]);
  C[1] = 1.f/2.f*(1.f+para.gamma_shear)*(u[0]*node_f.force[1*para.number_of_nodes + index]+u[1]*node_f.force[0*para.number_of_nodes + index]);
  C[3] = 1.f/2.f*(1.f+para.gamma_shear)*(u[0]*node_f.force[2*para.number_of_nodes + index]+u[2]*node_f.force[0*para.number_of_nodes + index]);
  C[4] = 1.f/2.f*(1.f+para.gamma_shear)*(u[1]*node_f.force[2*para.number_of_nodes + index]+u[2]*node_f.force[1*para.number_of_nodes + index]);

  /** update momentum modes */
  mode[1] += node_f.force[0*para.number_of_nodes + index];
  mode[2] += node_f.force[1*para.number_of_nodes + index];
  mode[3] += node_f.force[2*para.number_of_nodes + index];
  	
  /** update stress modes */
  mode[4] += C[0] + C[2] + C[5];
  mode[5] += C[0] - C[2];
  mode[6] += C[0] + C[2] - 2.f*C[5];
  mode[7] += C[1];
  mode[8] += C[3];
  mode[9] += C[4];

#ifdef EXTERNAL_FORCES
  if(para.external_force){
    node_f.force[0*para.number_of_nodes + index] = para.ext_force[0]*powf(para.agrid,4)*para.tau*para.tau;
    node_f.force[1*para.number_of_nodes + index] = para.ext_force[1]*powf(para.agrid,4)*para.tau*para.tau;
    node_f.force[2*para.number_of_nodes + index] = para.ext_force[2]*powf(para.agrid,4)*para.tau*para.tau;
  }
  else{
  node_f.force[0*para.number_of_nodes + index] = 0.f;
  node_f.force[1*para.number_of_nodes + index] = 0.f;
  node_f.force[2*para.number_of_nodes + index] = 0.f;
  }
#else
  /** reset force */
  node_f.force[0*para.number_of_nodes + index] = 0.f;
  node_f.force[1*para.number_of_nodes + index] = 0.f;
  node_f.force[2*para.number_of_nodes + index] = 0.f;
#endif
}

/**function used to calc physical values of every node
 * @param index		node index / thread index (Input)
 * @param mode		Pointer to the local register values mode (Input)
 * @param n_a		Pointer to local node residing in array a for boundary flag(Input)
 * @param *d_v		Pointer to local device values (Input/Output)
 * @param singlenode	Flag, if there is only one node
*/
__device__ void calc_values(LB_nodes_gpu n_a, float *mode, LB_values_gpu *d_v, unsigned int index, unsigned int singlenode){

  float Rho = mode[0] + para.rho*para.agrid*para.agrid*para.agrid;
	
  /**implemented due to the problem of division via zero*/
  if(n_a.boundary[index] == 1){
    Rho = 1.0f;
    mode[1] = 0.f;
    mode[2] = 0.f;
    mode[3] = 0.f;
  }

  if(singlenode == 1){
    d_v[0].rho = Rho;
    d_v[0].v[0] = mode[1]/Rho/para.agrid/para.tau;
    d_v[0].v[1] = mode[2]/Rho/para.agrid/para.tau;
    d_v[0].v[2] = mode[3]/Rho/para.agrid/para.tau;
  }
  else{
    d_v[index].rho = Rho;
    d_v[index].v[0] = mode[1]/Rho/para.agrid/para.tau;
    d_v[index].v[1] = mode[2]/Rho/para.agrid/para.tau;
    d_v[index].v[2] = mode[3]/Rho/para.agrid/para.tau;
  }
#if 0
  if(singlenode == 1){
    /** equilibrium part of the stress modes */
    /**to print out the stress tensor entries, ensure that in lbgpu.h struct the values are available*/
    d_v[0].pi[0] = ((mode[1]*mode[1]) + (mode[2]*mode[2]) + (mode[3]*mode[3]))/para.rho;
    d_v[0].pi[1] = ((mode[1]*mode[1]) - (mode[2]*mode[2]))/para.rho;
    d_v[0].pi[2] = ((mode[1]*mode[1]) + (mode[2]*mode[2])  + (mode[3]*mode[3])) - 3.0f*(mode[3]*mode[3]))/para.rho;
    d_v[0].pi[3] = mode[1]*mode[2]/para.rho;
    d_v[0].pi[4] = mode[1]*mode[3]/para.rho;
    d_v[0].pi[5] = mode[2]*mode[3]/para.rho;
  else{
    d_v[index].pi[0] = ((mode[1]*mode[1]) + (mode[2]*mode[2]) + (mode[3]*mode[3]))/para.rho;
    d_v[index].pi[1] = ((mode[1]*mode[1]) - (mode[2]*mode[2]))/para.rho;
    d_v[index].pi[2] = ((mode[1]*mode[1]) + (mode[2]*mode[2])  + (mode[3]*mode[3])) - 3.0f*(mode[3]*mode[3]))/para.rho;
    d_v[index].pi[3] = mode[1]*mode[2]/para.rho;
    d_v[index].pi[4] = mode[1]*mode[3]/para.rho;
    d_v[index].pi[5] = mode[2]*mode[3]/para.rho;
  }
#endif
}
/** 
 * @param node_index	node index around (8) particle (Input)
 * @param *mode			Pointer to the local register values mode (Output)
 * @param n_a			Pointer to local node residing in array a(Input)
*/
__device__ void calc_mode(float *mode, LB_nodes_gpu n_a, unsigned int node_index){
	
  /** mass mode */
  mode[0] = n_a.vd[0*para.number_of_nodes + node_index] + n_a.vd[1*para.number_of_nodes + node_index] + n_a.vd[2*para.number_of_nodes + node_index]
          + n_a.vd[3*para.number_of_nodes + node_index] + n_a.vd[4*para.number_of_nodes + node_index] + n_a.vd[5*para.number_of_nodes + node_index]
          + n_a.vd[6*para.number_of_nodes + node_index] + n_a.vd[7*para.number_of_nodes + node_index] + n_a.vd[8*para.number_of_nodes + node_index]
          + n_a.vd[9*para.number_of_nodes + node_index] + n_a.vd[10*para.number_of_nodes + node_index] + n_a.vd[11*para.number_of_nodes + node_index] + n_a.vd[12*para.number_of_nodes + node_index]
          + n_a.vd[13*para.number_of_nodes + node_index] + n_a.vd[14*para.number_of_nodes + node_index] + n_a.vd[15*para.number_of_nodes + node_index] + n_a.vd[16*para.number_of_nodes + node_index]
          + n_a.vd[17*para.number_of_nodes + node_index] + n_a.vd[18*para.number_of_nodes + node_index];

  /** momentum modes */
  mode[1] = (n_a.vd[1*para.number_of_nodes + node_index] - n_a.vd[2*para.number_of_nodes + node_index]) + (n_a.vd[7*para.number_of_nodes + node_index] - n_a.vd[8*para.number_of_nodes + node_index])
          + (n_a.vd[9*para.number_of_nodes + node_index] - n_a.vd[10*para.number_of_nodes + node_index]) + (n_a.vd[11*para.number_of_nodes + node_index] - n_a.vd[12*para.number_of_nodes + node_index])
          + (n_a.vd[13*para.number_of_nodes + node_index] - n_a.vd[14*para.number_of_nodes + node_index]);
  mode[2] = (n_a.vd[3*para.number_of_nodes + node_index] - n_a.vd[4*para.number_of_nodes + node_index]) + (n_a.vd[7*para.number_of_nodes + node_index] - n_a.vd[8*para.number_of_nodes + node_index])
          - (n_a.vd[9*para.number_of_nodes + node_index] - n_a.vd[10*para.number_of_nodes + node_index]) + (n_a.vd[15*para.number_of_nodes + node_index] - n_a.vd[16*para.number_of_nodes + node_index])
          + (n_a.vd[17*para.number_of_nodes + node_index] - n_a.vd[18*para.number_of_nodes + node_index]);
  mode[3] = (n_a.vd[5*para.number_of_nodes + node_index] - n_a.vd[6*para.number_of_nodes + node_index]) + (n_a.vd[11*para.number_of_nodes + node_index] - n_a.vd[12*para.number_of_nodes + node_index])
          - (n_a.vd[13*para.number_of_nodes + node_index] - n_a.vd[14*para.number_of_nodes + node_index]) + (n_a.vd[15*para.number_of_nodes + node_index] - n_a.vd[16*para.number_of_nodes + node_index])
          - (n_a.vd[17*para.number_of_nodes + node_index] - n_a.vd[18*para.number_of_nodes + node_index]);
}
/*********************************************************/
/** \name Coupling part */
/*********************************************************/
/**(Eq. (12) Ahlrichs and Duenweg, JCP 111(17):8225 (1999))
 * @param n_a			Pointer to local node residing in array a (Input)
 * @param *delta		Pointer for the weighting of particle position (Output)
 * @param *delta_j		Pointer for the weighting of particle momentum (Output)
 * @param *particle_data	Pointer to the particle position and velocity (Input)
 * @param *particle_force	Pointer to the particle force (Input)
 * @param part_index		particle id / thread id (Input)
 * @param *rn_part		Pointer to randomnumber array of the particle
 * @param node_index		node index around (8) particle (Output)
*/
__device__ void calc_viscous_force(LB_nodes_gpu n_a, float *delta, LB_particle_gpu *particle_data, LB_particle_force_gpu *particle_force, unsigned int part_index, LB_randomnr_gpu *rn_part, float *delta_j, unsigned int *node_index){
	
  float mode[4];
  unsigned int my_left[3];
  float interpolated_u1, interpolated_u2, interpolated_u3;
  float Rho;
  interpolated_u1 = interpolated_u2 = interpolated_u3 = 0.f;

  float temp_delta[6];
  float temp_delta_half[6];

  /** see ahlrichs + duennweg page 8227 equ (10) and (11) */
  #pragma unroll
  for(int i=0; i<3; ++i){
    float scaledpos = particle_data[part_index].p[i]/para.agrid;
    my_left[i] = (unsigned int)(floorf(scaledpos));
    temp_delta[3+i] = scaledpos - my_left[i];
    temp_delta[i] = 1.f - temp_delta[3+i];
    /**further value used for interpolation of fluid velocity at part pos near boundaries */
    temp_delta_half[3+i] = (scaledpos - my_left[i])*2.f;
    temp_delta_half[i] = 2.f - temp_delta_half[3+i];
  }

  delta[0] = temp_delta[0] * temp_delta[1] * temp_delta[2];
  delta[1] = temp_delta[3] * temp_delta[1] * temp_delta[2];
  delta[2] = temp_delta[0] * temp_delta[4] * temp_delta[2];
  delta[3] = temp_delta[3] * temp_delta[4] * temp_delta[2];
  delta[4] = temp_delta[0] * temp_delta[1] * temp_delta[5];
  delta[5] = temp_delta[3] * temp_delta[1] * temp_delta[5];
  delta[6] = temp_delta[0] * temp_delta[4] * temp_delta[5];
  delta[7] = temp_delta[3] * temp_delta[4] * temp_delta[5];

  unsigned int x = my_left[0];
  unsigned int y = my_left[1];
  unsigned int z = my_left[2];

  node_index[0] = x                + para.dim_x*y                  + para.dim_x*para.dim_y*z;
  node_index[1] = (x+1)%para.dim_x + para.dim_x*y                  + para.dim_x*para.dim_y*z;
  node_index[2] = x                + para.dim_x*((y+1)%para.dim_y) + para.dim_x*para.dim_y*z;
  node_index[3] = (x+1)%para.dim_x + para.dim_x*((y+1)%para.dim_y) + para.dim_x*para.dim_y*z;
  node_index[4] = x                + para.dim_x*y                  + para.dim_x*para.dim_y*((z+1)%para.dim_z);
  node_index[5] = (x+1)%para.dim_x + para.dim_x*y                  + para.dim_x*para.dim_y*((z+1)%para.dim_z);
  node_index[6] = x                + para.dim_x*((y+1)%para.dim_y) + para.dim_x*para.dim_y*((z+1)%para.dim_z);
  node_index[7] = (x+1)%para.dim_x + para.dim_x*((y+1)%para.dim_y) + para.dim_x*para.dim_y*((z+1)%para.dim_z);

  #pragma unroll
  for(int i=0; i<8; ++i){
    calc_mode(mode, n_a, node_index[i]);
    Rho = mode[0] + para.rho*para.agrid*para.agrid*para.agrid;	
    interpolated_u1 += delta[i]*mode[1]/(Rho);
    interpolated_u2 += delta[i]*mode[2]/(Rho);
    interpolated_u3 += delta[i]*mode[3]/(Rho);
  }


  /** calculate viscous force
   * take care to rescale velocities with time_step and transform to MD units
   * (Eq. (9) Ahlrichs and Duenweg, JCP 111(17):8225 (1999)) */
#ifdef LB_ELECTROHYDRODYNAMICS
  particle_force[part_index].f[0] = - para.friction * (particle_data[part_index].v[0]/para.time_step - interpolated_u1*para.agrid/para.tau - particle_data[part_index].mu_E[0]);
  particle_force[part_index].f[1] = - para.friction * (particle_data[part_index].v[1]/para.time_step - interpolated_u2*para.agrid/para.tau - particle_data[part_index].mu_E[1]);
  particle_force[part_index].f[2] = - para.friction * (particle_data[part_index].v[2]/para.time_step - interpolated_u3*para.agrid/para.tau - particle_data[part_index].mu_E[2]);
#else
  particle_force[part_index].f[0] = - para.friction * (particle_data[part_index].v[0]/para.time_step - interpolated_u1*para.agrid/para.tau);
  particle_force[part_index].f[1] = - para.friction * (particle_data[part_index].v[1]/para.time_step - interpolated_u2*para.agrid/para.tau);
  particle_force[part_index].f[2] = - para.friction * (particle_data[part_index].v[2]/para.time_step - interpolated_u3*para.agrid/para.tau);
#endif
  /** add stochastik force of zero mean (Ahlrichs, Duennweg equ. 15)*/
#ifdef GAUSSRANDOM
  gaussian_random(rn_part);
  particle_force[part_index].f[0] += para.lb_coupl_pref2*rn_part->randomnr[0];
  particle_force[part_index].f[1] += para.lb_coupl_pref2*rn_part->randomnr[1];
  gaussian_random(rn_part);
  particle_force[part_index].f[2] += para.lb_coupl_pref2*rn_part->randomnr[0];
#else
  random_01(rn_part);
  particle_force[part_index].f[0] += para.lb_coupl_pref*(rn_part->randomnr[0]-0.5f);
  particle_force[part_index].f[1] += para.lb_coupl_pref*(rn_part->randomnr[1]-0.5f);
  random_01(rn_part);
  particle_force[part_index].f[2] += para.lb_coupl_pref*(rn_part->randomnr[0]-0.5f);
#endif	  
  /** delta_j for transform momentum transfer to lattice units which is done in calc_node_force
  (Eq. (12) Ahlrichs and Duenweg, JCP 111(17):8225 (1999)) */
  delta_j[0] = - particle_force[part_index].f[0]*para.time_step*para.tau/para.agrid;
  delta_j[1] = - particle_force[part_index].f[1]*para.time_step*para.tau/para.agrid;
  delta_j[2] = - particle_force[part_index].f[2]*para.time_step*para.tau/para.agrid;  	
															  																	  
}

/**calcutlation of the node force caused by the particles, with atomicadd due to avoiding race conditions 
	(Eq. (14) Ahlrichs and Duenweg, JCP 111(17):8225 (1999))
 * @param *delta		Pointer for the weighting of particle position (Input)
 * @param *delta_j		Pointer for the weighting of particle momentum (Input)
 * @param node_index		node index around (8) particle (Input)
 * @param node_f    		Pointer to the node force (Output).
*/
__device__ void calc_node_force(float *delta, float *delta_j, unsigned int *node_index, LB_node_force_gpu node_f){

#if 1
  atomicadd(&(node_f.force[0*para.number_of_nodes + node_index[0]]), (delta[0]*delta_j[0]));
  atomicadd(&(node_f.force[1*para.number_of_nodes + node_index[0]]), (delta[0]*delta_j[1]));
  atomicadd(&(node_f.force[2*para.number_of_nodes + node_index[0]]), (delta[0]*delta_j[2]));

  atomicadd(&(node_f.force[0*para.number_of_nodes + node_index[1]]), (delta[1]*delta_j[0]));
  atomicadd(&(node_f.force[1*para.number_of_nodes + node_index[1]]), (delta[1]*delta_j[1]));
  atomicadd(&(node_f.force[2*para.number_of_nodes + node_index[1]]), (delta[1]*delta_j[2]));

  atomicadd(&(node_f.force[0*para.number_of_nodes + node_index[2]]), (delta[2]*delta_j[0]));
  atomicadd(&(node_f.force[1*para.number_of_nodes + node_index[2]]), (delta[2]*delta_j[1]));
  atomicadd(&(node_f.force[2*para.number_of_nodes + node_index[2]]), (delta[2]*delta_j[2]));

  atomicadd(&(node_f.force[0*para.number_of_nodes + node_index[3]]), (delta[3]*delta_j[0]));
  atomicadd(&(node_f.force[1*para.number_of_nodes + node_index[3]]), (delta[3]*delta_j[1]));
  atomicadd(&(node_f.force[2*para.number_of_nodes + node_index[3]]), (delta[3]*delta_j[2]));

  atomicadd(&(node_f.force[0*para.number_of_nodes + node_index[4]]), (delta[4]*delta_j[0]));
  atomicadd(&(node_f.force[1*para.number_of_nodes + node_index[4]]), (delta[4]*delta_j[1]));
  atomicadd(&(node_f.force[2*para.number_of_nodes + node_index[4]]), (delta[4]*delta_j[2]));

  atomicadd(&(node_f.force[0*para.number_of_nodes + node_index[5]]), (delta[5]*delta_j[0]));
  atomicadd(&(node_f.force[1*para.number_of_nodes + node_index[5]]), (delta[5]*delta_j[1]));
  atomicadd(&(node_f.force[2*para.number_of_nodes + node_index[5]]), (delta[5]*delta_j[2]));

  atomicadd(&(node_f.force[0*para.number_of_nodes + node_index[6]]), (delta[6]*delta_j[0]));
  atomicadd(&(node_f.force[1*para.number_of_nodes + node_index[6]]), (delta[6]*delta_j[1]));
  atomicadd(&(node_f.force[2*para.number_of_nodes + node_index[6]]), (delta[6]*delta_j[2]));

  atomicadd(&(node_f.force[0*para.number_of_nodes + node_index[7]]), (delta[7]*delta_j[0]));
  atomicadd(&(node_f.force[1*para.number_of_nodes + node_index[7]]), (delta[7]*delta_j[1]));
  atomicadd(&(node_f.force[2*para.number_of_nodes + node_index[7]]), (delta[7]*delta_j[2]));
#endif
}
/*********************************************************/
/** \name System setup and Kernel funktions */
/*********************************************************/
/**kernel to calculate local populations from hydrodynamic fields given by the tcl values.
 * The mapping is given in terms of the equilibrium distribution.
 *
 * Eq. (2.15) Ladd, J. Fluid Mech. 271, 295-309 (1994)
 * Eq. (4) in Berk Usta, Ladd and Butler, JCP 122, 094902 (2005)
 *
 * @param n_a		 Pointer to the lattice site (Input).
 * @param *gpu_check additional check if gpu kernel are executed(Input).
*/
__global__ void calc_n_equilibrium(LB_nodes_gpu n_a, int *gpu_check) {

  unsigned int index = blockIdx.y * gridDim.x * blockDim.x + blockDim.x * blockIdx.x + threadIdx.x;

  if(index<para.number_of_nodes){

    /** default values for fields in lattice units */
    gpu_check[0] = 1;

    float Rho = para.rho*para.agrid*para.agrid*para.agrid;
    float v[3] = { 0.0f, 0.0f, 0.0f };
    float pi[6] = { Rho*c_sound_sq, 0.0f, Rho*c_sound_sq, 0.0f, 0.0f, Rho*c_sound_sq };

    float rhoc_sq = Rho*c_sound_sq;
    float avg_rho = para.rho*para.agrid*para.agrid*para.agrid;
    float local_rho, local_j[3], *local_pi, trace;

    local_rho  = Rho;

    local_j[0] = Rho * v[0];
    local_j[1] = Rho * v[1];
    local_j[2] = Rho * v[2];

    local_pi = pi;

    /** reduce the pressure tensor to the part needed here */
    local_pi[0] -= rhoc_sq;
    local_pi[2] -= rhoc_sq;
    local_pi[5] -= rhoc_sq;

    trace = local_pi[0] + local_pi[2] + local_pi[5];

    float rho_times_coeff;
    float tmp1,tmp2;

    /** update the q=0 sublattice */
    n_a.vd[0*para.number_of_nodes + index] = 1.f/3.f * (local_rho-avg_rho) - 1.f/2.f*trace;

    /** update the q=1 sublattice */
    rho_times_coeff = 1.f/18.f * (local_rho-avg_rho);

    n_a.vd[1*para.number_of_nodes + index] = rho_times_coeff + 1.f/6.f*local_j[0] + 1.f/4.f*local_pi[0] - 1.f/12.f*trace;
    n_a.vd[2*para.number_of_nodes + index] = rho_times_coeff - 1.f/6.f*local_j[0] + 1.f/4.f*local_pi[0] - 1.f/12.f*trace;
    n_a.vd[3*para.number_of_nodes + index] = rho_times_coeff + 1.f/6.f*local_j[1] + 1.f/4.f*local_pi[2] - 1.f/12.f*trace;
    n_a.vd[4*para.number_of_nodes + index] = rho_times_coeff - 1.f/6.f*local_j[1] + 1.f/4.f*local_pi[2] - 1.f/12.f*trace;
    n_a.vd[5*para.number_of_nodes + index] = rho_times_coeff + 1.f/6.f*local_j[2] + 1.f/4.f*local_pi[5] - 1.f/12.f*trace;
    n_a.vd[6*para.number_of_nodes + index] = rho_times_coeff - 1.f/6.f*local_j[2] + 1.f/4.f*local_pi[5] - 1.f/12.f*trace;

    /** update the q=2 sublattice */
    rho_times_coeff = 1.f/36.f * (local_rho-avg_rho);

    tmp1 = local_pi[0] + local_pi[2];
    tmp2 = 2.0f*local_pi[1];
    n_a.vd[7*para.number_of_nodes + index]  = rho_times_coeff + 1.f/12.f*(local_j[0]+local_j[1]) + 1.f/8.f*(tmp1+tmp2) - 1.f/24.f*trace;
    n_a.vd[8*para.number_of_nodes + index]  = rho_times_coeff - 1.f/12.f*(local_j[0]+local_j[1]) + 1.f/8.f*(tmp1+tmp2) - 1.f/24.f*trace;
    n_a.vd[9*para.number_of_nodes + index]  = rho_times_coeff + 1.f/12.f*(local_j[0]-local_j[1]) + 1.f/8.f*(tmp1-tmp2) - 1.f/24.f*trace;
    n_a.vd[10*para.number_of_nodes + index] = rho_times_coeff - 1.f/12.f*(local_j[0]-local_j[1]) + 1.f/8.f*(tmp1-tmp2) - 1.f/24.f*trace;

    tmp1 = local_pi[0] + local_pi[5];
    tmp2 = 2.0f*local_pi[3];

    n_a.vd[11*para.number_of_nodes + index] = rho_times_coeff + 1.f/12.f*(local_j[0]+local_j[2]) + 1.f/8.f*(tmp1+tmp2) - 1.f/24.f*trace;
    n_a.vd[12*para.number_of_nodes + index] = rho_times_coeff - 1.f/12.f*(local_j[0]+local_j[2]) + 1.f/8.f*(tmp1+tmp2) - 1.f/24.f*trace;
    n_a.vd[13*para.number_of_nodes + index] = rho_times_coeff + 1.f/12.f*(local_j[0]-local_j[2]) + 1.f/8.f*(tmp1-tmp2) - 1.f/24.f*trace;
    n_a.vd[14*para.number_of_nodes + index] = rho_times_coeff - 1.f/12.f*(local_j[0]-local_j[2]) + 1.f/8.f*(tmp1-tmp2) - 1.f/24.f*trace;

    tmp1 = local_pi[2] + local_pi[5];
    tmp2 = 2.0f*local_pi[4];

    n_a.vd[15*para.number_of_nodes + index] = rho_times_coeff + 1.f/12.f*(local_j[1]+local_j[2]) + 1.f/8.f*(tmp1+tmp2) - 1.f/24.f*trace;
    n_a.vd[16*para.number_of_nodes + index] = rho_times_coeff - 1.f/12.f*(local_j[1]+local_j[2]) + 1.f/8.f*(tmp1+tmp2) - 1.f/24.f*trace;
    n_a.vd[17*para.number_of_nodes + index] = rho_times_coeff + 1.f/12.f*(local_j[1]-local_j[2]) + 1.f/8.f*(tmp1-tmp2) - 1.f/24.f*trace;
    n_a.vd[18*para.number_of_nodes + index] = rho_times_coeff - 1.f/12.f*(local_j[1]-local_j[2]) + 1.f/8.f*(tmp1-tmp2) - 1.f/24.f*trace;

    /**set different seed for randomgen on every node */
    n_a.seed[index] = para.your_seed + index;
  }
}
/**kernel to calculate local populations from hydrodynamic fields from given flow field velocities.
 * The mapping is given in terms of the equilibrium distribution.
 *
 * Eq. (2.15) Ladd, J. Fluid Mech. 271, 295-309 (1994)
 * Eq. (4) in Berk Usta, Ladd and Butler, JCP 122, 094902 (2005)
 *
 * @param n_a		 Pointer to the lattice site (Input).
 * @param *gpu_check additional check if gpu kernel are executed(Input).
*/
__global__ void set_u_equilibrium(LB_nodes_gpu n_a, int single_nodeindex,float *velocity) {

  unsigned int index = blockIdx.y * gridDim.x * blockDim.x + blockDim.x * blockIdx.x + threadIdx.x;

  if(index == 0){

    /** default values for fields in lattice units */
    float mode[19];
    calc_mode(mode, n_a, single_nodeindex);
    float Rho = mode[0] + para.rho*para.agrid*para.agrid*para.agrid;

    float v[3];
    v[0] = velocity[0];
    v[1] = velocity[1];
    v[2] = velocity[2];

    float pi[6] = { Rho*c_sound_sq, 0.0f, Rho*c_sound_sq, 0.0f, 0.0f, Rho*c_sound_sq };

    float rhoc_sq = Rho*c_sound_sq;
    float avg_rho = para.rho*para.agrid*para.agrid*para.agrid;
    float local_rho, local_j[3], *local_pi, trace;

    local_rho  = Rho;

    local_j[0] = Rho * v[0];
    local_j[1] = Rho * v[1];
    local_j[2] = Rho * v[2];

    local_pi = pi;

    /** reduce the pressure tensor to the part needed here */
    local_pi[0] -= rhoc_sq;
    local_pi[2] -= rhoc_sq;
    local_pi[5] -= rhoc_sq;

    trace = local_pi[0] + local_pi[2] + local_pi[5];

    float rho_times_coeff;
    float tmp1,tmp2;

    /** update the q=0 sublattice */
    n_a.vd[0*para.number_of_nodes + index] = 1.f/3.f * (local_rho-avg_rho) - 1.f/2.f*trace;

    /** update the q=1 sublattice */
    rho_times_coeff = 1.f/18.f * (local_rho-avg_rho);

    n_a.vd[1*para.number_of_nodes + index] = rho_times_coeff + 1.f/6.f*local_j[0] + 1.f/4.f*local_pi[0] - 1.f/12.f*trace;
    n_a.vd[2*para.number_of_nodes + index] = rho_times_coeff - 1.f/6.f*local_j[0] + 1.f/4.f*local_pi[0] - 1.f/12.f*trace;
    n_a.vd[3*para.number_of_nodes + index] = rho_times_coeff + 1.f/6.f*local_j[1] + 1.f/4.f*local_pi[2] - 1.f/12.f*trace;
    n_a.vd[4*para.number_of_nodes + index] = rho_times_coeff - 1.f/6.f*local_j[1] + 1.f/4.f*local_pi[2] - 1.f/12.f*trace;
    n_a.vd[5*para.number_of_nodes + index] = rho_times_coeff + 1.f/6.f*local_j[2] + 1.f/4.f*local_pi[5] - 1.f/12.f*trace;
    n_a.vd[6*para.number_of_nodes + index] = rho_times_coeff - 1.f/6.f*local_j[2] + 1.f/4.f*local_pi[5] - 1.f/12.f*trace;

    /** update the q=2 sublattice */
    rho_times_coeff = 1.f/36.f * (local_rho-avg_rho);

    tmp1 = local_pi[0] + local_pi[2];
    tmp2 = 2.0f*local_pi[1];
    n_a.vd[7*para.number_of_nodes + index]  = rho_times_coeff + 1.f/12.f*(local_j[0]+local_j[1]) + 1.f/8.f*(tmp1+tmp2) - 1.f/24.f*trace;
    n_a.vd[8*para.number_of_nodes + index]  = rho_times_coeff - 1.f/12.f*(local_j[0]+local_j[1]) + 1.f/8.f*(tmp1+tmp2) - 1.f/24.f*trace;
    n_a.vd[9*para.number_of_nodes + index]  = rho_times_coeff + 1.f/12.f*(local_j[0]-local_j[1]) + 1.f/8.f*(tmp1-tmp2) - 1.f/24.f*trace;
    n_a.vd[10*para.number_of_nodes + index] = rho_times_coeff - 1.f/12.f*(local_j[0]-local_j[1]) + 1.f/8.f*(tmp1-tmp2) - 1.f/24.f*trace;

    tmp1 = local_pi[0] + local_pi[5];
    tmp2 = 2.0f*local_pi[3];

    n_a.vd[11*para.number_of_nodes + index] = rho_times_coeff + 1.f/12.f*(local_j[0]+local_j[2]) + 1.f/8.f*(tmp1+tmp2) - 1.f/24.f*trace;
    n_a.vd[12*para.number_of_nodes + index] = rho_times_coeff - 1.f/12.f*(local_j[0]+local_j[2]) + 1.f/8.f*(tmp1+tmp2) - 1.f/24.f*trace;
    n_a.vd[13*para.number_of_nodes + index] = rho_times_coeff + 1.f/12.f*(local_j[0]-local_j[2]) + 1.f/8.f*(tmp1-tmp2) - 1.f/24.f*trace;
    n_a.vd[14*para.number_of_nodes + index] = rho_times_coeff - 1.f/12.f*(local_j[0]-local_j[2]) + 1.f/8.f*(tmp1-tmp2) - 1.f/24.f*trace;

    tmp1 = local_pi[2] + local_pi[5];
    tmp2 = 2.0f*local_pi[4];

    n_a.vd[15*para.number_of_nodes + index] = rho_times_coeff + 1.f/12.f*(local_j[1]+local_j[2]) + 1.f/8.f*(tmp1+tmp2) - 1.f/24.f*trace;
    n_a.vd[16*para.number_of_nodes + index] = rho_times_coeff - 1.f/12.f*(local_j[1]+local_j[2]) + 1.f/8.f*(tmp1+tmp2) - 1.f/24.f*trace;
    n_a.vd[17*para.number_of_nodes + index] = rho_times_coeff + 1.f/12.f*(local_j[1]-local_j[2]) + 1.f/8.f*(tmp1-tmp2) - 1.f/24.f*trace;
    n_a.vd[18*para.number_of_nodes + index] = rho_times_coeff - 1.f/12.f*(local_j[1]-local_j[2]) + 1.f/8.f*(tmp1-tmp2) - 1.f/24.f*trace;

  }
}
/** kernel for the initalisation of the particle force array
 * @param *particle_force	Pointer to local particle force (Output)
 * @param *part			Pointer to the particle rn seed storearray (Output)
*/
__global__ void init_particle_force(LB_particle_force_gpu *particle_force, LB_particle_seed_gpu *part){
	
  unsigned int part_index = blockIdx.y * gridDim.x * blockDim.x + blockDim.x * blockIdx.x + threadIdx.x;
	
  if(part_index<para.number_of_particles){
    particle_force[part_index].f[0] = 0.0f;
    particle_force[part_index].f[1] = 0.0f;
    particle_force[part_index].f[2] = 0.0f;
	
    part[part_index].seed = para.your_seed + part_index;
  }
			
}

/** kernel for the initalisation of the partikel force array
 * @param *particle_force	pointer to local particle force (Input)
*/
__global__ void reset_particle_force(LB_particle_force_gpu *particle_force){
	
  unsigned int part_index = blockIdx.y * gridDim.x * blockDim.x + blockDim.x * blockIdx.x + threadIdx.x;
	
  if(part_index<para.number_of_particles){
    particle_force[part_index].f[0] = 0.0f;
    particle_force[part_index].f[1] = 0.0f;
    particle_force[part_index].f[2] = 0.0f;
  }			
}

/** (re-)initialization of the node force / set up of external force in lb units
 * @param node_f		Pointer to local node force (Input)
*/
__global__ void reinit_node_force(LB_node_force_gpu node_f){

  unsigned int index = blockIdx.y * gridDim.x * blockDim.x + blockDim.x * blockIdx.x + threadIdx.x;

  if(index<para.number_of_nodes){
#ifdef EXTERNAL_FORCE
    if(para.external_force){
      node_f.force[0*para.number_of_nodes + index] = para.ext_force[0]*powf(para.agrid,4)*para.tau*para.tau;
      node_f.force[1*para.number_of_nodes + index] = para.ext_force[1]*powf(para.agrid,4)*para.tau*para.tau;
      node_f.force[2*para.number_of_nodes + index] = para.ext_force[2]*powf(para.agrid,4)*para.tau*para.tau;
    }
    else{
      node_f.force[0*para.number_of_nodes + index] = 0.0f;
      node_f.force[1*para.number_of_nodes + index] = 0.0f;
      node_f.force[2*para.number_of_nodes + index] = 0.0f;
    }
#else
    node_f.force[0*para.number_of_nodes + index] = 0.0f;
    node_f.force[1*para.number_of_nodes + index] = 0.0f;
    node_f.force[2*para.number_of_nodes + index] = 0.0f;
#endif
  }
}

/**set the boundary flag for all boundary nodes
 * @param *boundindex	     	Pointer to the 1d index of the boundnode (Input)
 * @param number_of_boundnodes	The number of boundary nodes
 * @param n_a			Pointer to local node residing in array a (Input)
 * @param n_b			Pointer to local node residing in array b (Input)
*/
__global__ void init_boundaries(int *boundindex, int number_of_boundnodes, LB_nodes_gpu n_a, LB_nodes_gpu n_b){

  unsigned int index = blockIdx.y * gridDim.x * blockDim.x + blockDim.x * blockIdx.x + threadIdx.x;

  if(index<number_of_boundnodes){
    n_a.boundary[boundindex[index]] = n_b.boundary[boundindex[index]] = 1;
  }	
}

/**reset the boundary flag of every node
 * @param n_a		Pointer to local node residing in array a (Input)
 * @param n_b		Pointer to local node residing in array b (Input)	
*/
__global__ void reset_boundaries(LB_nodes_gpu n_a, LB_nodes_gpu n_b){

  unsigned int index = blockIdx.y * gridDim.x * blockDim.x + blockDim.x * blockIdx.x + threadIdx.x;

  if(index<para.number_of_nodes){
    n_a.boundary[index] = n_b.boundary[index] = 0;
  }
}

/** integrationstep of the lb-fluid-solver
 * @param n_a		Pointer to local node residing in array a (Input)
 * @param n_b		Pointer to local node residing in array b (Input)
 * @param *d_v		Pointer to local device values (Input)
 * @param node_f	Pointer to local node force (Input)
*/
__global__ void integrate(LB_nodes_gpu n_a, LB_nodes_gpu n_b, LB_values_gpu *d_v, LB_node_force_gpu node_f){
    
  /**every node is connected to a thread via the index*/
  unsigned int index = blockIdx.y * gridDim.x * blockDim.x + blockDim.x * blockIdx.x + threadIdx.x;
  /**the 19 moments (modes) are only temporary register values */
  float mode[19];
  LB_randomnr_gpu rng;

  if(index<para.number_of_nodes){
    /** storing the seed into a register value*/
    rng.seed = n_a.seed[index];
    /**calc_m_from_n*/
    calc_m_from_n(n_a, index, mode);
    /**lb_relax_modes*/
    relax_modes(mode, index, node_f);
    /**lb_thermalize_modes */
    if (para.fluct) thermalize_modes(mode, index, &rng);
#ifdef EXTERNAL_FORCES
    /**if external force is used apply node force */
    apply_forces(index, mode, node_f);
#else
    /**if partcles are used apply node forces*/
    if (para.number_of_particles) apply_forces(index, mode, node_f); 
#endif
    /**lb_calc_n_from_modes_push*/
    normalize_modes(mode);
    /**calc of velocity densities and streaming with pbc*/
    calc_n_from_modes_push(n_b, mode, index);
    /** rewriting the seed back to the global memory*/
    n_b.seed[index] = rng.seed;
  }  
}

/** part interaction kernel
 * @param n_a				Pointer to local node residing in array a (Input)
 * @param *particle_data		Pointer to the particle position and velocity (Input)
 * @param *particle_force		Pointer to the particle force (Input)
 * @param *part				Pointer to the rn array of the particles (Input)
 * @param node_f			Pointer to local node force (Input)
*/
__global__ void calc_fluid_particle_ia(LB_nodes_gpu n_a, LB_particle_gpu *particle_data, LB_particle_force_gpu *particle_force, LB_node_force_gpu node_f, LB_particle_seed_gpu *part){
	
  unsigned int part_index = blockIdx.y * gridDim.x * blockDim.x + blockDim.x * blockIdx.x + threadIdx.x;
  unsigned int node_index[8];
  float delta[8];
  float delta_j[3];
  LB_randomnr_gpu rng_part;
	
  if(part_index<para.number_of_particles){

    rng_part.seed = part[part_index].seed;
    /**calc of the force which act on the particle */
    calc_viscous_force(n_a, delta, particle_data, particle_force, part_index, &rng_part, delta_j, node_index);
    /**calc of the force which acts back to the fluid node */
    calc_node_force(delta, delta_j, node_index, node_f);
    part[part_index].seed = rng_part.seed;		
  }
}

/**Bounce back boundary read kernel
 * @param n_a					Pointer to local node residing in array a (Input)
 * @param n_b					Pointer to local node residing in array b (Input)
*/
__global__ void bb_read(LB_nodes_gpu n_a, LB_nodes_gpu n_b){

  unsigned int index = blockIdx.y * gridDim.x * blockDim.x + blockDim.x * blockIdx.x + threadIdx.x;

  if(index<para.number_of_nodes){
    bounce_back_read(n_b, n_a, index);
  }
}

/**Bounce back boundary write kernel
 * @param n_a					Pointer to local node residing in array a (Input)
 * @param n_b					Pointer to local node residing in array b (Input)
*/
__global__ void bb_write(LB_nodes_gpu n_a, LB_nodes_gpu n_b){

  unsigned int index = blockIdx.y * gridDim.x * blockDim.x + blockDim.x * blockIdx.x + threadIdx.x;

  if(index<para.number_of_nodes){
    bounce_back_write(n_b, n_a, index);
  }
}

/** get physical values of the nodes (density, velocity, ...)
 * @param n_a		Pointer to local node residing in array a (Input)
 * @param *d_v		Pointer to local device values (Input)
*/
__global__ void values(LB_nodes_gpu n_a, LB_values_gpu *d_v){

  float mode[19];
  unsigned int singlenode = 0;
  unsigned int index = blockIdx.y * gridDim.x * blockDim.x + blockDim.x * blockIdx.x + threadIdx.x;

  if(index<para.number_of_nodes){
    calc_mode(mode, n_a, index);
    calc_values(n_a, mode, d_v, index, singlenode);
  }
}

/** get boundary flags
 * @param n_a		Pointer to local node residing in array a (Input)
 * @param *d_v		Pointer to local device values (Input)
*/
__global__ void lb_get_boundaries(LB_nodes_gpu n_a, unsigned int *device_bound_array){

  unsigned int index = blockIdx.y * gridDim.x * blockDim.x + blockDim.x * blockIdx.x + threadIdx.x;

  if(index<para.number_of_nodes){
   device_bound_array[index] = n_a.boundary[index];
  }
}

/**set extern force on single nodes kernel
 * @param n_extern_nodeforces		number of nodes (Input)
 * @param *extern_nodeforces		Pointer to extern node force array (Input)
 * @param node_f			node force struct (Output)
*/
__global__ void init_extern_nodeforces(int n_extern_nodeforces, LB_extern_nodeforce_gpu *extern_nodeforces, LB_node_force_gpu node_f){

  unsigned int index = blockIdx.y * gridDim.x * blockDim.x + blockDim.x * blockIdx.x + threadIdx.x;

  if(index<n_extern_nodeforces){
    node_f.force[0*para.number_of_nodes + extern_nodeforces[index].index] = extern_nodeforces[index].force[0]*powf(para.agrid,4)*para.tau*para.tau;
    node_f.force[1*para.number_of_nodes + extern_nodeforces[index].index] = extern_nodeforces[index].force[1]*powf(para.agrid,4)*para.tau*para.tau;
    node_f.force[2*para.number_of_nodes + extern_nodeforces[index].index] = extern_nodeforces[index].force[2]*powf(para.agrid,4)*para.tau*para.tau;
  }
}

/**print single node values kernel
 * @param single_nodeindex		index of the node (Input)
 * @param *d_p_v			Pointer to result storage array (Input)
 * @param n_a				Pointer to local node residing in array a (Input)
*/
__global__ void lb_print_node(int single_nodeindex, LB_values_gpu *d_p_v, LB_nodes_gpu n_a){
	
  float mode[19];
  unsigned int singlenode = 1;
  unsigned int index = blockIdx.y * gridDim.x * blockDim.x + blockDim.x * blockIdx.x + threadIdx.x;

  if(index == 0){
    calc_mode(mode, n_a, single_nodeindex);
    calc_values(n_a, mode, d_p_v, single_nodeindex, singlenode);
  }	
}
/**calculate mass of the hole fluid kernel
 * @param *sum				Pointer to result storage value (Output)
 * @param n_a				Pointer to local node residing in array a (Input)
*/
__global__ void calc_mass(LB_nodes_gpu n_a, float *sum) {
  float mode[1];

  unsigned int index = blockIdx.y * gridDim.x * blockDim.x + blockDim.x * blockIdx.x + threadIdx.x;

  if(index<para.number_of_nodes){
    calc_mode(mode, n_a, index);
    float Rho = mode[0] + para.rho*para.agrid*para.agrid*para.agrid;
    //if(n_a.boundary[index]){
      //mode[0] = 0.f;
    //}
    atomicadd(&(sum[0]), Rho);
  }
}
/**calculate momentum of the hole fluid kernel
 * @param node_f			node force struct (Input)
 * @param *sum				Pointer to result storage value (Output)
 * @param n_a				Pointer to local node residing in array a (Input)
*/
__global__ void momentum(LB_nodes_gpu n_a, float *sum, LB_node_force_gpu node_f) {
  float mode[4];

  unsigned int index = blockIdx.y * gridDim.x * blockDim.x + blockDim.x * blockIdx.x + threadIdx.x;

  if(index<para.number_of_nodes){
    calc_mode(mode, n_a, index);
    if(n_a.boundary[index]){
      mode[1] = mode[2] = mode[3] = 0.f;
    }
    atomicadd(&(sum[0]), mode[1]+node_f.force[0*para.number_of_nodes + index]);
    atomicadd(&(sum[1]), mode[2]+node_f.force[1*para.number_of_nodes + index]);
    atomicadd(&(sum[2]), mode[3]+node_f.force[2*para.number_of_nodes + index]);
  }
}

/**calculate temperature of the fluid kernel
 * @param *cpu_jsquared			Pointer to result storage value (Output)
 * @param n_a				Pointer to local node residing in array a (Input)
*/
__global__ void temperature(LB_nodes_gpu n_a, float *cpu_jsquared) {
  float mode[4];
  float jsquared = 0.f;
  unsigned int index = blockIdx.y * gridDim.x * blockDim.x + blockDim.x * blockIdx.x + threadIdx.x;

  if(index<para.number_of_nodes){
    calc_mode(mode, n_a, index);
    if(n_a.boundary[index]){
      jsquared = 0.f;
    }
    else{
      jsquared = mode[1]*mode[1]+mode[2]*mode[2]+mode[3]*mode[3];
    }
    atomicadd(cpu_jsquared, jsquared);
  }
}
/**print single node boundary flag
 * @param single_nodeindex		index of the node (Input)
 * @param *device_flag			Pointer to result storage array (Input)
 * @param n_a				Pointer to local node residing in array a (Input)
*/
__global__ void lb_get_boundary_flag(int single_nodeindex, unsigned int *device_flag, LB_nodes_gpu n_a){
	
  unsigned int index = blockIdx.y * gridDim.x * blockDim.x + blockDim.x * blockIdx.x + threadIdx.x;

<<<<<<< HEAD
=======
  if(index == 0){
    device_flag[0] = n_a.boundary[single_nodeindex];
  }	
}
>>>>>>> ac2798a7
/**erroroutput for memory allocation and memory copy 
 * @param err cuda error code
 * @param *file .cu file were the error took place
 * @param line line of the file were the error took place
*/
void _cuda_safe_mem(cudaError_t err, char *file, unsigned int line){
    if( cudaSuccess != err) {                                             
      fprintf(stderr, "Could not allocate gpu memory at %s:%u.\n", file, line);
      printf("CUDA error: %s\n", cudaGetErrorString(err));
      exit(EXIT_FAILURE);
    }
}
#define cuda_safe_mem(a) _cuda_safe_mem((a), __FILE__, __LINE__)
#define KERNELCALL(_f, _a, _b, _params) \
_f<<<_a, _b, 0, stream[0]>>>_params; \
_err=cudaGetLastError(); \
if (_err!=cudaSuccess){ \
  printf("CUDA error: %s\n", cudaGetErrorString(_err)); \
  fprintf(stderr, "error calling %s with #thpb %d in %s:%u\n", #_f, _b, __FILE__, __LINE__); \
  exit(EXIT_FAILURE); \
}
/*********************************************************/
/** \name Host functions to setup and call kernels */
/*********************************************************/
/**********************************************************************/
/* Host funktions to setup and call kernels*/
/**********************************************************************/

/**initialization for the lb gpu fluid called from host
 * @param *lbpar_gpu	Pointer to parameters to setup the lb field
*/
void lb_init_GPU(LB_parameters_gpu *lbpar_gpu){

  /** Allocate structs in device memory*/
  size_of_values = lbpar_gpu->number_of_nodes * sizeof(LB_values_gpu);
  size_of_forces = lbpar_gpu->number_of_particles * sizeof(LB_particle_force_gpu);
  size_of_positions = lbpar_gpu->number_of_particles * sizeof(LB_particle_gpu);
  size_of_seed = lbpar_gpu->number_of_particles * sizeof(LB_particle_seed_gpu);

  cuda_safe_mem(cudaMalloc((void**)&device_values, size_of_values));


  cuda_safe_mem(cudaMalloc((void**)&nodes_a.vd, lbpar_gpu->number_of_nodes * 19 * sizeof(float)));
  cuda_safe_mem(cudaMalloc((void**)&nodes_b.vd, lbpar_gpu->number_of_nodes * 19 * sizeof(float)));                                           

  cuda_safe_mem(cudaMalloc((void**)&nodes_a.seed, lbpar_gpu->number_of_nodes * sizeof(unsigned int)));
  cuda_safe_mem(cudaMalloc((void**)&nodes_a.boundary, lbpar_gpu->number_of_nodes * sizeof(unsigned int)));
  cuda_safe_mem(cudaMalloc((void**)&nodes_b.seed, lbpar_gpu->number_of_nodes * sizeof(unsigned int)));
  cuda_safe_mem(cudaMalloc((void**)&nodes_b.boundary, lbpar_gpu->number_of_nodes * sizeof(unsigned int)));

  cuda_safe_mem(cudaMalloc((void**)&node_f.force, lbpar_gpu->number_of_nodes * 3 * sizeof(float)));
//maybe coalesced alloc  
  cuda_safe_mem(cudaMalloc((void**)&particle_force, size_of_forces));
  cuda_safe_mem(cudaMalloc((void**)&particle_data, size_of_positions));
	
  cuda_safe_mem(cudaMalloc((void**)&part, size_of_seed));
	
  /**write parameters in const memory*/
  cuda_safe_mem(cudaMemcpyToSymbol(para, lbpar_gpu, sizeof(LB_parameters_gpu)));
  /**check flag if lb gpu init works*/
  cuda_safe_mem(cudaMalloc((void**)&gpu_check, sizeof(int)));
  h_gpu_check = (int*)malloc(sizeof(int));

  /** values for the kernel call */
  int threads_per_block = 64;
  int blocks_per_grid_y = 4;
  int blocks_per_grid_x = (lbpar_gpu->number_of_nodes + threads_per_block * blocks_per_grid_y - 1) /(threads_per_block * blocks_per_grid_y);
  dim3 dim_grid = make_uint3(blocks_per_grid_x, blocks_per_grid_y, 1);

  cudaStreamCreate(&stream[0]);
  /** values for the particle kernel */
  int threads_per_block_particles = 64;
  int blocks_per_grid_particles_y = 4;
  int blocks_per_grid_particles_x = (lbpar_gpu->number_of_particles + threads_per_block_particles * blocks_per_grid_particles_y - 1)/(threads_per_block_particles * blocks_per_grid_particles_y);
  dim3 dim_grid_particles = make_uint3(blocks_per_grid_particles_x, blocks_per_grid_particles_y, 1);

  KERNELCALL(reset_boundaries, dim_grid, threads_per_block, (nodes_a, nodes_b));

  /** calc of veloctiydensities from given parameters and initialize the Node_Force array with zero */
  KERNELCALL(calc_n_equilibrium, dim_grid, threads_per_block, (nodes_a, gpu_check));	
  /** init part forces with zero*/
  if(lbpar_gpu->number_of_particles) KERNELCALL(init_particle_force, dim_grid_particles, threads_per_block_particles, (particle_force, part));
  KERNELCALL(reinit_node_force, dim_grid, threads_per_block, (node_f));

  intflag = 1;
  current_nodes = &nodes_a;
  h_gpu_check[0] = 0;
  cuda_safe_mem(cudaMemcpy(h_gpu_check, gpu_check, sizeof(int), cudaMemcpyDeviceToHost));
//fprintf(stderr, "initialization of lb gpu code %i\n", lbpar_gpu->number_of_nodes);
  cudaThreadSynchronize();
  if(!h_gpu_check[0]){
    fprintf(stderr, "initialization of lb gpu code failed! \n");
    errexit();	
  }	
}
/** reinitialization for the lb gpu fluid called from host
 * @param *lbpar_gpu	Pointer to parameters to setup the lb field
*/
void lb_reinit_GPU(LB_parameters_gpu *lbpar_gpu){

  /**write parameters in const memory*/
  cuda_safe_mem(cudaMemcpyToSymbol(para, lbpar_gpu, sizeof(LB_parameters_gpu)));
  
  /** values for the kernel call */
  int threads_per_block = 64;
  int blocks_per_grid_y = 4;
  int blocks_per_grid_x = (lbpar_gpu->number_of_nodes + threads_per_block * blocks_per_grid_y - 1) /(threads_per_block * blocks_per_grid_y);
  dim3 dim_grid = make_uint3(blocks_per_grid_x, blocks_per_grid_y, 1);

  /** calc of veloctiydensities from given parameters and initialize the Node_Force array with zero */
  KERNELCALL(calc_n_equilibrium, dim_grid, threads_per_block, (nodes_a, gpu_check));
}

/**setup and call particle reallocation from the host
 * @param *lbpar_gpu	Pointer to parameters to setup the lb field
 * @param **host_data	Pointer to host information data
*/
void lb_realloc_particle_GPU(LB_parameters_gpu *lbpar_gpu, LB_particle_gpu **host_data){

  /** Allocate struct for particle positions */
  size_of_forces = lbpar_gpu->number_of_particles * sizeof(LB_particle_force_gpu);
  size_of_positions = lbpar_gpu->number_of_particles * sizeof(LB_particle_gpu);
  size_of_seed = lbpar_gpu->number_of_particles * sizeof(LB_particle_seed_gpu);

  cudaFreeHost(*host_data);

#if !defined __CUDA_ARCH__ || __CUDA_ARCH__ >= 200
  /**pinned memory mode - use special function to get OS-pinned memory*/
  cudaHostAlloc((void**)host_data, size_of_positions, cudaHostAllocWriteCombined);
#else
  cudaMallocHost((void**)host_data, size_of_positions);
#endif

  cudaFree(particle_force);
  cudaFree(particle_data);
  cudaFree(part);

  cuda_safe_mem(cudaMemcpyToSymbol(para, lbpar_gpu, sizeof(LB_parameters_gpu)));
 
  cuda_safe_mem(cudaMalloc((void**)&particle_force, size_of_forces));
  cuda_safe_mem(cudaMalloc((void**)&particle_data, size_of_positions));
  cuda_safe_mem(cudaMalloc((void**)&part, size_of_seed));

  /** values for the particle kernel */
  int threads_per_block_particles = 64;
  int blocks_per_grid_particles_y = 4;
  int blocks_per_grid_particles_x = (lbpar_gpu->number_of_particles + threads_per_block_particles * blocks_per_grid_particles_y - 1)/(threads_per_block_particles * blocks_per_grid_particles_y);
  dim3 dim_grid_particles = make_uint3(blocks_per_grid_particles_x, blocks_per_grid_particles_y, 1);

  if(lbpar_gpu->number_of_particles) KERNELCALL(init_particle_force, dim_grid_particles, threads_per_block_particles, (particle_force, part));	
}
#ifdef LB_BOUNDARIES_GPU
/**setup and call boundaries from the host
 * @param *host_boundindex		Pointer to the host bound index
 * @param number_of_boundnodes	number of boundnodes
*/
void lb_init_boundaries_GPU(int number_of_boundnodes, int *host_boundindex){

  size_of_boundindex = number_of_boundnodes*sizeof(int);
  cuda_safe_mem(cudaMalloc((void**)&boundindex, size_of_boundindex));
  cudaMemcpy(boundindex, host_boundindex, size_of_boundindex, cudaMemcpyHostToDevice);
  
  /** values for the kernel call */
  int threads_per_block = 64;
  int blocks_per_grid_y = 4;
  int blocks_per_grid_x = (lbpar_gpu.number_of_nodes + threads_per_block * blocks_per_grid_y - 1) /(threads_per_block * blocks_per_grid_y);
  dim3 dim_grid = make_uint3(blocks_per_grid_x, blocks_per_grid_y, 1);

  KERNELCALL(reset_boundaries, dim_grid, threads_per_block, (nodes_a, nodes_b));

  if (n_lb_boundaries == 0) {
    cudaThreadSynchronize();
    return;
  }
  if(number_of_boundnodes == 0){
    fprintf(stderr, "WARNING: boundary cmd executed but no boundary node found!\n");
  }
  else{
    int threads_per_block_bound = 64;
    int blocks_per_grid_bound_y = 4;
    int blocks_per_grid_bound_x = (number_of_boundnodes + threads_per_block_bound * blocks_per_grid_bound_y - 1) /(threads_per_block_bound * blocks_per_grid_bound_y);
    dim3 dim_grid_bound = make_uint3(blocks_per_grid_bound_x, blocks_per_grid_bound_y, 1);

    KERNELCALL(init_boundaries, dim_grid_bound, threads_per_block_bound, (boundindex, number_of_boundnodes, nodes_a, nodes_b));
  }

  cudaThreadSynchronize();
}
#endif
/**setup and call extern single node force initialization from the host
 * @param *lbpar_gpu				Pointer to host parameter struct
*/
void lb_reinit_extern_nodeforce_GPU(LB_parameters_gpu *lbpar_gpu){

  cuda_safe_mem(cudaMemcpyToSymbol(para, lbpar_gpu, sizeof(LB_parameters_gpu))); 

  /** values for the kernel call */
  int threads_per_block = 64;
  int blocks_per_grid_y = 4;
  int blocks_per_grid_x = (lbpar_gpu->number_of_nodes + threads_per_block * blocks_per_grid_y - 1) /(threads_per_block * blocks_per_grid_y);
  dim3 dim_grid = make_uint3(blocks_per_grid_x, blocks_per_grid_y, 1);

  KERNELCALL(reinit_node_force, dim_grid, threads_per_block, (node_f));

}
/**setup and call extern single node force initialization from the host
 * @param n_extern_nodeforces			number of nodes on which the external force has to be applied
 * @param *host_extern_nodeforces		Pointer to the host extern node forces
 * @param *lbpar_gpu				Pointer to host parameter struct
*/
void lb_init_extern_nodeforces_GPU(int n_extern_nodeforces, LB_extern_nodeforce_gpu *host_extern_nodeforces, LB_parameters_gpu *lbpar_gpu){

  size_of_extern_nodeforces = n_extern_nodeforces*sizeof(LB_extern_nodeforce_gpu);
  cuda_safe_mem(cudaMalloc((void**)&extern_nodeforces, size_of_extern_nodeforces));
  cudaMemcpy(extern_nodeforces, host_extern_nodeforces, size_of_extern_nodeforces, cudaMemcpyHostToDevice);

  if(para.external_force == 0)cuda_safe_mem(cudaMemcpyToSymbol(para, lbpar_gpu, sizeof(LB_parameters_gpu))); 

  int threads_per_block_exf = 64;
  int blocks_per_grid_exf_y = 4;
  int blocks_per_grid_exf_x = (n_extern_nodeforces + threads_per_block_exf * blocks_per_grid_exf_y - 1) /(threads_per_block_exf * blocks_per_grid_exf_y);
  dim3 dim_grid_exf = make_uint3(blocks_per_grid_exf_x, blocks_per_grid_exf_y, 1);
	
  KERNELCALL(init_extern_nodeforces, dim_grid_exf, threads_per_block_exf, (n_extern_nodeforces, extern_nodeforces, node_f));
  cudaFree(extern_nodeforces);
}

/**setup and call particle kernel from the host
 * @param **host_data		Pointer to the host particle positions and velocities
*/
void lb_particle_GPU(LB_particle_gpu *host_data){
  
  /** get espresso md particle values*/
  cudaMemcpyAsync(particle_data, host_data, size_of_positions, cudaMemcpyHostToDevice, stream[0]);
  /** call of the particle kernel */
  /** values for the particle kernel */
  int threads_per_block_particles = 64;
  int blocks_per_grid_particles_y = 4;
  int blocks_per_grid_particles_x = (lbpar_gpu.number_of_particles + threads_per_block_particles * blocks_per_grid_particles_y - 1)/(threads_per_block_particles * blocks_per_grid_particles_y);
  dim3 dim_grid_particles = make_uint3(blocks_per_grid_particles_x, blocks_per_grid_particles_y, 1);

  KERNELCALL(calc_fluid_particle_ia, dim_grid_particles, threads_per_block_particles, (*current_nodes, particle_data, particle_force, node_f, part));
}
/** setup and call kernel to copy particle forces to host
 * @param *host_forces contains the particle force computed on the GPU
*/
void lb_copy_forces_GPU(LB_particle_force_gpu *host_forces){

  /** Copy result from device memory to host memory*/
  cudaMemcpy(host_forces, particle_force, size_of_forces, cudaMemcpyDeviceToHost);

    /** values for the particle kernel */
  int threads_per_block_particles = 64;
  int blocks_per_grid_particles_y = 4;
  int blocks_per_grid_particles_x = (lbpar_gpu.number_of_particles + threads_per_block_particles * blocks_per_grid_particles_y - 1)/(threads_per_block_particles * blocks_per_grid_particles_y);
  dim3 dim_grid_particles = make_uint3(blocks_per_grid_particles_x, blocks_per_grid_particles_y, 1);

  /** reset part forces with zero*/
  KERNELCALL(reset_particle_force, dim_grid_particles, threads_per_block_particles, (particle_force));
	
  cudaThreadSynchronize();
}

/** setup and call kernel for getting macroscopic fluid values of all nodes
 * @param *host_values struct to save the gpu values
*/
void lb_get_values_GPU(LB_values_gpu *host_values){

  /** values for the kernel call */
  int threads_per_block = 64;
  int blocks_per_grid_y = 4;
  int blocks_per_grid_x = (lbpar_gpu.number_of_nodes + threads_per_block * blocks_per_grid_y - 1) /(threads_per_block * blocks_per_grid_y);
  dim3 dim_grid = make_uint3(blocks_per_grid_x, blocks_per_grid_y, 1);

  KERNELCALL(values, dim_grid, threads_per_block, (*current_nodes, device_values));
  cudaMemcpy(host_values, device_values, size_of_values, cudaMemcpyDeviceToHost);

}

/** setup and call kernel to calculate the temperature of the hole fluid
 * @param *host_flag value of the boundary flag
*/
void lb_get_boundary_flags_GPU(unsigned int* host_bound_array){
   
  unsigned int* device_bound_array;
  cuda_safe_mem(cudaMalloc((void**)&device_bound_array, lbpar_gpu.number_of_nodes*sizeof(unsigned int)));	
  /** values for the kernel call */
  int threads_per_block = 64;
  int blocks_per_grid_y = 4;
  int blocks_per_grid_x = (lbpar_gpu.number_of_nodes + threads_per_block * blocks_per_grid_y - 1) /(threads_per_block * blocks_per_grid_y);
  dim3 dim_grid = make_uint3(blocks_per_grid_x, blocks_per_grid_y, 1);

  KERNELCALL(lb_get_boundaries, dim_grid, threads_per_block, (*current_nodes, device_bound_array));

  cudaMemcpy(host_bound_array, device_bound_array, lbpar_gpu.number_of_nodes*sizeof(unsigned int), cudaMemcpyDeviceToHost);

  cudaFree(device_bound_array);

}

/** setup and call kernel for getting macroscopic fluid values of a single node*/
void lb_print_node_GPU(int single_nodeindex, LB_values_gpu *host_print_values){ 
      
  LB_values_gpu *device_print_values;
  cuda_safe_mem(cudaMalloc((void**)&device_print_values, sizeof(LB_values_gpu)));	
  int threads_per_block_print = 1;
  int blocks_per_grid_print_y = 1;
  int blocks_per_grid_print_x = 1;
  dim3 dim_grid_print = make_uint3(blocks_per_grid_print_x, blocks_per_grid_print_y, 1);

  KERNELCALL(lb_print_node, dim_grid_print, threads_per_block_print, (single_nodeindex, device_print_values, *current_nodes));

  cudaMemcpy(host_print_values, device_print_values, sizeof(LB_values_gpu), cudaMemcpyDeviceToHost);
  cudaFree(device_print_values);

}
/** setup and call kernel to calculate the total momentum of the hole fluid
 * @param *mass value of the mass calcutated on the GPU
*/
void calc_fluid_mass_GPU(double* mass){

  float* tot_mass;
  float cpu_mass =  0.f ;
  cuda_safe_mem(cudaMalloc((void**)&tot_mass, sizeof(float)));
  cudaMemcpy(tot_mass, &cpu_mass, sizeof(float), cudaMemcpyHostToDevice);

  /** values for the kernel call */
  int threads_per_block = 64;
  int blocks_per_grid_y = 4;
  int blocks_per_grid_x = (lbpar_gpu.number_of_nodes + threads_per_block * blocks_per_grid_y - 1) /(threads_per_block * blocks_per_grid_y);
  dim3 dim_grid = make_uint3(blocks_per_grid_x, blocks_per_grid_y, 1);

  KERNELCALL(calc_mass, dim_grid, threads_per_block,(*current_nodes, tot_mass));

  cudaMemcpy(&cpu_mass, tot_mass, sizeof(float), cudaMemcpyDeviceToHost);
  
  cudaFree(tot_mass);
  mass[0] = (double)(cpu_mass);
}
<<<<<<< HEAD
/** setup and call kernel to calculate the total momentum of the hole fluid
 * @param *mom value of the momentum calcutated on the GPU
*/
void calc_fluid_momentum_GPU(double* mom){
=======

/** setup and call kernel to calculate the total momentum of the hole fluid
 * @param *mom value of the momentum calcutated on the GPU
*/
void lb_calc_fluid_momentum_GPU(double* host_mom){

>>>>>>> ac2798a7

  float* tot_momentum;
  float host_momentum[3] = { 0.f, 0.f, 0.f};
  cuda_safe_mem(cudaMalloc((void**)&tot_momentum, 3*sizeof(float)));
  cudaMemcpy(tot_momentum, host_momentum, 3*sizeof(float), cudaMemcpyHostToDevice);

  /** values for the kernel call */
  int threads_per_block = 64;
  int blocks_per_grid_y = 4;
  int blocks_per_grid_x = (lbpar_gpu.number_of_nodes + threads_per_block * blocks_per_grid_y - 1) /(threads_per_block * blocks_per_grid_y);
  dim3 dim_grid = make_uint3(blocks_per_grid_x, blocks_per_grid_y, 1);

  KERNELCALL(momentum, dim_grid, threads_per_block,(*current_nodes, tot_momentum, node_f));
  
  cudaMemcpy(host_momentum, tot_momentum, 3*sizeof(float), cudaMemcpyDeviceToHost);
  
  cudaFree(tot_momentum);
  host_mom[0] = (double)(host_momentum[0]* lbpar_gpu.agrid/lbpar_gpu.tau);
  host_mom[1] = (double)(host_momentum[1]* lbpar_gpu.agrid/lbpar_gpu.tau);
  host_mom[2] = (double)(host_momentum[2]* lbpar_gpu.agrid/lbpar_gpu.tau);
}
/** setup and call kernel to calculate the temperature of the hole fluid
 * @param *cpu_temp value of the temperatur calcutated on the GPU
*/
<<<<<<< HEAD
void calc_fluid_temperature_GPU(double* cpu_temp){
  float cpu_jsquared = 0.f;
  float* gpu_jsquared;
  cuda_safe_mem(cudaMalloc((void**)&gpu_jsquared, sizeof(float)));
  cudaMemcpy(gpu_jsquared, &cpu_jsquared, sizeof(float), cudaMemcpyHostToDevice);
=======
void lb_calc_fluid_temperature_GPU(double* host_temp){
  float host_jsquared = 0.f;
  float* device_jsquared;
  cuda_safe_mem(cudaMalloc((void**)&device_jsquared, sizeof(float)));
  cudaMemcpy(device_jsquared, &host_jsquared, sizeof(float), cudaMemcpyHostToDevice);
>>>>>>> ac2798a7

  /** values for the kernel call */
  int threads_per_block = 64;
  int blocks_per_grid_y = 4;
  int blocks_per_grid_x = (lbpar_gpu.number_of_nodes + threads_per_block * blocks_per_grid_y - 1) /(threads_per_block * blocks_per_grid_y);
  dim3 dim_grid = make_uint3(blocks_per_grid_x, blocks_per_grid_y, 1);

  KERNELCALL(temperature, dim_grid, threads_per_block,(*current_nodes, device_jsquared));

  cudaMemcpy(&host_jsquared, device_jsquared, sizeof(float), cudaMemcpyDeviceToHost);

  host_temp[0] = (double)(host_jsquared*1./(3.f*lbpar_gpu.rho*lbpar_gpu.dim_x*lbpar_gpu.dim_y*lbpar_gpu.dim_z*lbpar_gpu.tau*lbpar_gpu.tau*lbpar_gpu.agrid));
}
/** setup and call kernel to calculate the temperature of the hole fluid
 * @param *host_flag value of the boundary flag
*/
void lb_get_boundary_flag_GPU(int single_nodeindex, unsigned int* host_flag){
   
  unsigned int* device_flag;
  cuda_safe_mem(cudaMalloc((void**)&device_flag, sizeof(unsigned int)));	
  int threads_per_block_flag = 1;
  int blocks_per_grid_flag_y = 1;
  int blocks_per_grid_flag_x = 1;
  dim3 dim_grid_flag = make_uint3(blocks_per_grid_flag_x, blocks_per_grid_flag_y, 1);

  KERNELCALL(lb_get_boundary_flag, dim_grid_flag, threads_per_block_flag, (single_nodeindex, device_flag, *current_nodes));

  cudaMemcpy(host_flag, device_flag, sizeof(unsigned int), cudaMemcpyDeviceToHost);

  cudaFree(device_flag);

}
<<<<<<< HEAD
=======
/** setup and call kernel to calculate the temperature of the hole fluid
 * @param *host_flag value of the boundary flag
*/
void lb_set_node_veloctiy_GPU(int single_nodeindex, float* host_velocity){
   
  float* device_velocity;
  cuda_safe_mem(cudaMalloc((void**)&device_velocity, 3*sizeof(float)));	
  cudaMemcpy(device_velocity, host_velocity, 3*sizeof(float), cudaMemcpyHostToDevice);
  int threads_per_block_flag = 1;
  int blocks_per_grid_flag_y = 1;
  int blocks_per_grid_flag_x = 1;
  dim3 dim_grid_flag = make_uint3(blocks_per_grid_flag_x, blocks_per_grid_flag_y, 1);

  KERNELCALL(set_u_equilibrium, dim_grid_flag, threads_per_block_flag, (*current_nodes, single_nodeindex, device_velocity));

  cudaFree(device_velocity);

}
>>>>>>> ac2798a7
/** reinit of params 
 * @param *lbpar_gpu struct containing the paramters of the fluid
*/
void reinit_parameters_GPU(LB_parameters_gpu *lbpar_gpu){

  /**write parameters in const memory*/
  cuda_safe_mem(cudaMemcpyToSymbol(para, lbpar_gpu, sizeof(LB_parameters_gpu)));
}
/**integration kernel for the lb gpu fluid update called from host */
void lb_integrate_GPU(){

  /** values for the kernel call */
  int threads_per_block = 64;
  int blocks_per_grid_y = 4;
  int blocks_per_grid_x = (lbpar_gpu.number_of_nodes + threads_per_block * blocks_per_grid_y - 1) /(threads_per_block * blocks_per_grid_y);
  dim3 dim_grid = make_uint3(blocks_per_grid_x, blocks_per_grid_y, 1);

  /**call of fluid step*/
  if (intflag == 1){
    KERNELCALL(integrate, dim_grid, threads_per_block, (nodes_a, nodes_b, device_values, node_f));
    current_nodes = &nodes_b;
#ifdef LB_BOUNDARIES_GPU		
    if (n_lb_boundaries > 0) KERNELCALL(bb_read, dim_grid, threads_per_block, (nodes_a, nodes_b));
			
    if (n_lb_boundaries > 0) KERNELCALL(bb_write, dim_grid, threads_per_block, (nodes_a, nodes_b));
#endif
    intflag = 0;
  }
  else{
    KERNELCALL(integrate, dim_grid, threads_per_block, (nodes_b, nodes_a, device_values, node_f));
    current_nodes = &nodes_a;
#ifdef LB_BOUNDARIES_GPU		
    if (n_lb_boundaries > 0) KERNELCALL(bb_read, dim_grid, threads_per_block, (nodes_b, nodes_a));
			
    if (n_lb_boundaries > 0) KERNELCALL(bb_write, dim_grid, threads_per_block, (nodes_b, nodes_a));
#endif
    intflag = 1;
  }             
}

/** free gpu memory kernel called from the host (not used anymore) */
void lb_free_GPU(){
  // Free device memory
  cudaFree(device_values);
  cudaFree(&para);
  cudaFree(&nodes_a);
  cudaFree(&nodes_b);
  cudaFree(particle_force);
  cudaFree(particle_data);
  cudaFree(&node_f);
  cudaFree(part);
  cudaStreamDestroy(stream[0]);
}
#endif /* LB_GPU */<|MERGE_RESOLUTION|>--- conflicted
+++ resolved
@@ -1269,13 +1269,10 @@
 	
   unsigned int index = blockIdx.y * gridDim.x * blockDim.x + blockDim.x * blockIdx.x + threadIdx.x;
 
-<<<<<<< HEAD
-=======
   if(index == 0){
     device_flag[0] = n_a.boundary[single_nodeindex];
   }	
 }
->>>>>>> ac2798a7
 /**erroroutput for memory allocation and memory copy 
  * @param err cuda error code
  * @param *file .cu file were the error took place
@@ -1615,19 +1612,12 @@
   cudaFree(tot_mass);
   mass[0] = (double)(cpu_mass);
 }
-<<<<<<< HEAD
+
 /** setup and call kernel to calculate the total momentum of the hole fluid
  * @param *mom value of the momentum calcutated on the GPU
 */
-void calc_fluid_momentum_GPU(double* mom){
-=======
-
-/** setup and call kernel to calculate the total momentum of the hole fluid
- * @param *mom value of the momentum calcutated on the GPU
-*/
 void lb_calc_fluid_momentum_GPU(double* host_mom){
 
->>>>>>> ac2798a7
 
   float* tot_momentum;
   float host_momentum[3] = { 0.f, 0.f, 0.f};
@@ -1652,19 +1642,11 @@
 /** setup and call kernel to calculate the temperature of the hole fluid
  * @param *cpu_temp value of the temperatur calcutated on the GPU
 */
-<<<<<<< HEAD
-void calc_fluid_temperature_GPU(double* cpu_temp){
-  float cpu_jsquared = 0.f;
-  float* gpu_jsquared;
-  cuda_safe_mem(cudaMalloc((void**)&gpu_jsquared, sizeof(float)));
-  cudaMemcpy(gpu_jsquared, &cpu_jsquared, sizeof(float), cudaMemcpyHostToDevice);
-=======
 void lb_calc_fluid_temperature_GPU(double* host_temp){
   float host_jsquared = 0.f;
   float* device_jsquared;
   cuda_safe_mem(cudaMalloc((void**)&device_jsquared, sizeof(float)));
   cudaMemcpy(device_jsquared, &host_jsquared, sizeof(float), cudaMemcpyHostToDevice);
->>>>>>> ac2798a7
 
   /** values for the kernel call */
   int threads_per_block = 64;
@@ -1697,8 +1679,6 @@
   cudaFree(device_flag);
 
 }
-<<<<<<< HEAD
-=======
 /** setup and call kernel to calculate the temperature of the hole fluid
  * @param *host_flag value of the boundary flag
 */
@@ -1717,7 +1697,6 @@
   cudaFree(device_velocity);
 
 }
->>>>>>> ac2798a7
 /** reinit of params 
  * @param *lbpar_gpu struct containing the paramters of the fluid
 */
