# Copyright (C) 2012,2013 The ESPResSo project
# Copyright (C) 2007,2008,2009,2010,2011 Olaf Lenz, Axel Arnold
#
# This file is part of ESPResSo.
#
# ESPResSo is free software: you can redistribute it and/or modify
# it under the terms of the GNU General Public License as published by
# the Free Software Foundation, either version 3 of the License, or
# (at your option) any later version.
#
# ESPResSo is distributed in the hope that it will be useful,
# but WITHOUT ANY WARRANTY; without even the implied warranty of
# MERCHANTABILITY or FITNESS FOR A PARTICULAR PURPOSE.  See the
# GNU General Public License for more details.
#
# You should have received a copy of the GNU General Public License
# along with this program.  If not, see <http://www.gnu.org/licenses/>.
#

# List headers that are not used by the program here
noinst_HEADERS = \
	myconfig-default.h

noinst_LIBRARIES = libEspresso.a

# List the sources of the Espresso binary here
# config-features.c must be at the beginning so that it is compiled first
nodist_libEspresso_a_SOURCES = 
libEspresso_a_SOURCES = \
	config-features.c \
	adresso.c adresso.h \
	cells.c cells.h \
	collision.c collision.h \
	communication.c communication.h \
	comfixed.c comfixed.h \
	comforce.h comforce.c \
	config.h \
	constraint.c constraint.h \
	cuda_common_cfile.c \
	debug.c debug.h \
	domain_decomposition.c domain_decomposition.h \
	energy.c energy.h \
	errorhandling.c	errorhandling.h \
	fft.c fft.h \
	fft-common.c fft-common.h \
	fft-dipolar.c fft-dipolar.h \
	forcecap.c forcecap.h \
	forces.c forces.h \
	galilei.c galilei.h \
	ghosts.c ghosts.h \
	global.c global.h \
	grid.c grid.h \
	halo.c halo.h \
	iccp3m.c iccp3m.h \
	imd.c imd.h \
	initialize.c initialize.h \
	integrate.c integrate.h \
	interaction_data.c interaction_data.h \
	lattice.c lattice.h \
	layered.c layered.h \
	lb.c lb.h \
	lb-boundaries.c lb-boundaries.h \
	lb-d3q18.h lb-d3q19.h \
	lbgpu_cfile.c \
	metadynamics.c metadynamics.h \
	modes.c	modes.h \
	molforces.c molforces.h \
	mol_cut.c mol_cut.h \
	nemd.c nemd.h \
	npt.h \
	nsquare.c nsquare.h \
	particle_data.c	particle_data.h \
	polymer.c polymer.h \
	polynom.h \
	pressure.c pressure.h \
	random.c random.h \
	rattle.c rattle.h \
	reaction.c reaction.h \
	rotation.c rotation.h \
	specfunc.c specfunc.h \
	statistics.c statistics.h \
	statistics_chain.c statistics_chain.h \
	statistics_cluster.c statistics_cluster.h \
	statistics_correlation.c statistics_correlation.h \
	statistics_fluid.c statistics_fluid.h \
	statistics_molecule.c statistics_molecule.h \
	statistics_observable.c statistics_observable.h \
	statistics_wallstuff.c statistics_wallstuff.h \
	thermostat.c thermostat.h \
	topology.c topology.h \
	tuning.c tuning.h \
	utils.h \
	uwerr.c uwerr.h \
	verlet.c verlet.h \
	virtual_sites.c virtual_sites.h \
	virtual_sites_com.c virtual_sites_com.h \
	virtual_sites_relative.c virtual_sites_relative.h \
	vmdsock.c vmdsock.h \
	ghmc.c ghmc.h

# nonbonded potentials and forces
libEspresso_a_SOURCES += \
	bmhtf-nacl.c bmhtf-nacl.h \
	buckingham.c buckingham.h \
	dpd.c dpd.h \
	gaussian.c gaussian.h \
	gb.c gb.h \
	hat.c hat.h \
	hertzian.c hertzian.h \
	lj.c lj.h \
	ljangle.c ljangle.h \
	ljcos.c ljcos.h \
	ljcos2.c ljcos2.h \
	ljgen.c ljgen.h \
	morse.c morse.h \
	soft_sphere.c soft_sphere.h \
	steppot.c steppot.h \
	tab.c tab.h \
	tunable_slip.c tunable_slip.h 

# bonded potentials and forces
libEspresso_a_SOURCES += \
	angle.c angle.h \
	angle_harmonic.c angle_harmonic.h \
	angle_cosine.c angle_cosine.h \
	angle_cossquare.c angle_cossquare.h \
	angledist.c angledist.h \
	dihedral.c dihedral.h \
	endangledist.c endangledist.h \
	fene.c fene.h \
	harmonic.c harmonic.h \
	overlap.c overlap.h \
	subt_lj.c subt_lj.h \
	object-in-fluid/area_force_local.c object-in-fluid/area_force_local.h \
	object-in-fluid/area_force_global.c object-in-fluid/area_force_global.h \
	object-in-fluid/bending_force.c object-in-fluid/bending_force.h \
	object-in-fluid/stretching_force.c object-in-fluid/stretching_force.h \
	object-in-fluid/volume_force.c object-in-fluid/volume_force.h

# Coulomb methods
libEspresso_a_SOURCES += \
	debye_hueckel.c debye_hueckel.h \
	elc.c elc.h \
	magnetic_non_p3m_methods.c magnetic_non_p3m_methods.h \
	mdlc_correction.c  mdlc_correction.h \
	maggs.c maggs.h \
	mmm1d.c mmm1d.h \
	mmm2d.c mmm2d.h \
	mmm-common.c mmm-common.h \
	p3m.c p3m.h \
	p3m-common.c p3m-common.h \
	p3m-dipolar.c p3m-dipolar.h \
	reaction_field.c reaction_field.h

if TCL

libEspresso_a_SOURCES += \
	tcl/adresso_tcl.c tcl/adresso_tcl.h \
	tcl/bin_tcl.c \
	tcl/binary_file_tcl.c tcl/binary_file_tcl.h \
	tcl/blockfile_tcl.c \
	tcl/cells_tcl.c \
	tcl/channels_tcl.c \
	tcl/collision_tcl.c \
	tcl/comfixed_tcl.c tcl/comfixed_tcl.h \
	tcl/comforce_tcl.c tcl/comforce_tcl.h \
	tcl/config_tcl.c \
	tcl/constraint_tcl.c tcl/constraint_tcl.h \
	tcl/domain_decomposition_tcl.c tcl/domain_decomposition_tcl.h \
	tcl/electrokinetics_tcl.c tcl/electrokinetics_tcl.h \
	tcl/energy_tcl.c \
	tcl/galilei_tcl.c tcl/galilei_tcl.h \
	tcl/global_tcl.c tcl/global_tcl.h \
	tcl/grid_tcl.c tcl/grid_tcl.h \
	tcl/iccp3m_tcl.c tcl/iccp3m_tcl.h \
	tcl/imd_tcl.c \
	tcl/initialize_interpreter.c \
	tcl/integrate_tcl.c tcl/integrate_tcl.h \
	tcl/interaction_data_tcl.c tcl/interaction_data_tcl.h \
	tcl/lb-boundaries_tcl.c \
	tcl/lb_tcl.c tcl/lb_tcl.h \
	tcl/metadynamics_tcl.c tcl/metadynamics_tcl.h \
	tcl/nemd_tcl.c \
	tcl/mol_cut_tcl.c tcl/mol_cut_tcl.h \
	tcl/parser.c tcl/parser.h \
	tcl/particle_data_tcl.c \
	tcl/polymer_tcl.c tcl/polymer_tcl.h \
	tcl/pressure_tcl.c tcl/pressure_tcl.h \
	tcl/random_tcl.c tcl/random_tcl.h \
	tcl/reaction_tcl.c tcl/reaction_tcl.h \
	tcl/rattle_tcl.c tcl/rattle_tcl.h \
	tcl/statistics_chain_tcl.c tcl/statistics_chain_tcl.h \
	tcl/statistics_cluster_tcl.c tcl/statistics_cluster_tcl.h \
	tcl/statistics_correlation_tcl.c tcl/statistics_correlation_tcl.h \
	tcl/statistics_fluid_tcl.c tcl/statistics_fluid_tcl.h \
	tcl/statistics_observable_tcl.c tcl/statistics_observable_tcl.h \
	tcl/statistics_wallstuff_tcl.c tcl/statistics_wallstuff_tcl.h \
	tcl/statistics_tcl.c tcl/statistics_tcl.h \
	tcl/thermostat_tcl.c tcl/thermostat_tcl.h \
	tcl/topology_tcl.c \
	tcl/tuning_tcl.c \
	tcl/uwerr_tcl.c \
	tcl/virtual_sites_com_tcl.c tcl/virtual_sites_com_tcl.h \
	tcl/ghmc_tcl.c tcl/ghmc_tcl.h

# nonbonded potentials and forces
libEspresso_a_SOURCES += \
	tcl/bmhtf-nacl_tcl.c tcl/bmhtf-nacl_tcl.h \
	tcl/buckingham_tcl.c tcl/buckingham_tcl.h \
	tcl/dpd_tcl.c tcl/dpd_tcl.h \
	tcl/forcecap_tcl.c tcl/forcecap_tcl.h \
	tcl/gaussian_tcl.c tcl/gaussian_tcl.h \
	tcl/gb_tcl.c tcl/gb_tcl.h \
	tcl/hat_tcl.c tcl/hat_tcl.h \
	tcl/hertzian_tcl.c tcl/hertzian_tcl.h \
	tcl/lj_tcl.c tcl/lj_tcl.h \
	tcl/ljangle_tcl.c tcl/ljangle_tcl.h \
	tcl/ljcos2_tcl.c tcl/ljcos2_tcl.h \
	tcl/ljcos_tcl.c tcl/ljcos_tcl.h \
	tcl/ljgen_tcl.c tcl/ljgen_tcl.h \
	tcl/morse_tcl.c tcl/morse_tcl.h \
	tcl/soft_sphere_tcl.c tcl/soft_sphere_tcl.h \
	tcl/steppot_tcl.c tcl/steppot_tcl.h \
	tcl/tab_tcl.c tcl/tab_tcl.h \
	tcl/tunable_slip_tcl.c tcl/tunable_slip_tcl.h

# bonded potentials and forces
libEspresso_a_SOURCES += \
	tcl/angle_tcl.c tcl/angle_tcl.h \
	tcl/angle_harmonic_tcl.c tcl/angle_harmonic_tcl.h \
	tcl/angle_cosine_tcl.c tcl/angle_cosine_tcl.h \
	tcl/angle_cossquare_tcl.c tcl/angle_cossquare_tcl.h \
	tcl/angledist_tcl.c tcl/angledist_tcl.h \
	tcl/dihedral_tcl.c tcl/dihedral_tcl.h \
	tcl/endangledist_tcl.c tcl/endangledist_tcl.h \
	tcl/fene_tcl.c tcl/fene_tcl.h \
	tcl/harmonic_tcl.c tcl/harmonic_tcl.h \
	tcl/overlap_tcl.c tcl/overlap_tcl.h \
	tcl/subt_lj_tcl.c tcl/subt_lj_tcl.h \
	tcl/object-in-fluid/area_force_local_tcl.c \
	tcl/object-in-fluid/area_force_local_tcl.h \
	tcl/object-in-fluid/area_force_global_tcl.c \
	tcl/object-in-fluid/area_force_global_tcl.h \
	tcl/object-in-fluid/bending_force_tcl.c \
	tcl/object-in-fluid/bending_force_tcl.h \
	tcl/object-in-fluid/stretching_force_tcl.c \
	tcl/object-in-fluid/stretching_force_tcl.h \
	tcl/object-in-fluid/volume_force_tcl.c \
	tcl/object-in-fluid/volume_force_tcl.h

# Coulomb methods
libEspresso_a_SOURCES += \
	tcl/debye_hueckel_tcl.c tcl/debye_hueckel_tcl.h \
	tcl/elc_tcl.c tcl/elc_tcl.h \
	tcl/magnetic_non_p3m_methods_tcl.c tcl/magnetic_non_p3m_methods_tcl.h \
	tcl/maggs_tcl.c tcl/maggs_tcl.h \
	tcl/mmm1d_tcl.c tcl/mmm1d_tcl.h \
	tcl/mmm2d_tcl.c tcl/mmm2d_tcl.h \
	tcl/p3m-dipolar_tcl.c tcl/p3m-dipolar_tcl.h \
	tcl/p3m_tcl.c tcl/p3m_tcl.h \
	tcl/reaction_field_tcl.c tcl/reaction_field_tcl.h \
	tcl/mdlc_correction_tcl.c tcl/mdlc_correction_tcl.h	

endif

if TCL

#################################################################
# Compile the (TCL) main program
#################################################################

# Two binaries are generated: Espresso for the build dir,
# Espresso.install for the installation dir. 
# The ".install" suffix is removed upon installation.
noinst_PROGRAMS = Espresso
Espresso_CPPFLAGS = -D ESPRESSO_SCRIPTS_DEFAULT=\"$(buildscriptsdir)\"
Espresso_SOURCES = tcl/scriptsdir.c tcl/main.c
Espresso_LDADD = libEspresso.a

bin_PROGRAMS = Espresso.install
Espresso_install_CPPFLAGS = -D ESPRESSO_SCRIPTS_DEFAULT=\"$(scriptsdir)\"
Espresso_install_SOURCES = tcl/scriptsdir.c tcl/main.c
Espresso_install_LDADD = libEspresso.a

ESPRESSO = `echo Espresso | sed '$(transform)'`$(EXEEXT)
ESPRESSO_INSTALL = `echo Espresso.install | sed '$(transform)'`$(EXEEXT)
# rename Espresso after installation
install-exec-hook:
	$(am__mv) \
		$(DESTDIR)$(bindir)/$(ESPRESSO_INSTALL) \
		$(DESTDIR)$(bindir)/$(ESPRESSO)

uninstall-local:
	-rm -f $(DESTDIR)$(bindir)/$(ESPRESSO)

endif

#################################################################
# Handling of myconfig.h
#################################################################
nodist_libEspresso_a_SOURCES += myconfig-final.h
BUILT_SOURCES = myconfig-final.h
CLEANFILES = myconfig-final.h

myconfig-final.h: FORCE
	@echo -n "Determining myconfig file..."
	@config_files="\
	  $(top_builddir)/$(myconfig) \
	  $(top_srcdir)/$(myconfig)"; \
	if test $(myconfig) = myconfig.h; then \
	  config_files="$$config_files $(top_srcdir)/src/myconfig-default.h"; \
	fi; \
	for file in $$config_files; do \
	  if test -e $$file; then \
	    echo " $$file"; \
	    myconfig_found=1; \
	    if test -e $@; then \
	      cmp -s $$file $@ || cp $$file $@; \
	    else \
	       cp $$file $@; \
	    fi; \
	    break; \
	  fi; \
	done; \
	if test ! $$myconfig_found; then \
	  echo "ERROR: Couldn't find $(myconfig) anywhere"; \
	  exit 1; \
	fi

#################################################################
# Handling of the features
#################################################################
# config-features.c must occur at the beginning of the SOURCES so that it is compiled first
#libEspresso_a_SOURCES += config-features.c
EXTRA_DIST = \
	features.def \
	config-features.h config-features.c \
	config-doxygen.h

if HAVE_PYTHON

BUILT_SOURCES +=  config-features.h config-features.c
CLEANFILES += config-features.h config-features.c config-doxygen.h
config-features.h config-features.c: features.def $(top_srcdir)/config/gen_featureconfig.py
	$(PYTHON) $(top_srcdir)/config/gen_featureconfig.py $(srcdir)/features.def config-features.h config-features.c

config-doxygen.h: features.def $(top_srcdir)/config/gen_doxyconfig.py
	$(PYTHON) $(top_srcdir)/config/gen_doxyconfig.py $(srcdir)/features.def config-doxygen.h

else

config-doxygen.h config-features.h config-features.c: features.def
	@echo "Python was not found in your PATH."
	@echo "If you change the set of features, you need Python!"
	@echo "Install it and rerun configure."

endif

doc doxygen: config-doxygen.h

#################################################################
# Handling of the version
#################################################################
libEspresso_a_SOURCES += config-version.c 
BUILT_SOURCES += config-version.c
CLEANFILES += config-version.c
config-version.c: FORCE
	VERSION=`cd $(top_srcdir); sh config/genversion.sh -c`; \
	if ! test -e "config-version.c" || \
		test "$$VERSION" != "`cat config-version.c`"; then \
		echo "$$VERSION" > config-version.c; \
	fi

#################################################################
# Handling of the MPI fake implementation
#################################################################
if MPI_FAKE
libEspresso_a_SOURCES += mpifake/mpi.h mpifake/mpi.c
# mpifake should come before any system includes
AM_CPPFLAGS = -I$(srcdir)/mpifake
if TCL
Espresso_CPPFLAGS += $(AM_CPPFLAGS)
Espresso_install_CPPFLAGS += $(AM_CPPFLAGS)
endif
endif

##################################################
# CUDA rules
##################################################
if CUDA
SUFFIXES=.cu
.cu.o:
	$(NVCC) -c $(NVCCFLAGS) $(DEFAULT_INCLUDES) $(CPPFLAGS) $(INCLUDES) $(DEFS) -o $@ $<

CUDA_SOURCES = \
	cuda_init.cu cuda_init.h \
<<<<<<< HEAD
	electrokinetics.cu electrokinetics.h \
	lbgpu.cu lbgpu.h
	
cuda_init.o: cuda_init.h
electrokinetics.o: electrokinetics.h
lbgpu.o: lbgpu.h
=======
	cuda_common.cu cuda_common.h \
	lbgpu.cu lbgpu.h \
	p3m_gpu.cu p3m_gpu.h
	
cuda_common.o: cuda_common.h
cuda_init.o: cuda_init.h
lbgpu.o: lbgpu.h
p3m_gpu.o: p3m_gpu.h
>>>>>>> 727fe2ac

if TCL

CUDA_SOURCES += \
	tcl/cuda_init_tcl.c

endif

libEspresso_a_SOURCES += $(CUDA_SOURCES)

EXTRA_DIST += $(CUDA_SOURCES)
endif

.PHONY: FORCE
FORCE:<|MERGE_RESOLUTION|>--- conflicted
+++ resolved
@@ -394,23 +394,16 @@
 
 CUDA_SOURCES = \
 	cuda_init.cu cuda_init.h \
-<<<<<<< HEAD
+	cuda_common.cu cuda_common.h \
 	electrokinetics.cu electrokinetics.h \
-	lbgpu.cu lbgpu.h
-	
-cuda_init.o: cuda_init.h
-electrokinetics.o: electrokinetics.h
-lbgpu.o: lbgpu.h
-=======
-	cuda_common.cu cuda_common.h \
 	lbgpu.cu lbgpu.h \
 	p3m_gpu.cu p3m_gpu.h
 	
 cuda_common.o: cuda_common.h
 cuda_init.o: cuda_init.h
+electrokinetics.o: electrokinetics.h
 lbgpu.o: lbgpu.h
 p3m_gpu.o: p3m_gpu.h
->>>>>>> 727fe2ac
 
 if TCL
 
