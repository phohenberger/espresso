# Copyright (C) 2012,2013 The ESPResSo project
# Copyright (C) 2007,2008,2009,2010,2011 Olaf Lenz, Axel Arnold
#
# This file is part of ESPResSo.
#
# ESPResSo is free software: you can redistribute it and/or modify
# it under the terms of the GNU General Public License as published by
# the Free Software Foundation, either version 3 of the License, or
# (at your option) any later version.
#
# ESPResSo is distributed in the hope that it will be useful,
# but WITHOUT ANY WARRANTY; without even the implied warranty of
# MERCHANTABILITY or FITNESS FOR A PARTICULAR PURPOSE.  See the
# GNU General Public License for more details.
#
# You should have received a copy of the GNU General Public License
# along with this program.  If not, see <http://www.gnu.org/licenses/>.
#

DIST_SUBDIRS = . tcl python
SUBDIRS = . 
if TCL
SUBDIRS += tcl
endif
if PYTHON_INTERFACE
SUBDIRS += python
endif

EXTRA_DIST =
AM_DEFAULT_SOURCE_EXT = .cpp

noinst_LTLIBRARIES = libEspresso.la
# List the sources of the Espresso binary here
# config-features.cpp must be at the beginning so that it is compiled first
libEspresso_la_SOURCES = \
	config-features.cpp \
	cells.cpp cells.hpp \
	collision.cpp collision.hpp \
	communication.cpp communication.hpp \
	comfixed.cpp comfixed.hpp \
	comforce.hpp comforce.cpp \
	config.hpp \
	constraint.cpp constraint.hpp \
	cuda_interface.cpp cuda_interface.hpp\
	cuda_init.hpp \
	debug.cpp debug.hpp \
	domain_decomposition.cpp domain_decomposition.hpp \
	electrokinetics_pdb_parse.cpp electrokinetics_pdb_parse.hpp \
	energy.cpp energy.hpp \
	errorhandling.cpp errorhandling.hpp \
	fft.cpp fft.hpp \
	fft-common.cpp fft-common.hpp \
	fft-dipolar.cpp fft-dipolar.hpp \
	forcecap.cpp forcecap.hpp \
	forces.cpp forces.hpp \
	galilei.cpp galilei.hpp \
	ghosts.cpp ghosts.hpp \
	global.cpp global.hpp \
	grid.cpp grid.hpp \
	halo.cpp halo.hpp \
	iccp3m.cpp iccp3m.hpp \
	imd.cpp imd.hpp \
	initialize.cpp initialize.hpp \
	integrate.cpp integrate.hpp \
	interaction_data.cpp interaction_data.hpp \
	lattice.cpp lattice.hpp \
	layered.cpp layered.hpp \
	lb.cpp lb.hpp \
	lb-boundaries.cpp lb-boundaries.hpp \
	lb-d3q18.hpp lb-d3q19.hpp \
	lbgpu.cpp lbgpu.hpp\
	metadynamics.cpp metadynamics.hpp \
	modes.cpp modes.hpp \
	molforces.cpp molforces.hpp \
	mol_cut.cpp mol_cut.hpp \
	nemd.cpp nemd.hpp \
	npt.hpp \
	nsquare.cpp nsquare.hpp \
	particle_data.cpp particle_data.hpp \
	polymer.cpp polymer.hpp \
	polynom.hpp \
	pressure.cpp pressure.hpp \
	random.cpp random.hpp \
	rattle.cpp rattle.hpp \
	reaction.cpp reaction.hpp \
	rotation.cpp rotation.hpp \
	specfunc.cpp specfunc.hpp \
	statistics.cpp statistics.hpp \
	statistics_chain.cpp statistics_chain.hpp \
	statistics_cluster.cpp statistics_cluster.hpp \
	statistics_correlation.cpp statistics_correlation.hpp \
	statistics_fluid.cpp statistics_fluid.hpp \
	statistics_molecule.cpp statistics_molecule.hpp \
	statistics_observable.cpp statistics_observable.hpp \
	statistics_wallstuff.cpp statistics_wallstuff.hpp \
	thermostat.cpp thermostat.hpp \
	topology.cpp topology.hpp \
	tuning.cpp tuning.hpp \
	utils.hpp \
	uwerr.cpp uwerr.hpp \
	verlet.cpp verlet.hpp \
	virtual_sites.cpp virtual_sites.hpp \
	virtual_sites_com.cpp virtual_sites_com.hpp \
	virtual_sites_relative.cpp virtual_sites_relative.hpp \
	vmdsock.cpp vmdsock.hpp \
	ghmc.cpp ghmc.hpp \
	Vector.hpp \
	SystemInterface.hpp \
<<<<<<< HEAD
	EspressoSystemInterface.hpp EspressoSystemInterface.cpp \
	HarmonicForce.hpp
=======
	EspressoSystemInterface.hpp EspressoSystemInterface.cpp
>>>>>>> 25d9e4b6

# nonbonded potentials and forces
libEspresso_la_SOURCES += \
	bmhtf-nacl.cpp bmhtf-nacl.hpp \
	buckingham.cpp buckingham.hpp \
	dpd.cpp dpd.hpp \
	gaussian.cpp gaussian.hpp \
	gb.cpp gb.hpp \
	hat.cpp hat.hpp \
	hertzian.cpp hertzian.hpp \
	lj.cpp lj.hpp \
	ljangle.cpp ljangle.hpp \
	ljcos.cpp ljcos.hpp \
	ljcos2.cpp ljcos2.hpp \
	ljgen.cpp ljgen.hpp \
	morse.cpp morse.hpp \
	soft_sphere.cpp soft_sphere.hpp \
	steppot.cpp steppot.hpp \
	tab.cpp tab.hpp \
	tunable_slip.cpp tunable_slip.hpp 

# bonded potentials and forces
libEspresso_la_SOURCES += \
	angle.cpp angle.hpp \
	angle_harmonic.cpp angle_harmonic.hpp \
	angle_cosine.cpp angle_cosine.hpp \
	angle_cossquare.cpp angle_cossquare.hpp \
	angledist.cpp angledist.hpp \
	dihedral.cpp dihedral.hpp \
	endangledist.cpp endangledist.hpp \
	fene.cpp fene.hpp \
	harmonic.cpp harmonic.hpp \
	overlap.cpp overlap.hpp \
	subt_lj.cpp subt_lj.hpp \
	object-in-fluid/area_force_local.cpp object-in-fluid/area_force_local.hpp \
	object-in-fluid/area_force_global.cpp object-in-fluid/area_force_global.hpp \
	object-in-fluid/bending_force.cpp object-in-fluid/bending_force.hpp \
	object-in-fluid/stretching_force.cpp object-in-fluid/stretching_force.hpp \
	object-in-fluid/stretchlin_force.cpp object-in-fluid/stretchlin_force.hpp \
	object-in-fluid/volume_force.cpp object-in-fluid/volume_force.hpp

# Coulomb methods
libEspresso_la_SOURCES += \
	debye_hueckel.cpp debye_hueckel.hpp \
	elc.cpp elc.hpp \
	magnetic_non_p3m_methods.cpp magnetic_non_p3m_methods.hpp \
	mdlc_correction.cpp  mdlc_correction.hpp \
	maggs.cpp maggs.hpp \
	mmm1d.cpp mmm1d.hpp \
	mmm2d.cpp mmm2d.hpp \
	mmm-common.cpp mmm-common.hpp \
	p3m.cpp p3m.hpp \
        p3m-common.cpp p3m-common.hpp \
	p3m-dipolar.cpp p3m-dipolar.hpp \
	reaction_field.cpp reaction_field.hpp


##################################################
# CUDA rules
##################################################
if CUDA

SUFFIXES=.cu

# nvcc does not allow for MF, make a separate run to generate dependencies
# putting them into DEPDIR ensures configure creates empties dummies
cuda_verbose = $(cuda_verbose_@AM_V@)
cuda_verbose_ = $(cuda_verbose_@AM_DEFAULT_V@)
cuda_verbose_0 = @echo "  NVCC     $@";
.cu.lo:
	$(cuda_verbose)depbase=`echo $@ | sed 's|[^/]*$$|$(DEPDIR)/&|;s|\.lo$$||'`;\
	$(NVCC) $(NVCCFLAGS) $(DEFAULT_INCLUDES) $(CPPFLAGS) $(INCLUDES) $(DEFS) -M -o $$depbase.Plo $<; \
	$(LIBTOOL) $(AM_V_lt) --tag=CUDA $(AM_LIBTOOLFLAGS) $(LIBTOOLFLAGS) \
		--mode=compile $(NVCC) $(DEFS) \
		$(DEFAULT_INCLUDES) $(INCLUDES) $(AM_CPPFLAGS) $(CPPFLAGS) \
		$(AM_NVCCFLAGS) $(NVCCFLAGS) -c -o $@ $<

CUDA_SOURCES = \
	cuda_utils.hpp \
	cuda_interface.hpp \
	p3m_gpu.hpp \
	cuda_init.hpp \
	cuda_init_cuda.cu \
	cuda_common_cuda.cu \
	electrokinetics_cuda.cu \
	electrokinetics.hpp \
	lbgpu_cuda.cu \
	p3m_gpu_cuda.cu \
	EspressoSystemInterface_cuda.cu \
<<<<<<< HEAD
        HarmonicForce.cu
=======
	HarmonicForce.hpp HarmonicForce.cu
>>>>>>> 25d9e4b6

libEspresso_la_SOURCES += $(CUDA_SOURCES)
EXTRA_DIST += $(CUDA_SOURCES)

include ./$(DEPDIR)/cuda_init_cuda.Plo
include ./$(DEPDIR)/cuda_common_cuda.Plo
include ./$(DEPDIR)/libgpu_cuda.Plo
include ./$(DEPDIR)/p3m_gpu_cuda.Plo

endif


#################################################################
# Handling of myconfig.hpp
#################################################################
noinst_HEADERS = myconfig-default.hpp
CLEANFILES = myconfig-final.hpp
BUILT_SOURCES = myconfig-final.hpp

if MYCONFIG
myconfig-final.hpp: FORCE
	@if test -e $(top_builddir)/@MYCONFIG@; then \
	  echo "  GEN      $@ <= @MYCONFIG@"; \
	  if test -e $@; then \
	    cmp -s $(top_builddir)/@MYCONFIG@ $@ || cp $(top_builddir)/@MYCONFIG@ $@; \
	  else \
	     cp $(top_builddir)/@MYCONFIG@ $@; \
	  fi; \
	else \
	  echo "ERROR: Couldn't find @MYCONFIG@."; \
	  exit 1; \
	fi
else
myconfig-final.hpp: FORCE
	@config_files="\
	  $(top_builddir)/myconfig.hpp \
	  $(top_srcdir)/myconfig.hpp \
	  $(srcdir)/myconfig-default.hpp"; \
	for file in $$config_files; do \
	  if test -e $$file; then \
	    echo "  GEN      $@ <= $$file"; \
	    myconfig_found=1; \
	    if test -e $@; then \
	      cmp -s $$file $@ || cp $$file $@; \
	    else \
	       cp $$file $@; \
	    fi; \
	    break; \
	  fi; \
	done; \
	if test ! $$myconfig_found; then \
	  echo "ERROR: Couldn't find $(myconfig) anywhere"; \
	  exit 1; \
	fi
endif

#################################################################
# Handling of the features
#################################################################
EXTRA_DIST += \
	features.def \
	config-features.hpp config-features.cpp

if HAVE_PYTHON

BUILT_SOURCES += config-features.hpp config-features.cpp
CLEANFILES += config-features.hpp config-features.cpp
config-features.hpp config-features.cpp: features.def $(top_srcdir)/config/gen_featureconfig.py
	$(AM_V_GEN)$(PYTHON) $(top_srcdir)/config/gen_featureconfig.py \
	  $(srcdir)/features.def config-features.hpp config-features.cpp > /dev/null

else

config-features.hpp config-features.cpp: features.def
	@echo "Python was not found in your PATH."
	@echo "If you change the set of features, you need Python!"
	@echo "Install it and rerun configure."

endif

#################################################################
# Handling of the version
#################################################################
libEspresso_la_SOURCES += config-version.cpp
CLEANFILES += config-version.cpp
config-version.cpp: FORCE
	$(AM_V_GEN)VERSION=`cd $(top_srcdir); sh config/genversion.sh -c`; \
	if ! test -e "config-version.cpp" || \
		test "$$VERSION" != "`cat config-version.cpp`"; then \
		echo "$$VERSION" > config-version.cpp; \
	fi

#################################################################
# Handling of the MPI fake implementation
#################################################################
if MPI_FAKE
libEspresso_la_SOURCES += mpifake/mpi.h mpifake/mpi.cpp
# mpifake should come before any system includes
AM_CPPFLAGS = -I$(srcdir)/mpifake
endif

.PHONY: FORCE
FORCE:<|MERGE_RESOLUTION|>--- conflicted
+++ resolved
@@ -106,12 +106,8 @@
 	ghmc.cpp ghmc.hpp \
 	Vector.hpp \
 	SystemInterface.hpp \
-<<<<<<< HEAD
 	EspressoSystemInterface.hpp EspressoSystemInterface.cpp \
 	HarmonicForce.hpp
-=======
-	EspressoSystemInterface.hpp EspressoSystemInterface.cpp
->>>>>>> 25d9e4b6
 
 # nonbonded potentials and forces
 libEspresso_la_SOURCES += \
@@ -201,11 +197,7 @@
 	lbgpu_cuda.cu \
 	p3m_gpu_cuda.cu \
 	EspressoSystemInterface_cuda.cu \
-<<<<<<< HEAD
-        HarmonicForce.cu
-=======
 	HarmonicForce.hpp HarmonicForce.cu
->>>>>>> 25d9e4b6
 
 libEspresso_la_SOURCES += $(CUDA_SOURCES)
 EXTRA_DIST += $(CUDA_SOURCES)
