# Feature definitions
#
# The definitions are used for
# * generation of src/config-features.hpp, which checks the sanity of
#   the various features and their combinations
# * generation of myconfig-sample.hpp
#
# Copying and distribution of this file, with or without modification,
# are permitted in any medium without royalty provided the copyright
# notice and this notice are preserved.  This file is offered as-is,
# without any warranty.
#
# Lines commented with '/* ... */' or '//' are copied to myconfig-sample.hpp
# Lines commented with '#' are ignored

/* Generic features */
PARTIAL_PERIODIC
EXTERNAL_FORCES
CONSTRAINTS
MASS
EXCLUSIONS
COMFORCE
COMFIXED
MOLFORCES
BOND_CONSTRAINT
MODES                           requires FFTW
BOND_VIRTUAL
LANGEVIN_PER_PARTICLE
COLLISION_DETECTION             implies GHOST_FLAG, GHOSTS_HAVE_BONDS
LEES_EDWARDS                    implies DPD
LEES_EDWARDS                    requires not ELECTROSTATICS and not LB and not PARTIAL_PERIODIC
METADYNAMICS
NEMD
NPT
GHMC
CATALYTIC_REACTIONS
MULTI_TIMESTEP        requires not GAUSSRANDOMCUT and not GAUSSRANDOM
<<<<<<< HEAD
ENGINE                          implies ROTATION
SEMI_INTEGRATED
=======
ENGINE                          implies ROTATION, EXTERNAL_FORCES
CONFIGTEMP
>>>>>>> 89eae7b6

/* Rotation */
ROTATION
ROTATIONAL_INERTIA              implies ROTATION
BOND_CONSTRAINT                 requires not ROTATION
ROTATION_PER_PARTICLE           implies ROTATION

/* Adress */
MOL_CUT                         implies VIRTUAL_SITES_COM

/* Electrostatics */
ELECTROSTATICS
P3M                             equals ELECTROSTATICS and FFTW
INTER_RF                        implies ELECTROSTATICS
MMM1D_GPU                       requires CUDA and PARTIAL_PERIODIC and ELECTROSTATICS
EWALD_GPU                       requires CUDA and ELECTROSTATICS
_P3M_GPU_FLOAT					requires CUDA and ELECTROSTATICS
_P3M_GPU_DOUBLE					requires CUDA and ELECTROSTATICS


/* Magnetostatics */
DIPOLES
DP3M                            equals DIPOLES and FFTW
DIPOLAR_DIRECT_SUM		requires CUDA
DIPOLAR_DIRECT_SUM		equals DIPOLES and ROTATION and CUDA

/* Virtual sites features */
VIRTUAL_SITES_COM               requires not VIRTUAL_SITES_RELATIVE
VIRTUAL_SITES_RELATIVE          requires not VIRTUAL_SITES_COM
VIRTUAL_SITES_RELATIVE          implies ROTATION
VIRTUAL_SITES	                equals VIRTUAL_SITES_COM or VIRTUAL_SITES_RELATIVE or IMMERSED_BOUNDARY
VIRTUAL_SITES_NO_VELOCITY       require VIRTUAL_SITES_RELATIVE
VIRTUAL_SITES_THERMOSTAT        require VIRTUAL_SITES_RELATIVE
THERMOSTAT_IGNORE_NON_VIRTUAL   implies VIRTUAL_SITES_THERMOSTAT

/* DPD features */
DPD
TRANS_DPD                       implies DPD
DPD_MASS_RED                    requires not DPD_MASS_LIN
DPD_MASS_LIN                    requires not DPD_MASS_RED
DPD_MASS                        equals DPD_MASS_RED or DPD_MASS_LIN
DPD_MASS                        implies MASS, DPD
TUNABLE_SLIP                    implies DPD

/* Alternative implementation of DPD */
INTER_DPD

/* Lattice-Boltzmann features */
LB
LB_GPU                          requires CUDA
LB_BOUNDARIES                   implies LB, CONSTRAINTS
LB_BOUNDARIES_GPU               implies LB_GPU, CONSTRAINTS
LB_ELECTROHYDRODYNAMICS         implies LB
ELECTROKINETICS                 implies LB_GPU, EXTERNAL_FORCES, ELECTROSTATICS
EK_BOUNDARIES                   implies ELECTROKINETICS, LB_GPU, LB_BOUNDARIES_GPU, CONSTRAINTS, EXTERNAL_FORCES, ELECTROSTATICS
EK_REACTION                     implies ELECTROKINETICS, LB_GPU, EXTERNAL_FORCES, ELECTROSTATICS
EK_ELECTROSTATIC_COUPLING       implies ELECTROKINETICS, LB_GPU, ELECTROSTATICS
EK_DEBUG                        requires ELECTROKINETICS
EK_DOUBLE_PREC					requires ELECTROKINETICS
LATTICE	                        equals LB or LB_GPU
SHANCHEN                        implies LB_GPU
SHANCHEN                        requires not ELECTROKINETICS

/* Stokesian-Dynamics features */
BD
SD 		      	        requires CUDA
SD 		      	        requires ARPACK
SD				implies BD
SD_FF_ONLY			requires SD
SD_USE_FLOAT			requires SD
SD_NOT_PERIODIC			requires SD

/* Interaction features */
TABULATED
LENNARD_JONES
LJ_WARN_WHEN_CLOSE
LENNARD_JONES_GENERIC           implies LENNARD_JONES
LJCOS
LJCOS2
LJ_ANGLE
LJGEN_SOFTCORE
COS2
GAY_BERNE
SMOOTH_STEP
HERTZIAN
GAUSSIAN
BMHTF_NACL
MORSE
BUCKINGHAM
SOFT_SPHERE
HAT
UMBRELLA
GAY_BERNE	            implies ROTATION
OVERLAPPED

/* Fluid-Structure Interactions (object in fluid) */
OIF_LOCAL_FORCES
OIF_GLOBAL_FORCES
AFFINITY
MEMBRANE_COLLISION

BOND_ANGLE                      requires not BOND_ANGLE_OLD

BOND_ANGLEDIST
BOND_ANGLEDIST_HARMONIC         implies BOND_ANGLEDIST, CONSTRAINTS

BOND_ENDANGLEDIST
BOND_ENDANGLEDIST_HARMONIC      implies BOND_ENDANGLEDIST, CONSTRAINTS

CG_DNA				implies TWIST_STACK, HYDROGEN_BOND, COULOMB_DEBYE_HUECKEL
TWIST_STACK
HYDROGEN_BOND
COULOMB_DEBYE_HUECKEL 		requires ELECTROSTATICS

/* Immersed-Boundary Bayreuth version */
IMMERSED_BOUNDARY
IMMERSED_BOUNDARY               requires not VIRTUAL_SITES_RELATIVE
IMMERSED_BOUNDARY               requires not VIRTUAL_SITES_COM
IMMERSED_BOUNDARY               requires not SHANCHEN
IMMERSED_BOUNDARY               requires not ELECTROKINETICS
SCAFACOS_DIPOLES                requires SCAFACOS and DIPOLES

/* Obsolete features. To be removed. */
/* Old Bond angle */
/* Note: Activate ONLY ONE bonded angle potential out of the following! */
BOND_ANGLE_HARMONIC             requires not BOND_ANGLE_COSINE and not BOND_ANGLE_COSSQUARE
BOND_ANGLE_COSINE               requires not BOND_ANGLE_HARMONIC and not BOND_ANGLE_COSSQUARE
BOND_ANGLE_COSSQUARE            requires not BOND_ANGLE_HARMONIC and not BOND_ANGLE_COSINE
BOND_ANGLE_OLD                  equals BOND_ANGLE_HARMONIC or BOND_ANGLE_COSINE or BOND_ANGLE_COSSQUARE
BOND_ANGLE_HARMONIC             notest
BOND_ANGLE_COSINE               notest
BOND_ANGLE_COSSQUARE            notest
BOND_ANGLE_OLD                  notest

// Shape of the noise in ther (Langevin) thermostat
FLATNOISE                        requires not GAUSSRANDOM and not GAUSSRANDOM_CUT
GAUSSRANDOM                      requires not FLATNOISE and not GAUSSRANDOM_CUT
GAUSSRANDOMCUT                   requires not GAUSSRANDOM and not FLATNOISE


/* Strange features. Use only if you know what you are doing! */
/* activate the old dihedral form */
OLD_DIHEDRAL                    notest
/* turn off nonbonded interactions within molecules */
NO_INTRA_NB                     notest
/* add an int to the particle marking ghosts. Only visible on C level */
GHOST_FLAG                      notest
/* ghost particles also have the bond information. */
GHOSTS_HAVE_BONDS               notest


/* Debugging */
ADDITIONAL_CHECKS
ASYNC_BARRIER

ESIF_DEBUG
COMM_DEBUG
EVENT_DEBUG
INTEG_DEBUG
CELL_DEBUG
GHOST_DEBUG
LATTICE_DEBUG
HALO_DEBUG
GRID_DEBUG
VERLET_DEBUG
PARTICLE_DEBUG
P3M_DEBUG
FFT_DEBUG
RANDOM_DEBUG
FORCE_DEBUG
THERMO_DEBUG
LE_DEBUG
LJ_DEBUG
MORSE_DEBUG
ESR_DEBUG
ESK_DEBUG
FENE_DEBUG
GHOST_FORCE_DEBUG
STAT_DEBUG
POLY_DEBUG
MOLFORCES_DEBUG
PTENSOR_DEBUG
MAGGS_DEBUG
LB_DEBUG
VIRTUAL_SITES_DEBUG
SD_DEBUG
CUDA_DEBUG

MPI_CORE
FORCE_CORE

/* Single particle debugging */
ONEPART_DEBUG
// which particle id to debug
//#define ONEPART_DEBUG_ID 13

# External switches
# Switches that are set by configure or gcc, not to be set manually
CUDA external
FFTW external
TK   external
H5MD external
SCAFACOS external<|MERGE_RESOLUTION|>--- conflicted
+++ resolved
@@ -35,13 +35,9 @@
 GHMC
 CATALYTIC_REACTIONS
 MULTI_TIMESTEP        requires not GAUSSRANDOMCUT and not GAUSSRANDOM
-<<<<<<< HEAD
-ENGINE                          implies ROTATION
-SEMI_INTEGRATED
-=======
 ENGINE                          implies ROTATION, EXTERNAL_FORCES
 CONFIGTEMP
->>>>>>> 89eae7b6
+SEMI_INTEGRATED
 
 /* Rotation */
 ROTATION
