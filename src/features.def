# Feature definitions
#
# The definitions are used for
# * generation of src/config-features.hpp, which checks the sanity of
#   the various features and their combinations
# * generation of myconfig-sample.hpp
#
# Copying and distribution of this file, with or without modification,
# are permitted in any medium without royalty provided the copyright
# notice and this notice are preserved.  This file is offered as-is,
# without any warranty.
#
# Lines commented with '/* ... */' or '//' are copied to myconfig-sample.hpp
# Lines commented with '#' are ignored

/* Generic features */
PARTIAL_PERIODIC
EXTERNAL_FORCES
MASS
EXCLUSIONS
BOND_CONSTRAINT
LANGEVIN_PER_PARTICLE
COLLISION_DETECTION
METADYNAMICS
NEMD
NPT
GHMC
SWIMMER_REACTIONS
ENGINE                          implies ROTATION, EXTERNAL_FORCES
<<<<<<< HEAD
PARTICLE_ANISOTROPY
BROWNIAN_DYNAMICS
=======
PARTICLE_ANISOTROPY             implies ROTATION
>>>>>>> e3cf300e

/* Rotation */
ROTATION
ROTATIONAL_INERTIA              implies ROTATION

/* Electrostatics */
ELECTROSTATICS
P3M                             equals ELECTROSTATICS and FFTW
INTER_RF                        implies ELECTROSTATICS
MMM1D_GPU                       requires CUDA and PARTIAL_PERIODIC and ELECTROSTATICS
EWALD_GPU                       requires CUDA and ELECTROSTATICS
_P3M_GPU_FLOAT                  requires CUDA and ELECTROSTATICS


/* Magnetostatics */
DIPOLES                         implies ROTATION
DP3M                            equals DIPOLES and FFTW
DIPOLAR_DIRECT_SUM              requires CUDA
DIPOLAR_DIRECT_SUM              equals DIPOLES and ROTATION and CUDA

DIPOLAR_BARNES_HUT              requires CUDA
DIPOLAR_BARNES_HUT              equals DIPOLES and ROTATION and CUDA

/* Virtual sites features */
VIRTUAL_SITES                   
VIRTUAL_SITES_RELATIVE          implies VIRTUAL_SITES
VIRTUAL_SITES_RELATIVE          implies ROTATION

VIRTUAL_SITES_INERTIALESS_TRACERS
VIRTUAL_SITES_INERTIALESS_TRACERS implies VIRTUAL_SITES
VIRTUAL_SITES_INERTIALESS_TRACERS requires LB or LB_GPU

/* DPD features */
DPD

/* Lattice-Boltzmann features */
LB
LB_GPU                          requires CUDA
LB_BOUNDARIES                   requires LB
LB_BOUNDARIES_GPU               requires LB_GPU
LB_ELECTROHYDRODYNAMICS         implies LB
ELECTROKINETICS                 implies LB_GPU, EXTERNAL_FORCES, ELECTROSTATICS
ELECTROKINETICS                 requires CUDA
EK_BOUNDARIES                   implies ELECTROKINETICS, LB_GPU, LB_BOUNDARIES_GPU, EXTERNAL_FORCES, ELECTROSTATICS
EK_BOUNDARIES                   requires CUDA
EK_ELECTROSTATIC_COUPLING       implies ELECTROKINETICS, LB_GPU, ELECTROSTATICS
EK_ELECTROSTATIC_COUPLING       requires CUDA and FFTW
EK_DEBUG                        requires ELECTROKINETICS
EK_DOUBLE_PREC                  requires ELECTROKINETICS
LATTICE                         equals LB or LB_GPU
SHANCHEN                        implies LB_GPU
SHANCHEN                        requires not ELECTROKINETICS and EXPERIMENTAL_FEATURES


/* Interaction features */
TABULATED
LENNARD_JONES
WCA
LJ_WARN_WHEN_CLOSE
LENNARD_JONES_GENERIC           implies LENNARD_JONES
LJCOS
LJCOS2
LJGEN_SOFTCORE                  implies LENNARD_JONES_GENERIC
COS2
GAY_BERNE
SMOOTH_STEP
HERTZIAN
GAUSSIAN
BMHTF_NACL
MORSE
BUCKINGHAM
SOFT_SPHERE
HAT
UMBRELLA                           requires EXPERIMENTAL_FEATURES 
GAY_BERNE                       implies ROTATION
GAY_BERNE                       requires EXPERIMENTAL_FEATURES
OVERLAPPED
THOLE                           requires P3M

/* Fluid-Structure Interactions (object in fluid) */
OIF_LOCAL_FORCES
OIF_GLOBAL_FORCES
AFFINITY
MEMBRANE_COLLISION

BOND_ANGLE                      requires not BOND_ANGLE_OLD

/* Immersed-Boundary Bayreuth version */
IMMERSED_BOUNDARY
IMMERSED_BOUNDARY               requires VIRTUAL_SITES
IMMERSED_BOUNDARY               requires not SHANCHEN
SCAFACOS_DIPOLES                requires SCAFACOS
SCAFACOS_DIPOLES                implies DIPOLES
SCAFACOS                        requires ELECTROSTATICS

EXPERIMENTAL_FEATURES

// Shape of the noise in the (Langevin) thermostat
FLATNOISE                       requires not GAUSSRANDOM and not GAUSSRANDOM_CUT
GAUSSRANDOM                     requires not FLATNOISE and not GAUSSRANDOM_CUT
GAUSSRANDOMCUT                  requires not GAUSSRANDOM and not FLATNOISE


/* Strange features. Use only if you know what you are doing! */
/* activate the old dihedral form */
OLD_DIHEDRAL                    notest
/* turn off certain nonbonded interactions within molecules */
NO_INTRA_NB                     notest


/* Debugging */
ADDITIONAL_CHECKS

ESIF_DEBUG
COMM_DEBUG
EVENT_DEBUG
INTEG_DEBUG
CELL_DEBUG
GHOST_DEBUG
LATTICE_DEBUG
HALO_DEBUG
GRID_DEBUG
VERLET_DEBUG
PARTICLE_DEBUG
P3M_DEBUG
FFT_DEBUG
RANDOM_DEBUG
FORCE_DEBUG
THERMO_DEBUG
LE_DEBUG
LJ_DEBUG
MORSE_DEBUG
ESR_DEBUG
ESK_DEBUG
FENE_DEBUG
GHOST_FORCE_DEBUG
STAT_DEBUG
POLY_DEBUG
PTENSOR_DEBUG
MAGGS_DEBUG
LB_DEBUG
VIRTUAL_SITES_DEBUG
CUDA_DEBUG
H5MD_DEBUG
ICC_DEBUG


/* Single particle debugging */
ONEPART_DEBUG
// which particle id to debug
//#define ONEPART_DEBUG_ID 13

# External switches
# Switches that are set by configure or gcc, not to be set manually
CUDA external
FFTW external
H5MD external
SCAFACOS external
GSL external<|MERGE_RESOLUTION|>--- conflicted
+++ resolved
@@ -27,12 +27,8 @@
 GHMC
 SWIMMER_REACTIONS
 ENGINE                          implies ROTATION, EXTERNAL_FORCES
-<<<<<<< HEAD
-PARTICLE_ANISOTROPY
+PARTICLE_ANISOTROPY             implies ROTATION
 BROWNIAN_DYNAMICS
-=======
-PARTICLE_ANISOTROPY             implies ROTATION
->>>>>>> e3cf300e
 
 /* Rotation */
 ROTATION
