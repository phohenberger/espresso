--- conflicted
+++ resolved
@@ -12,12 +12,7 @@
     "${CMAKE_CURRENT_SOURCE_DIR}/ScriptInterfaceBase.cpp"
     "${CMAKE_CURRENT_SOURCE_DIR}/shapes/initialize.cpp"
         "${CMAKE_CURRENT_SOURCE_DIR}/ParallelScriptInterface.cpp"
-<<<<<<< HEAD
-    "${CMAKE_CURRENT_SOURCE_DIR}/ParallelScriptInterfaceSlave.cpp"
-    "${CMAKE_CURRENT_SOURCE_DIR}/ScriptInterfaceBase.cpp"
-=======
         "${CMAKE_CURRENT_SOURCE_DIR}/ScriptInterfaceBase.cpp"
->>>>>>> 31292d64
 )
 
 if(H5MD)
