--- conflicted
+++ resolved
@@ -24,26 +24,6 @@
 
 #include "MpiCallbacks.hpp"
 #include "ScriptInterfaceBase.hpp"
-<<<<<<< HEAD
-#include "utils/parallel/ParallelObject.hpp"
-
-namespace ScriptInterface {
-class ParallelScriptInterfaceSlave {
-public:
-  enum class CallbackAction {
-    NEW,
-    CONSTRUCT,
-    SET_PARAMETER,
-    CALL_METHOD,
-    DELETE
-  };
-
-private:
-  friend class ParallelScriptInterface;
-  static Communication::MpiCallbacks *m_cb;
-  friend Utils::Parallel::ParallelObject<ParallelScriptInterfaceSlave>;
-  ParallelScriptInterfaceSlave();
-=======
 
 #include "ParallelScriptInterface.hpp"
 
@@ -60,7 +40,6 @@
 public:
   ParallelScriptInterfaceSlave(Communication::MpiCallbacks *cb)
       : m_callback_id(cb, [this](CallbackAction a) { mpi_slave(a); }) {}
->>>>>>> 31292d64
 
   std::shared_ptr<ScriptInterfaceBase> m_p;
 
@@ -84,13 +63,6 @@
     }
   }
 
-<<<<<<< HEAD
-  VariantMap bcast_variant_map() const;
-
-private:
-  Communication::CallbackHandle<CallbackAction> m_callback_id;
-  void mpi_slave(CallbackAction action);
-=======
   VariantMap bcast_variant_map() const {
     VariantMap ret;
     boost::mpi::broadcast(comm(), ret, 0);
@@ -155,7 +127,6 @@
     }
     }
   }
->>>>>>> 31292d64
 };
 } /* namespace ScriptInterface */
 
