--- conflicted
+++ resolved
@@ -28,11 +28,6 @@
 
 #include "Variant.hpp"
 #include "Parameter.hpp"
-<<<<<<< HEAD
-
-namespace ScriptInterface {
-=======
-#include "Variant.hpp"
 
 namespace ScriptInterface {
 
@@ -45,7 +40,6 @@
 template <> inline Vector2d get_value<Vector2d>(Variant const &v) {
   return Vector2d(boost::get<std::vector<double>>(v));
 }
->>>>>>> a580aff9
 
 /**
  * @brief Tries to extract a value with the type of MEMBER_NAME from the
