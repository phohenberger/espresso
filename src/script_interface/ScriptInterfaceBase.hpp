--- conflicted
+++ resolved
@@ -42,16 +42,11 @@
 /**
  * @brief Possible types for parameters.
  */
-<<<<<<< HEAD
-typedef boost::variant<bool, int, double, std::string, std::vector<int>,
-                       std::vector<double>, Vector2d, Vector3d,
-                       ObjectId> Variant;
-=======
+
 typedef boost::make_recursive_variant<
     bool, int, double, std::string, std::vector<int>, std::vector<double>,
     Vector2d, Vector3d, ObjectId,
     std::vector<boost::recursive_variant_>>::type Variant;
->>>>>>> 80bc6724
 
 /**
  * @brief Tries to extract a value with the type of MEMBER_NAME from the
