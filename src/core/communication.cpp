--- conflicted
+++ resolved
@@ -651,11 +651,7 @@
 
   if (pnode == this_node) {
     Particle *p = local_particles[part];
-<<<<<<< HEAD
-    local_rotate_particle(p, Vector3d{axis, axis + 3}, angle);
-=======
     local_rotate_particle(*p, axis, angle);
->>>>>>> 59f081bb
   } else {
     comm_cart.send(pnode, SOME_TAG, axis);
     comm_cart.send(pnode, SOME_TAG, angle);
@@ -669,18 +665,11 @@
 #ifdef ROTATION
   if (pnode == this_node) {
     Particle *p = local_particles[part];
-<<<<<<< HEAD
-    double axis[3], angle;
-    MPI_Recv(axis, 3, MPI_DOUBLE, 0, SOME_TAG, comm_cart, MPI_STATUS_IGNORE);
-    MPI_Recv(&angle, 1, MPI_DOUBLE, 0, SOME_TAG, comm_cart, MPI_STATUS_IGNORE);
-    local_rotate_particle(p, Vector3d(axis), angle);
-=======
     Vector3d axis;
     double angle;
     comm_cart.recv(0, SOME_TAG, axis);
     comm_cart.recv(0, SOME_TAG, angle);
     local_rotate_particle(*p, axis, angle);
->>>>>>> 59f081bb
   }
 
   on_particle_change();
