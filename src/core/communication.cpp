/*
  Copyright (C) 2010-2018 The ESPResSo project
  Copyright (C) 2002,2003,2004,2005,2006,2007,2008,2009,2010
    Max-Planck-Institute for Polymer Research, Theory Group

  This file is part of ESPResSo.

  ESPResSo is free software: you can redistribute it and/or modify
  it under the terms of the GNU General Public License as published by
  the Free Software Foundation, either version 3 of the License, or
  (at your option) any later version.

  ESPResSo is distributed in the hope that it will be useful,
  but WITHOUT ANY WARRANTY; without even the implied warranty of
  MERCHANTABILITY or FITNESS FOR A PARTICULAR PURPOSE.  See the
  GNU General Public License for more details.

  You should have received a copy of the GNU General Public License
  along with this program.  If not, see <http://www.gnu.org/licenses/>.
*/
#include <cstdio>
#include <cstdlib>
#include <cstring>
#include <mpi.h>
#ifdef OPEN_MPI
#include <dlfcn.h>
#endif
#include <cassert>

#include "communication.hpp"

#include "errorhandling.hpp"

#include "EspressoSystemInterface.hpp"
#include "bonded_interactions/bonded_tab.hpp"
#include "cells.hpp"
#include "collision.hpp"
#include "cuda_interface.hpp"
#include "electrostatics_magnetostatics/debye_hueckel.hpp"
#include "electrostatics_magnetostatics/elc.hpp"
#include "electrostatics_magnetostatics/icc.hpp"
#include "electrostatics_magnetostatics/maggs.hpp"
#include "electrostatics_magnetostatics/mdlc_correction.hpp"
#include "electrostatics_magnetostatics/mmm1d.hpp"
#include "electrostatics_magnetostatics/mmm2d.hpp"
#include "electrostatics_magnetostatics/p3m-dipolar.hpp"
#include "electrostatics_magnetostatics/p3m.hpp"
#include "electrostatics_magnetostatics/scafacos.hpp"
#include "energy.hpp"
#include "forces.hpp"
#include "galilei.hpp"
#include "global.hpp"
#include "grid.hpp"
#include "grid_based_algorithms/lb.hpp"
#include "grid_based_algorithms/lb_interface.hpp"
#include "grid_based_algorithms/lb_particle_coupling.hpp"
#include "initialize.hpp"
#include "integrate.hpp"
#include "io/mpiio/mpiio.hpp"
#include "minimize_energy.hpp"
#include "nonbonded_interactions/nonbonded_tab.hpp"
#include "nonbonded_interactions/reaction_field.hpp"
#include "npt.hpp"
#include "partCfg_global.hpp"
#include "particle_data.hpp"
#include "pressure.hpp"
#include "rotation.hpp"
#include "statistics.hpp"
#include "statistics_chain.hpp"
#include "statistics_fluid.hpp"
#include "swimmer_reaction.hpp"
#include "topology.hpp"
#include "virtual_sites.hpp"

#include "serialization/IA_parameters.hpp"
#include "serialization/Particle.hpp"
#include "serialization/ParticleParametersSwimming.hpp"
#include "utils.hpp"
#include "utils/Counter.hpp"
#include "utils/make_unique.hpp"
#include "utils/u32_to_u64.hpp"

#include <boost/mpi.hpp>
#include <boost/serialization/array.hpp>
#include <boost/serialization/string.hpp>

using namespace std;

namespace Communication {
auto const &mpi_datatype_cache = boost::mpi::detail::mpi_datatype_cache();
std::unique_ptr<boost::mpi::environment> mpi_env;
} // namespace Communication

boost::mpi::communicator comm_cart;

namespace Communication {
std::unique_ptr<MpiCallbacks> m_callbacks;

/* We use a singleton callback class for now. */
MpiCallbacks &mpiCallbacks() {
  assert(m_callbacks && "Mpi not initialized!");

  return *m_callbacks;
}
} // namespace Communication

using Communication::mpiCallbacks;

int this_node = -1;
int n_nodes = -1;

// if you want to add a callback, add it here, and here only
#define CALLBACK_LIST                                                          \
  CB(mpi_bcast_parameter_slave)                                                \
  CB(mpi_who_has_slave)                                                        \
  CB(mpi_bcast_event_slave)                                                    \
  CB(mpi_place_particle_slave)                                                 \
  CB(mpi_recv_part_slave)                                                      \
  CB(mpi_integrate_slave)                                                      \
  CB(mpi_bcast_ia_params_slave)                                                \
  CB(mpi_bcast_all_ia_params_slave)                                            \
  CB(mpi_bcast_max_seen_particle_type_slave)                                   \
  CB(mpi_gather_stats_slave)                                                   \
  CB(mpi_set_time_step_slave)                                                  \
  CB(mpi_bcast_coulomb_params_slave)                                           \
  CB(mpi_place_new_particle_slave)                                             \
  CB(mpi_remove_particle_slave)                                                \
  CB(mpi_rescale_particles_slave)                                              \
  CB(mpi_bcast_cell_structure_slave)                                           \
  CB(mpi_bcast_nptiso_geom_slave)                                              \
  CB(mpi_update_mol_ids_slave)                                                 \
  CB(mpi_sync_topo_part_info_slave)                                            \
<<<<<<< HEAD
  CB(mpi_send_mass_slave)                                                      \
=======
>>>>>>> 1b0ce9c7
  CB(mpi_send_exclusion_slave)                                                 \
  CB(mpi_bcast_lb_params_slave)                                                \
  CB(mpi_bcast_cuda_global_part_vars_slave)                                    \
  CB(mpi_send_fluid_slave)                                                     \
  CB(mpi_recv_fluid_slave)                                                     \
  CB(mpi_iccp3m_iteration_slave)                                               \
  CB(mpi_iccp3m_init_slave)                                                    \
  CB(mpi_bcast_max_mu_slave)                                                   \
  CB(mpi_recv_fluid_populations_slave)                                         \
  CB(mpi_send_fluid_populations_slave)                                         \
  CB(mpi_recv_fluid_boundary_flag_slave)                                       \
  CB(mpi_kill_particle_motion_slave)                                           \
  CB(mpi_kill_particle_forces_slave)                                           \
  CB(mpi_system_CMS_slave)                                                     \
  CB(mpi_system_CMS_velocity_slave)                                            \
  CB(mpi_galilei_transform_slave)                                              \
  CB(mpi_setup_reaction_slave)                                                 \
  CB(mpi_check_runtime_errors_slave)                                           \
  CB(mpi_minimize_energy_slave)                                                \
  CB(mpi_gather_cuda_devices_slave)                                            \
  CB(mpi_scafacos_set_parameters_slave)                                        \
  CB(mpi_scafacos_set_r_cut_and_tune_slave)                                    \
  CB(mpi_scafacos_free_slave)                                                  \
  CB(mpi_resort_particles_slave)                                               \
  CB(mpi_get_pairs_slave)                                                      \
  CB(mpi_get_particles_slave)                                                  \
  CB(mpi_rotate_system_slave)                                                  \
<<<<<<< HEAD
  CB(mpi_set_lb_coupling_counter_slave)                                        \
  CB(mpi_set_lb_fluid_counter)
=======
  CB(mpi_update_particle_slave)
>>>>>>> 1b0ce9c7

// create the forward declarations
#define CB(name) void name(int node, int param);
CALLBACK_LIST

#ifdef DOXYGEN
    (void); /* this line prevents an interaction in Doxygen between
               CALLBACK_LIST and the anonymous namespace that follows */
#endif

namespace {

#undef CB
#define CB(name) name,
/// List of callbacks
std::vector<SlaveCallback *> slave_callbacks{CALLBACK_LIST};

#ifdef COMM_DEBUG
// create the list of names
#undef CB
#define CB(name) #name,

/** List of callback names for debugging. */
std::vector<std::string> names{CALLBACK_LIST};
#endif
} // namespace

/** Forward declarations */

int mpi_check_runtime_errors();

/**********************************************
 * procedures
 **********************************************/

#if defined(OPEN_MPI)
/** Workaround for "Read -1, expected XXXXXXX, errno = 14" that sometimes
 *  appears when CUDA is used. This is a bug in OpenMPI 2.0-2.1.2 and 3.0.0
 *  according to
 *  https://www.mail-archive.com/users@lists.open-mpi.org/msg32357.html,
 *  so we set btl_vader_single_copy_mechanism = none.
 */
static void openmpi_fix_vader() {
  if (OMPI_MAJOR_VERSION < 2 || OMPI_MAJOR_VERSION > 3)
    return;
  if (OMPI_MAJOR_VERSION == 2 && OMPI_MINOR_VERSION == 1 &&
      OMPI_RELEASE_VERSION >= 3)
    return;
  if (OMPI_MAJOR_VERSION == 3 &&
      (OMPI_MINOR_VERSION > 0 || OMPI_RELEASE_VERSION > 0))
    return;

  std::string varname = "btl_vader_single_copy_mechanism";
  std::string varval = "none";

  setenv((std::string("OMPI_MCA_") + varname).c_str(), varval.c_str(), 0);
}
#endif

void mpi_init() {
#ifdef OPEN_MPI
  openmpi_fix_vader();

  void *handle = 0;
  int mode = RTLD_NOW | RTLD_GLOBAL;
#ifdef RTLD_NOLOAD
  mode |= RTLD_NOLOAD;
#endif
  void *_openmpi_symbol = dlsym(RTLD_DEFAULT, "MPI_Init");
  if (!_openmpi_symbol) {
    fprintf(stderr, "%d: Aborting because unable to find OpenMPI symbol.\n",
            this_node);
    errexit();
  }
  Dl_info _openmpi_info;
  dladdr(_openmpi_symbol, &_openmpi_info);

  if (!handle)
    handle = dlopen(_openmpi_info.dli_fname, mode);

  if (!handle) {
    fprintf(stderr,
            "%d: Aborting because unable to load libmpi into the "
            "global symbol space.\n",
            this_node);
    errexit();
  }
#endif

#ifdef BOOST_MPI_HAS_NOARG_INITIALIZATION
  Communication::mpi_env = Utils::make_unique<boost::mpi::environment>();
#else
  int argc{};
  char **argv{};
  Communication::mpi_env =
      Utils::make_unique<boost::mpi::environment>(argc, argv);
#endif

  MPI_Comm_size(MPI_COMM_WORLD, &n_nodes);
  MPI_Dims_create(n_nodes, 3, node_grid);

  mpi_reshape_communicator({{node_grid[0], node_grid[1], node_grid[2]}},
                           /* periodicity */ {{1, 1, 1}});
  MPI_Cart_coords(comm_cart, this_node, 3, node_pos);

  Communication::m_callbacks =
      Utils::make_unique<Communication::MpiCallbacks>(comm_cart);

  for (auto &cb : slave_callbacks) {
    mpiCallbacks().add(cb);
  }

  ErrorHandling::init_error_handling(mpiCallbacks());
  partCfg(Utils::make_unique<PartCfg>(mpiCallbacks(), GetLocalParts()));

  on_program_start();
}

void mpi_reshape_communicator(std::array<int, 3> const &node_grid,
                              std::array<int, 3> const &periodicity) {
  MPI_Comm temp_comm;
  MPI_Cart_create(MPI_COMM_WORLD, 3, const_cast<int *>(node_grid.data()),
                  const_cast<int *>(periodicity.data()), 0, &temp_comm);
  comm_cart =
      boost::mpi::communicator(temp_comm, boost::mpi::comm_take_ownership);

  this_node = comm_cart.rank();
}

void mpi_call(SlaveCallback cb, int node, int param) {
#ifdef COMM_DEBUG
  auto it = std::find(slave_callbacks.begin(), slave_callbacks.end(), cb);

  if (it != slave_callbacks.end()) {
    auto const id = it - slave_callbacks.begin();
    COMM_TRACE(fprintf(stderr, "%d: issuing %s %d %d\n", this_node,
                       names[id].c_str(), node, param));
  }
#endif /* COMM_DEBUG */
  mpiCallbacks().call(cb, node, param);

  COMM_TRACE(fprintf(stderr, "%d: finished sending.\n", this_node));
}

/**************** REQ_CHTOPL ***********/
void mpi_bcast_event(int event) {
  mpi_call(mpi_bcast_event_slave, -1, event);
  mpi_bcast_event_slave(-1, event);
}

void mpi_bcast_event_slave(int node, int event) {
  switch (event) {
#ifdef ELECTROSTATICS
#ifdef P3M
  case P3M_COUNT_CHARGES:
    p3m_count_charged_particles();
    break;
#endif
  case MAGGS_COUNT_CHARGES:
    maggs_count_charged_particles();
    break;
#endif
  case CHECK_PARTICLES:
    check_particles();
    break;

#ifdef DP3M
  case P3M_COUNT_DIPOLES:
    dp3m_count_magnetic_particles();
    break;
#endif

  default:;
  }
}

/****************** REQ_PLACE/REQ_PLACE_NEW ************/

void mpi_place_particle(int pnode, int part, double p[3]) {
  mpi_call(mpi_place_particle_slave, pnode, part);

  if (pnode == this_node)
    local_place_particle(part, p, 0);
  else
    MPI_Send(p, 3, MPI_DOUBLE, pnode, SOME_TAG, comm_cart);

  set_resort_particles(Cells::RESORT_GLOBAL);
  on_particle_change();
}

void mpi_place_particle_slave(int pnode, int part) {

  if (pnode == this_node) {
    double p[3];
    MPI_Recv(p, 3, MPI_DOUBLE, 0, SOME_TAG, comm_cart, MPI_STATUS_IGNORE);
    local_place_particle(part, p, 0);
  }

  set_resort_particles(Cells::RESORT_GLOBAL);
  on_particle_change();
}

void mpi_place_new_particle(int pnode, int part, double p[3]) {
  mpi_call(mpi_place_new_particle_slave, pnode, part);
  added_particle(part);

  if (pnode == this_node)
    local_place_particle(part, p, 1);
  else
    MPI_Send(p, 3, MPI_DOUBLE, pnode, SOME_TAG, comm_cart);

  on_particle_change();
}

void mpi_place_new_particle_slave(int pnode, int part) {

  added_particle(part);

  if (pnode == this_node) {
    double p[3];
    MPI_Recv(p, 3, MPI_DOUBLE, 0, SOME_TAG, comm_cart, MPI_STATUS_IGNORE);
    local_place_particle(part, p, 1);
  }

  on_particle_change();
}

<<<<<<< HEAD
/****************** REQ_SET_V ************/
void mpi_send_v(int pnode, int part, double *v) {
  mpi_call(mpi_send_v_slave, pnode, part);

  if (pnode == this_node) {
    Particle *p = local_particles[part];

    p->m.v = {v[0], v[1], v[2]};
  } else
    MPI_Send(v, 3, MPI_DOUBLE, pnode, SOME_TAG, comm_cart);

  on_particle_change();
}

void mpi_send_v_slave(int pnode, int part) {
  if (pnode == this_node) {
    Particle *p = local_particles[part];
    MPI_Recv(p->m.v.data(), 3, MPI_DOUBLE, 0, SOME_TAG, comm_cart,
             MPI_STATUS_IGNORE);
  }

  on_particle_change();
}

/****************** REQ_SET_SWIMMING ************/
void mpi_send_swimming(int pnode, int part,
                       const ParticleParametersSwimming &swim) {
#ifdef ENGINE
  mpi_call(mpi_send_swimming_slave, pnode, part);

  if (pnode == this_node) {
    Particle *p = local_particles[part];
    p->swim = swim;
  } else {
    comm_cart.send(pnode, SOME_TAG, swim);
  }

  on_particle_change();
#endif
}

void mpi_send_swimming_slave(int pnode, int part) {
#ifdef ENGINE
  if (pnode == this_node) {
    Particle *p = local_particles[part];
    ParticleParametersSwimming swim;
    comm_cart.recv(0, SOME_TAG, swim);
    p->swim = swim;
  }

  on_particle_change();
#endif
}

/****************** REQ_SET_F ************/
void mpi_send_f(int pnode, int part, const Vector3d &F) {
  mpi_call(mpi_send_f_slave, pnode, part);

  if (pnode == this_node) {
    Particle *p = local_particles[part];
    p->f.f = F;
  } else {
    comm_cart.send(pnode, SOME_TAG, F);
  }

  on_particle_change();
}

void mpi_send_f_slave(int pnode, int part) {
  if (pnode == this_node) {
    Particle *p = local_particles[part];
    Vector3d F;
    comm_cart.recv(0, SOME_TAG, F);

    p->f.f = F;
  }

  on_particle_change();
}

/********************* REQ_SET_Q ********/
void mpi_send_q(int pnode, int part, double q) {
#ifdef ELECTROSTATICS
  mpi_call(mpi_send_q_slave, pnode, part);

  if (pnode == this_node) {
    Particle *p = local_particles[part];
    p->p.q = q;
  } else {
    MPI_Send(&q, 1, MPI_DOUBLE, pnode, SOME_TAG, comm_cart);
  }

  on_particle_charge_change();
#endif
}

void mpi_send_q_slave(int pnode, int part) {
#ifdef ELECTROSTATICS
  if (pnode == this_node) {
    Particle *p = local_particles[part];
    MPI_Recv(&p->p.q, 1, MPI_DOUBLE, 0, SOME_TAG, comm_cart, MPI_STATUS_IGNORE);
  }

  on_particle_charge_change();
#endif
}

/********************* REQ_SET_MU_E ********/
void mpi_send_mu_E(int pnode, int part, double mu_E[3]) {
#ifdef LB_ELECTROHYDRODYNAMICS
  mpi_call(mpi_send_mu_E_slave, pnode, part);

  if (pnode == this_node) {
    Particle *p = local_particles[part];
    p->p.mu_E[0] = mu_E[0];
    p->p.mu_E[1] = mu_E[1];
    p->p.mu_E[2] = mu_E[2];
  } else {
    MPI_Send(mu_E, 3, MPI_DOUBLE, pnode, SOME_TAG, comm_cart);
  }

  on_particle_change();
#endif
}

void mpi_send_mu_E_slave(int pnode, int part) {
#ifdef LB_ELECTROHYDRODYNAMICS
  if (pnode == this_node) {
    Particle *p = local_particles[part];
    MPI_Recv(p->p.mu_E.data(), 3, MPI_DOUBLE, 0, SOME_TAG, comm_cart,
             MPI_STATUS_IGNORE);
  }

  on_particle_change();
#endif
}

/********************* REQ_SET_M ********/
void mpi_send_mass(int pnode, int part, double mass) {
#ifdef MASS
  mpi_call(mpi_send_mass_slave, pnode, part);

  if (pnode == this_node) {
    Particle *p = local_particles[part];
    p->p.mass = mass;
  } else {
    MPI_Send(&mass, 1, MPI_DOUBLE, pnode, SOME_TAG, comm_cart);
  }

  on_particle_change();
#endif
}

void mpi_send_mass_slave(int pnode, int part) {
#ifdef MASS
  if (pnode == this_node) {
    Particle *p = local_particles[part];
    MPI_Recv(&p->p.mass, 1, MPI_DOUBLE, 0, SOME_TAG, comm_cart,
             MPI_STATUS_IGNORE);
  }

  on_particle_change();
#endif
}

/********************* REQ_SET_RINERTIA ********/

void mpi_send_rotational_inertia(int pnode, int part, double rinertia[3]) {
#ifdef ROTATIONAL_INERTIA
  mpi_call(mpi_send_rotational_inertia_slave, pnode, part);

  if (pnode == this_node) {
    Particle *p = local_particles[part];
    p->p.rinertia[0] = rinertia[0];
    p->p.rinertia[1] = rinertia[1];
    p->p.rinertia[2] = rinertia[2];
  } else {
    MPI_Send(rinertia, 3, MPI_DOUBLE, pnode, SOME_TAG, comm_cart);
  }

  on_particle_change();
#endif
}

void mpi_send_rotational_inertia_slave(int pnode, int part) {
#ifdef ROTATIONAL_INERTIA
  if (pnode == this_node) {
    Particle *p = local_particles[part];
    MPI_Recv(p->p.rinertia.data(), 3, MPI_DOUBLE, 0, SOME_TAG, comm_cart,
             MPI_STATUS_IGNORE);
  }

  on_particle_change();
#endif
}

void mpi_rotate_particle(int pnode, int part, const Vector3d &axis,
                         double angle) {
#ifdef ROTATION
  mpi_call(mpi_rotate_particle_slave, pnode, part);

  if (pnode == this_node) {
    Particle *p = local_particles[part];
    local_rotate_particle(*p, axis, angle);
  } else {
    comm_cart.send(pnode, SOME_TAG, axis);
    comm_cart.send(pnode, SOME_TAG, angle);
  }

  on_particle_change();
#endif
}

void mpi_rotate_particle_slave(int pnode, int part) {
#ifdef ROTATION
  if (pnode == this_node) {
    Particle *p = local_particles[part];
    Vector3d axis;
    double angle;
    comm_cart.recv(0, SOME_TAG, axis);
    comm_cart.recv(0, SOME_TAG, angle);
    local_rotate_particle(*p, axis, angle);
  }

  on_particle_change();
#endif
}

/********************* REQ_SET_BOND_SITE ********/

void mpi_send_affinity_slave(int pnode, int part) {
#ifdef AFFINITY
  if (pnode == this_node) {
    Particle *p = local_particles[part];
    MPI_Recv(p->p.bond_site.data(), 3, MPI_DOUBLE, 0, SOME_TAG, comm_cart,
             MPI_STATUS_IGNORE);
  }

  on_particle_change();
#endif
}

void mpi_send_affinity(int pnode, int part, double bond_site[3]) {
#ifdef AFFINITY
  mpi_call(mpi_send_affinity_slave, pnode, part);

  if (pnode == this_node) {
    Particle *p = local_particles[part];
    p->p.bond_site[0] = bond_site[0];
    p->p.bond_site[1] = bond_site[1];
    p->p.bond_site[2] = bond_site[2];
  } else {
    MPI_Send(bond_site, 3, MPI_DOUBLE, pnode, SOME_TAG, comm_cart);
  }

  on_particle_change();
#endif
}

/********************* REQ_SET_OUT_DIRECTION ********/

void mpi_send_out_direction(int pnode, int part, double out_direction[3]) {
#ifdef MEMBRANE_COLLISION
  mpi_call(mpi_send_out_direction_slave, pnode, part);

  if (pnode == this_node) {
    Particle *p = local_particles[part];
    p->p.out_direction[0] = out_direction[0];
    p->p.out_direction[1] = out_direction[1];
    p->p.out_direction[2] = out_direction[2];
  } else {
    MPI_Send(out_direction, 3, MPI_DOUBLE, pnode, SOME_TAG, comm_cart);
  }

  on_particle_change();
#endif
}

void mpi_send_out_direction_slave(int pnode, int part) {
#ifdef MEMBRANE_COLLISION
  if (pnode == this_node) {
    Particle *p = local_particles[part];
    MPI_Recv(p->p.out_direction.data(), 3, MPI_DOUBLE, 0, SOME_TAG, comm_cart,
             MPI_STATUS_IGNORE);
  }

  on_particle_change();
#endif
}

/********************* REQ_SET_TYPE ********/
void mpi_send_type(int pnode, int part, int type) {
  mpi_call(mpi_send_type_slave, pnode, part);

  if (pnode == this_node) {
    Particle *p = local_particles[part];
    p->p.type = type;
  } else
    MPI_Send(&type, 1, MPI_INT, pnode, SOME_TAG, comm_cart);

  on_particle_change();
}

void mpi_send_type_slave(int pnode, int part) {
  if (pnode == this_node) {
    Particle *p = local_particles[part];
    MPI_Recv(&p->p.type, 1, MPI_INT, 0, SOME_TAG, comm_cart, MPI_STATUS_IGNORE);
  }

  on_particle_change();
}

/********************* REQ_SET_MOLID ********/
void mpi_send_mol_id(int pnode, int part, int mid) {
  mpi_call(mpi_send_mol_id_slave, pnode, part);

  if (pnode == this_node) {
    Particle *p = local_particles[part];
    p->p.mol_id = mid;
  } else
    MPI_Send(&mid, 1, MPI_INT, pnode, SOME_TAG, comm_cart);

  on_particle_change();
}

void mpi_send_mol_id_slave(int pnode, int part) {
  if (pnode == this_node) {
    Particle *p = local_particles[part];
    MPI_Recv(&p->p.mol_id, 1, MPI_INT, 0, SOME_TAG, comm_cart,
             MPI_STATUS_IGNORE);
  }

  on_particle_change();
}

/********************* REQ_SET_QUAT ********/

void mpi_send_quat(int pnode, int part, double quat[4]) {
#ifdef ROTATION
  mpi_call(mpi_send_quat_slave, pnode, part);

  if (pnode == this_node) {
    Particle *p = local_particles[part];
    p->r.quat[0] = quat[0];
    p->r.quat[1] = quat[1];
    p->r.quat[2] = quat[2];
    p->r.quat[3] = quat[3];
  } else {
    MPI_Send(quat, 4, MPI_DOUBLE, pnode, SOME_TAG, comm_cart);
  }

  on_particle_change();
#endif
}

void mpi_send_quat_slave(int pnode, int part) {
#ifdef ROTATION
  if (pnode == this_node) {
    Particle *p = local_particles[part];
    MPI_Recv(p->r.quat.data(), 4, MPI_DOUBLE, 0, SOME_TAG, comm_cart,
             MPI_STATUS_IGNORE);
  }

  on_particle_change();
#endif
}

/********************* REQ_SET_OMEGA ********/

void mpi_send_omega(int pnode, int part, const Vector3d &omega) {
#ifdef ROTATION
  mpi_call(mpi_send_omega_slave, pnode, part);

  if (pnode == this_node) {
    Particle *p = local_particles[part];
    p->m.omega = omega;
  } else {
    comm_cart.send(pnode, SOME_TAG, omega);
  }

  on_particle_change();
#endif
}

void mpi_send_omega_slave(int pnode, int part) {
#ifdef ROTATION
  if (pnode == this_node) {
    Particle *p = local_particles[part];
    comm_cart.recv(0, SOME_TAG, p->m.omega);
  }
  on_particle_change();
#endif
}

/********************* REQ_SET_TORQUE ********/

void mpi_send_torque(int pnode, int part, const Vector3d &torque) {
#ifdef ROTATION
  mpi_call(mpi_send_torque_slave, pnode, part);

  if (pnode == this_node) {
    Particle *p = local_particles[part];
    p->f.torque = torque;
  } else {
    comm_cart.send(pnode, SOME_TAG, torque);
  }

  on_particle_change();
#endif
}

void mpi_send_torque_slave(int pnode, int part) {
#ifdef ROTATION
  if (pnode == this_node) {
    Particle *p = local_particles[part];
    comm_cart.recv(0, SOME_TAG, p->f.torque);
  }

  on_particle_change();
#endif
}

/********************* REQ_SET_DIP ********/

void mpi_send_dip(int pnode, int part, double dip[3]) {
#ifdef DIPOLES
  mpi_call(mpi_send_dip_slave, pnode, part);

  if (pnode == this_node) {
    Particle *p = local_particles[part];
    convert_dip_to_quat(Vector3d({dip[0], dip[1], dip[2]}), p->r.quat,
                        &p->p.dipm);
  } else {
    MPI_Send(dip, 3, MPI_DOUBLE, pnode, SOME_TAG, comm_cart);
  }

  on_particle_change();
#endif
}

void mpi_send_dip_slave(int pnode, int part) {
#ifdef DIPOLES
  if (pnode == this_node) {
    Particle *p = local_particles[part];
    Vector3d dip;
    MPI_Recv(dip.data(), 3, MPI_DOUBLE, 0, SOME_TAG, comm_cart,
             MPI_STATUS_IGNORE);
    convert_dip_to_quat(dip, p->r.quat, &p->p.dipm);
  }

  on_particle_change();
#endif
}

/********************* REQ_SET_DIPM ********/

void mpi_send_dipm(int pnode, int part, double dipm) {
#ifdef DIPOLES
  mpi_call(mpi_send_dipm_slave, pnode, part);

  if (pnode == this_node) {
    Particle *p = local_particles[part];
    p->p.dipm = dipm;
#ifdef ROTATION
#endif
  } else {
    MPI_Send(&dipm, 1, MPI_DOUBLE, pnode, SOME_TAG, comm_cart);
  }

  on_particle_change();
#endif
}

void mpi_send_dipm_slave(int pnode, int part) {
#ifdef DIPOLES
  if (pnode == this_node) {
    Particle *p = local_particles[part];
    MPI_Recv(&p->p.dipm, 1, MPI_DOUBLE, 0, SOME_TAG, comm_cart,
             MPI_STATUS_IGNORE);
  }

  on_particle_change();
#endif
}

/********************* REQ_SET_ISVI ********/

void mpi_send_virtual(int pnode, int part, int is_virtual) {
#ifdef VIRTUAL_SITES
  mpi_call(mpi_send_virtual_slave, pnode, part);

  if (pnode == this_node) {
    Particle *p = local_particles[part];
    p->p.is_virtual = is_virtual;
  } else {
    MPI_Send(&is_virtual, 1, MPI_INT, pnode, SOME_TAG, comm_cart);
  }

  on_particle_change();
#endif
}

void mpi_send_virtual_slave(int pnode, int part) {
#ifdef VIRTUAL_SITES
  if (pnode == this_node) {
    Particle *p = local_particles[part];
    MPI_Recv(&(p->p.is_virtual), 1, MPI_INT, 0, SOME_TAG, comm_cart,
             MPI_STATUS_IGNORE);
  }

  on_particle_change();
#endif
}

/********************* REQ_SET_BOND ********/
void mpi_send_vs_quat(int pnode, int part, double *vs_quat) {
#ifdef VIRTUAL_SITES_RELATIVE
  mpi_call(mpi_send_vs_quat_slave, pnode, part);
  if (pnode == this_node) {
    Particle *p = local_particles[part];
    for (int i = 0; i < 4; ++i) {
      p->p.vs_quat[i] = vs_quat[i];
    }
  } else {
    MPI_Send(vs_quat, 4, MPI_DOUBLE, pnode, SOME_TAG, comm_cart);
  }

  on_particle_change();
#endif
}
void mpi_send_vs_quat_slave(int pnode, int part) {
#ifdef VIRTUAL_SITES_RELATIVE
  if (pnode == this_node) {
    Particle *p = local_particles[part];
    MPI_Recv(p->p.vs_quat, 4, MPI_DOUBLE, 0, SOME_TAG, comm_cart,
             MPI_STATUS_IGNORE);
  }

  on_particle_change();
#endif
}

void mpi_send_vs_relative(int pnode, int part, int vs_relative_to,
                          double vs_distance, double *rel_ori) {
#ifdef VIRTUAL_SITES_RELATIVE
  mpi_call(mpi_send_vs_relative_slave, pnode, part);

  // If the particle is on the node on which this function was called
  // set the values locally
  if (pnode == this_node) {
    Particle *p = local_particles[part];
    p->p.vs_relative_to_particle_id = vs_relative_to;
    p->p.vs_relative_distance = vs_distance;
    for (int i = 0; i < 4; i++) {
      p->p.vs_relative_rel_orientation[i] = rel_ori[i];
    }
  } else {
    MPI_Send(&vs_relative_to, 1, MPI_INT, pnode, SOME_TAG, comm_cart);
    MPI_Send(&vs_distance, 1, MPI_DOUBLE, pnode, SOME_TAG, comm_cart);
    MPI_Send(rel_ori, 4, MPI_DOUBLE, pnode, SOME_TAG, comm_cart);
  }

  on_particle_change();
#endif
}

void mpi_send_vs_relative_slave(int pnode, int part) {
#ifdef VIRTUAL_SITES_RELATIVE
  if (pnode == this_node) {
    Particle *p = local_particles[part];
    MPI_Recv(&p->p.vs_relative_to_particle_id, 1, MPI_INT, 0, SOME_TAG,
             comm_cart, MPI_STATUS_IGNORE);
    MPI_Recv(&p->p.vs_relative_distance, 1, MPI_DOUBLE, 0, SOME_TAG, comm_cart,
             MPI_STATUS_IGNORE);
    MPI_Recv(p->p.vs_relative_rel_orientation, 4, MPI_DOUBLE, 0, SOME_TAG,
             comm_cart, MPI_STATUS_IGNORE);
  }

  on_particle_change();
#endif
}

// ********************************

void mpi_send_rotation(int pnode, int part, short int rot) {
  mpi_call(mpi_send_rotation_slave, pnode, part);

  if (pnode == this_node) {
    Particle *p = local_particles[part];
    p->p.rotation = rot;
  } else {
    MPI_Send(&rot, 1, MPI_SHORT, pnode, SOME_TAG, MPI_COMM_WORLD);
  }

  on_particle_change();
}

void mpi_send_rotation_slave(int pnode, int part) {
  if (pnode == this_node) {
    Particle *p = local_particles[part];
    MPI_Status status;
    MPI_Recv(&p->p.rotation, 1, MPI_SHORT, 0, SOME_TAG, MPI_COMM_WORLD,
             &status);
  }

  on_particle_change();
}

/********************* REQ_SET_BOND ********/

int mpi_send_bond(int pnode, int part, int *bond, int _delete) {
  int bond_size, stat = 0;

  mpi_call(mpi_send_bond_slave, pnode, part);

  bond_size = (bond) ? bonded_ia_params[bond[0]].num + 1 : 0;

  if (pnode == this_node) {
    stat = local_change_bond(part, bond, _delete);
    on_particle_change();
    return stat;
  }
  /* else */
  MPI_Send(&bond_size, 1, MPI_INT, pnode, SOME_TAG, comm_cart);
  if (bond_size)
    MPI_Send(bond, bond_size, MPI_INT, pnode, SOME_TAG, comm_cart);
  MPI_Send(&_delete, 1, MPI_INT, pnode, SOME_TAG, comm_cart);
  MPI_Recv(&stat, 1, MPI_INT, pnode, SOME_TAG, comm_cart, MPI_STATUS_IGNORE);
  on_particle_change();
  return stat;
}

void mpi_send_bond_slave(int pnode, int part) {
  int bond_size = 0, _delete = 0, stat;

  if (pnode == this_node) {
    MPI_Recv(&bond_size, 1, MPI_INT, 0, SOME_TAG, comm_cart, MPI_STATUS_IGNORE);
    int *bond;
    if (bond_size) {
      bond = (int *)Utils::malloc(bond_size * sizeof(int));
      MPI_Recv(bond, bond_size, MPI_INT, 0, SOME_TAG, comm_cart,
               MPI_STATUS_IGNORE);
    } else
      bond = nullptr;
    MPI_Recv(&_delete, 1, MPI_INT, 0, SOME_TAG, comm_cart, MPI_STATUS_IGNORE);
    stat = local_change_bond(part, bond, _delete);
    if (bond)
      free(bond);
    MPI_Send(&stat, 1, MPI_INT, 0, SOME_TAG, comm_cart);
  }

  on_particle_change();
}

=======
>>>>>>> 1b0ce9c7
/****************** REQ_GET_PART ************/
Particle mpi_recv_part(int pnode, int part) {
  Particle ret;

  mpi_call(mpi_recv_part_slave, pnode, part);
  comm_cart.recv(pnode, SOME_TAG, ret);

  return ret;
}

void mpi_recv_part_slave(int pnode, int part) {
  if (pnode != this_node)
    return;

  assert(local_particles[part]);
  comm_cart.send(0, SOME_TAG, *local_particles[part]);
}

/****************** REQ_REM_PART ************/
void mpi_remove_particle(int pnode, int part) {
  mpi_call(mpi_remove_particle_slave, pnode, part);
  mpi_remove_particle_slave(pnode, part);
}

void mpi_remove_particle_slave(int pnode, int part) {
  if (part != -1) {
    n_part--;

    if (pnode == this_node)
      local_remove_particle(part);

    remove_all_bonds_to(part);
  } else
    local_remove_all_particles();

  on_particle_change();
}

/********************* REQ_MIN_ENERGY ********/

int mpi_minimize_energy() {
  mpi_call(mpi_minimize_energy_slave, 0, 0);
  return minimize_energy();
}

void mpi_minimize_energy_slave(int, int) { minimize_energy(); }

/********************* REQ_INTEGRATE ********/
int mpi_integrate(int n_steps, int reuse_forces) {
  mpi_call(mpi_integrate_slave, n_steps, reuse_forces);
  integrate_vv(n_steps, reuse_forces);
  COMM_TRACE(
      fprintf(stderr, "%d: integration task %d done.\n", this_node, n_steps));
  return mpi_check_runtime_errors();
}

void mpi_integrate_slave(int n_steps, int reuse_forces) {
  integrate_vv(n_steps, reuse_forces);
  COMM_TRACE(fprintf(
      stderr, "%d: integration for %d n_steps with %d reuse_forces done.\n",
      this_node, n_steps, reuse_forces));
}

/*************** REQ_BCAST_IA ************/
void mpi_bcast_all_ia_params() {
  mpi_call(mpi_bcast_all_ia_params_slave, -1, -1);
  boost::mpi::broadcast(comm_cart, ia_params, 0);
}

void mpi_bcast_all_ia_params_slave(int, int) {
  boost::mpi::broadcast(comm_cart, ia_params, 0);
}

void mpi_bcast_ia_params(int i, int j) {
  mpi_call(mpi_bcast_ia_params_slave, i, j);

  if (j >= 0) {
    /* non-bonded interaction parameters */
    boost::mpi::broadcast(comm_cart, *get_ia_param(i, j), 0);

    *get_ia_param(j, i) = *get_ia_param(i, j);
  } else {
    /* bonded interaction parameters */
    MPI_Bcast(&(bonded_ia_params[i]), sizeof(Bonded_ia_parameters), MPI_BYTE, 0,
              comm_cart);
#ifdef TABULATED
    /* For tabulated potentials we have to send the tables extra */
    if (bonded_ia_params[i].type == BONDED_IA_TABULATED) {
      boost::mpi::broadcast(comm_cart, *bonded_ia_params[i].p.tab.pot, 0);
    }
#endif
  }

  on_short_range_ia_change();
}

void mpi_bcast_ia_params_slave(int i, int j) {
  if (j >= 0) { /* non-bonded interaction parameters */

    boost::mpi::broadcast(comm_cart, *get_ia_param(i, j), 0);

    *get_ia_param(j, i) = *get_ia_param(i, j);

  } else {                   /* bonded interaction parameters */
    make_bond_type_exist(i); /* realloc bonded_ia_params on slave nodes! */
    MPI_Bcast(&(bonded_ia_params[i]), sizeof(Bonded_ia_parameters), MPI_BYTE, 0,
              comm_cart);
#ifdef TABULATED
    /* For tabulated potentials we have to send the tables extra */
    if (bonded_ia_params[i].type == BONDED_IA_TABULATED) {
      auto *tab_pot = new TabulatedPotential();
      boost::mpi::broadcast(comm_cart, *tab_pot, 0);

      bonded_ia_params[i].p.tab.pot = tab_pot;
    }
#endif
  }

  on_short_range_ia_change();
}

/*************** REQ_BCAST_IA_SIZE ************/

void mpi_bcast_max_seen_particle_type(int ns) {
  mpi_call(mpi_bcast_max_seen_particle_type_slave, -1, ns);
  mpi_bcast_max_seen_particle_type_slave(-1, ns);
}

void mpi_bcast_max_seen_particle_type_slave(int, int ns) {
  realloc_ia_params(ns);
}

/*************** REQ_GATHER ************/
void mpi_gather_stats(int job, void *result, void *result_t, void *result_nb,
                      void *result_t_nb) {
  switch (job) {
  case 1:
    mpi_call(mpi_gather_stats_slave, -1, 1);
    energy_calc((double *)result);
    break;
  case 2:
    /* calculate and reduce (sum up) virials for 'analyze pressure' or
       'analyze stress_tensor' */
    mpi_call(mpi_gather_stats_slave, -1, 2);
    pressure_calc((double *)result, (double *)result_t, (double *)result_nb,
                  (double *)result_t_nb, 0);
    break;
  case 3:
    mpi_call(mpi_gather_stats_slave, -1, 3);
    pressure_calc((double *)result, (double *)result_t, (double *)result_nb,
                  (double *)result_t_nb, 1);
    break;
  case 4:
    mpi_call(mpi_gather_stats_slave, -1, 4);
    predict_momentum_particles((double *)result);
    break;
#ifdef LB
  case 5:
    mpi_call(mpi_gather_stats_slave, -1, 5);
    lb_calc_fluid_mass((double *)result);
    break;
  case 6:
    mpi_call(mpi_gather_stats_slave, -1, 6);
    lb_calc_fluid_momentum((double *)result);
    break;
  case 7:
    mpi_call(mpi_gather_stats_slave, -1, 7);
    lb_calc_fluid_temp((double *)result);
    break;
#ifdef LB_BOUNDARIES
  case 8:
    mpi_call(mpi_gather_stats_slave, -1, 8);
    lb_collect_boundary_forces((double *)result);
    break;
#endif
#endif
  default:
    fprintf(
        stderr,
        "%d: INTERNAL ERROR: illegal request %d for mpi_gather_stats_slave\n",
        this_node, job);
    errexit();
  }
}

void mpi_gather_stats_slave(int, int job) {
  switch (job) {
  case 1:
    /* calculate and reduce (sum up) energies */
    energy_calc(nullptr);
    break;
  case 2:
    /* calculate and reduce (sum up) virials for 'analyze pressure' or 'analyze
     * stress_tensor'*/
    pressure_calc(nullptr, nullptr, nullptr, nullptr, 0);
    break;
  case 3:
    /* calculate and reduce (sum up) virials, revert velocities half a timestep
     * for 'analyze p_inst' */
    pressure_calc(nullptr, nullptr, nullptr, nullptr, 1);
    break;
  case 4:
    predict_momentum_particles(nullptr);
    break;
#ifdef LB
  case 5:
    lb_calc_fluid_mass(nullptr);
    break;
  case 6:
    lb_calc_fluid_momentum(nullptr);
    break;
  case 7:
    lb_calc_fluid_temp(nullptr);
    break;
#ifdef LB_BOUNDARIES
  case 8:
    lb_collect_boundary_forces(nullptr);
    break;
#endif
#endif
  default:
    fprintf(
        stderr,
        "%d: INTERNAL ERROR: illegal request %d for mpi_gather_stats_slave\n",
        this_node, job);
    errexit();
  }
}

/*************** REQ_SET_TIME_STEP ************/
void mpi_set_time_step(double time_s) {
  double old_ts = time_step;

  mpi_call(mpi_set_time_step_slave, -1, 0);

  time_step = time_s;

  time_step_squared = time_step * time_step;
  time_step_squared_half = time_step_squared / 2.;
  time_step_half = time_step / 2.;

  MPI_Bcast(&time_step, 1, MPI_DOUBLE, 0, comm_cart);

  on_parameter_change(FIELD_TIMESTEP);
}

void mpi_set_time_step_slave(int, int) {
  MPI_Bcast(&time_step, 1, MPI_DOUBLE, 0, comm_cart);
  on_parameter_change(FIELD_TIMESTEP);
  time_step_squared = time_step * time_step;
  time_step_squared_half = time_step_squared / 2.;
  time_step_half = time_step / 2.;
}

int mpi_check_runtime_errors() {
  mpi_call(mpi_check_runtime_errors_slave, 0, 0);
  return check_runtime_errors();
}

void mpi_check_runtime_errors_slave(int, int) { check_runtime_errors(); }

/*************** REQ_BCAST_COULOMB ************/
void mpi_bcast_coulomb_params() {
#if defined(ELECTROSTATICS) || defined(DIPOLES)
  mpi_call(mpi_bcast_coulomb_params_slave, 1, 0);
  mpi_bcast_coulomb_params_slave(-1, 0);
#endif
}

void mpi_bcast_coulomb_params_slave(int, int) {

#if defined(ELECTROSTATICS) || defined(DIPOLES)
  MPI_Bcast(&coulomb, sizeof(Coulomb_parameters), MPI_BYTE, 0, comm_cart);

#ifdef ELECTROSTATICS
  switch (coulomb.method) {
  case COULOMB_NONE:
  // fall through, scafacos has internal parameter propagation
  case COULOMB_SCAFACOS:
    break;
#ifdef P3M
  case COULOMB_ELC_P3M:
    MPI_Bcast(&elc_params, sizeof(ELC_struct), MPI_BYTE, 0, comm_cart);
  // fall through
  case COULOMB_P3M_GPU:
  case COULOMB_P3M:
    MPI_Bcast(&p3m.params, sizeof(p3m_parameter_struct), MPI_BYTE, 0,
              comm_cart);
    break;
#endif
  case COULOMB_DH:
    MPI_Bcast(&dh_params, sizeof(Debye_hueckel_params), MPI_BYTE, 0, comm_cart);
    break;
  case COULOMB_MMM1D:
  case COULOMB_MMM1D_GPU:
    MPI_Bcast(&mmm1d_params, sizeof(MMM1D_struct), MPI_BYTE, 0, comm_cart);
    break;
  case COULOMB_MMM2D:
    MPI_Bcast(&mmm2d_params, sizeof(MMM2D_struct), MPI_BYTE, 0, comm_cart);
    break;
  case COULOMB_MAGGS:
    MPI_Bcast(&maggs, sizeof(MAGGS_struct), MPI_BYTE, 0, comm_cart);
    break;
  case COULOMB_RF:
  case COULOMB_INTER_RF:
    MPI_Bcast(&rf_params, sizeof(Reaction_field_params), MPI_BYTE, 0,
              comm_cart);
    break;
  default:
    fprintf(stderr,
            "%d: INTERNAL ERROR: cannot bcast coulomb params for "
            "unknown method %d\n",
            this_node, coulomb.method);
    errexit();
  }
#endif

#ifdef DIPOLES
  set_dipolar_method_local(coulomb.Dmethod);

  switch (coulomb.Dmethod) {
  case DIPOLAR_NONE:
    break;
#ifdef DP3M
  case DIPOLAR_MDLC_P3M:
    MPI_Bcast(&dlc_params, sizeof(DLC_struct), MPI_BYTE, 0, comm_cart);
  // fall through
  case DIPOLAR_P3M:
    MPI_Bcast(&dp3m.params, sizeof(p3m_parameter_struct), MPI_BYTE, 0,
              comm_cart);
    break;
#endif
  case DIPOLAR_ALL_WITH_ALL_AND_NO_REPLICA:
    break;
  case DIPOLAR_MDLC_DS:
  // fall trough
  case DIPOLAR_DS:
    break;
  case DIPOLAR_DS_GPU:
    break;
#ifdef DIPOLAR_BARNES_HUT
  case DIPOLAR_BH_GPU:
    break;
#endif
  case DIPOLAR_SCAFACOS:
    break;
  default:
    fprintf(stderr,
            "%d: INTERNAL ERROR: cannot bcast dipolar params for "
            "unknown method %d\n",
            this_node, coulomb.Dmethod);
    errexit();
  }

#endif

  on_coulomb_change();
#endif
}

/****************** REQ_SET_PERM ************/

void mpi_send_permittivity_slave(int node, int) {
#ifdef ELECTROSTATICS
  if (node == this_node) {
    double data[3];
    int indices[3];
    MPI_Recv(data, 3, MPI_DOUBLE, 0, SOME_TAG, comm_cart, MPI_STATUS_IGNORE);
    MPI_Recv(indices, 3, MPI_INT, 0, SOME_TAG, comm_cart, MPI_STATUS_IGNORE);
    for (int d = 0; d < 3; d++) {
      maggs_set_permittivity(indices[0], indices[1], indices[2], d, data[d]);
    }
  }
#endif
}

void mpi_send_permittivity(int node, int index, int *indices,
                           double *permittivity) {
#ifdef ELECTROSTATICS
  if (node == this_node) {
    for (int d = 0; d < 3; d++) {
      maggs_set_permittivity(indices[0], indices[1], indices[2], d,
                             permittivity[d]);
    }
  } else {
    mpi_call(mpi_send_permittivity_slave, node, index);
    MPI_Send(permittivity, 3, MPI_DOUBLE, node, SOME_TAG, comm_cart);
    MPI_Send(indices, 3, MPI_INT, node, SOME_TAG, comm_cart);
  }
#endif
}

/****************** REQ_RESCALE_PART ************/

void mpi_rescale_particles(int dir, double scale) {
  int pnode;

  mpi_call(mpi_rescale_particles_slave, -1, dir);
  for (pnode = 0; pnode < n_nodes; pnode++) {
    if (pnode == this_node) {
      local_rescale_particles(dir, scale);
    } else {
      MPI_Send(&scale, 1, MPI_DOUBLE, pnode, SOME_TAG, comm_cart);
    }
  }
  on_particle_change();
}

void mpi_rescale_particles_slave(int, int dir) {
  double scale = 0.0;
  MPI_Recv(&scale, 1, MPI_DOUBLE, 0, SOME_TAG, comm_cart, MPI_STATUS_IGNORE);
  local_rescale_particles(dir, scale);
  on_particle_change();
}

/*************** REQ_BCAST_CS *****************/

void mpi_bcast_cell_structure(int cs) {
  mpi_call(mpi_bcast_cell_structure_slave, -1, cs);
  cells_re_init(cs);
}

void mpi_bcast_cell_structure_slave(int, int cs) { cells_re_init(cs); }

/*************** REQ_BCAST_NPTISO_GEOM *****************/

void mpi_bcast_nptiso_geom() {
  mpi_call(mpi_bcast_nptiso_geom_slave, -1, 0);
  mpi_bcast_nptiso_geom_slave(-1, 0);
}

void mpi_bcast_nptiso_geom_slave(int, int) {
  MPI_Bcast(&nptiso.geometry, 1, MPI_INT, 0, comm_cart);
  MPI_Bcast(&nptiso.dimension, 1, MPI_INT, 0, comm_cart);
  MPI_Bcast(&nptiso.cubic_box, 1, MPI_INT, 0, comm_cart);
  MPI_Bcast(&nptiso.non_const_dim, 1, MPI_INT, 0, comm_cart);
}

/***************REQ_UPDATE_MOL_IDS *********************/

void mpi_update_mol_ids() {
  mpi_call(mpi_update_mol_ids_slave, -1, 0);
  mpi_update_mol_ids_slave(-1, 0);
}

void mpi_update_mol_ids_slave(int, int) { update_mol_ids_setchains(); }

/******************* REQ_SYNC_TOPO ********************/
int mpi_sync_topo_part_info() {
  int i;
  int molsize = 0;
  int moltype = 0;

  mpi_call(mpi_sync_topo_part_info_slave, -1, 0);
  int n_mols = topology.size();
  MPI_Bcast(&n_mols, 1, MPI_INT, 0, comm_cart);

  for (i = 0; i < n_mols; i++) {
    molsize = topology[i].part.n;
    moltype = topology[i].type;

#ifdef MOLFORCES
    MPI_Bcast(&(topology[i].trap_flag), 1, MPI_INT, 0, comm_cart);
    MPI_Bcast(topology[i].trap_center, 3, MPI_DOUBLE, 0, comm_cart);
    MPI_Bcast(&(topology[i].trap_spring_constant), 1, MPI_DOUBLE, 0, comm_cart);
    MPI_Bcast(&(topology[i].drag_constant), 1, MPI_DOUBLE, 0, comm_cart);
    MPI_Bcast(&(topology[i].noforce_flag), 1, MPI_INT, 0, comm_cart);
    MPI_Bcast(&(topology[i].isrelative), 1, MPI_INT, 0, comm_cart);
    MPI_Bcast(&(topology[i].favcounter), 1, MPI_INT, 0, comm_cart);
    if (topology[i].favcounter == -1)
      MPI_Bcast(topology[i].fav, 3, MPI_DOUBLE, 0, comm_cart);
    /* check if any molecules are trapped */
    if ((topology[i].trap_flag != 32) && (topology[i].noforce_flag != 32)) {
      IsTrapped = 1;
    }
#endif

    MPI_Bcast(&molsize, 1, MPI_INT, 0, comm_cart);
    MPI_Bcast(&moltype, 1, MPI_INT, 0, comm_cart);
    MPI_Bcast(topology[i].part.e, topology[i].part.n, MPI_INT, 0, comm_cart);
    MPI_Bcast(&topology[i].type, 1, MPI_INT, 0, comm_cart);
  }

  sync_topo_part_info();

  return 1;
}

void mpi_sync_topo_part_info_slave(int, int) {
  int i;
  int molsize = 0;
  int moltype = 0;
  int n_mols = 0;

  MPI_Bcast(&n_mols, 1, MPI_INT, 0, comm_cart);
  realloc_topology(n_mols);
  for (i = 0; i < n_mols; i++) {

#ifdef MOLFORCES
    MPI_Bcast(&(topology[i].trap_flag), 1, MPI_INT, 0, comm_cart);
    MPI_Bcast(topology[i].trap_center, 3, MPI_DOUBLE, 0, comm_cart);
    MPI_Bcast(&(topology[i].trap_spring_constant), 1, MPI_DOUBLE, 0, comm_cart);
    MPI_Bcast(&(topology[i].drag_constant), 1, MPI_DOUBLE, 0, comm_cart);
    MPI_Bcast(&(topology[i].noforce_flag), 1, MPI_INT, 0, comm_cart);
    MPI_Bcast(&(topology[i].isrelative), 1, MPI_INT, 0, comm_cart);
    MPI_Bcast(&(topology[i].favcounter), 1, MPI_INT, 0, comm_cart);
    if (topology[i].favcounter == -1)
      MPI_Bcast(topology[i].fav, 3, MPI_DOUBLE, 0, comm_cart);
    /* check if any molecules are trapped */
    if ((topology[i].trap_flag != 32) && (topology[i].noforce_flag != 32)) {
      IsTrapped = 1;
    }
#endif

    MPI_Bcast(&molsize, 1, MPI_INT, 0, comm_cart);
    MPI_Bcast(&moltype, 1, MPI_INT, 0, comm_cart);
    topology[i].type = moltype;
    topology[i].part.resize(molsize);

    MPI_Bcast(topology[i].part.e, topology[i].part.n, MPI_INT, 0, comm_cart);
    MPI_Bcast(&topology[i].type, 1, MPI_INT, 0, comm_cart);
  }

  sync_topo_part_info();
}

/******************* REQ_BCAST_LBPAR ********************/

void mpi_bcast_lb_params(int field, int value) {
#ifdef LB
  mpi_call(mpi_bcast_lb_params_slave, field, value);
  mpi_bcast_lb_params_slave(field, value);
#endif
}

void mpi_bcast_lb_params_slave(int field, int) {
#ifdef LB
  MPI_Bcast(&lbpar, sizeof(LB_Parameters), MPI_BYTE, 0, comm_cart);
  lb_lbfluid_on_lb_params_change(field);
#endif
}

void mpi_set_lb_coupling_counter(uint64_t counter) {
  uint32_t high, low;
  std::tie(high, low) = Utils::u64_to_u32(counter);
  mpi_call(mpi_set_lb_coupling_counter_slave, high, low);
  mpi_set_lb_coupling_counter_slave(high, low);
}

/******************* REQ_BCAST_CUDA_GLOBAL_PART_VARS ********************/

void mpi_bcast_cuda_global_part_vars() {
#ifdef CUDA
  mpi_call(mpi_bcast_cuda_global_part_vars_slave, 1,
           0); // third parameter is meaningless
  mpi_bcast_cuda_global_part_vars_slave(-1, 0);
#endif
}

void mpi_bcast_cuda_global_part_vars_slave(int, int) {
#ifdef CUDA
  MPI_Bcast(gpu_get_global_particle_vars_pointer_host(),
            sizeof(CUDA_global_part_vars), MPI_BYTE, 0, comm_cart);
  espressoSystemInterface.requestParticleStructGpu();
#endif
}

/********************* REQ_SET_EXCL ********/
void mpi_send_exclusion(int part1, int part2, int _delete) {
#ifdef EXCLUSIONS
  mpi_call(mpi_send_exclusion_slave, part1, part2);

  MPI_Bcast(&_delete, 1, MPI_INT, 0, comm_cart);
  local_change_exclusion(part1, part2, _delete);
  on_particle_change();
#endif
}

void mpi_send_exclusion_slave(int part1, int part2) {
#ifdef EXCLUSIONS
  int _delete = 0;
  MPI_Bcast(&_delete, 1, MPI_INT, 0, comm_cart);
  local_change_exclusion(part1, part2, _delete);
  on_particle_change();
#endif
}

/************** REQ_SET_FLUID **************/
void mpi_send_fluid(int node, int index, double rho,
                    const std::array<double, 3> &j,
                    const std::array<double, 6> &pi) {
#ifdef LB
  if (node == this_node) {
    lb_calc_n_from_rho_j_pi(index, rho, j, pi);
  } else {
    double data[10] = {rho,   j[0],  j[1],  j[2],  pi[0],
                       pi[1], pi[2], pi[3], pi[4], pi[5]};
    mpi_call(mpi_send_fluid_slave, node, index);
    MPI_Send(data, 10, MPI_DOUBLE, node, SOME_TAG, comm_cart);
  }
#endif
}

void mpi_send_fluid_slave(int node, int index) {
#ifdef LB
  if (node == this_node) {
    double data[10];
    MPI_Recv(data, 10, MPI_DOUBLE, 0, SOME_TAG, comm_cart, MPI_STATUS_IGNORE);
    std::array<double, 3> j = {{data[1], data[2], data[3]}};
    std::array<double, 6> pi = {
        {data[4], data[5], data[6], data[7], data[8], data[9]}};
    lb_calc_n_from_rho_j_pi(index, data[0], j, pi);
  }
#endif
}

/************** REQ_GET_FLUID **************/
void mpi_recv_fluid(int node, int index, double *rho, double *j, double *pi) {
#ifdef LB
  if (node == this_node) {
    lb_calc_local_fields(index, rho, j, pi);
  } else {
    double data[10];
    mpi_call(mpi_recv_fluid_slave, node, index);
    MPI_Recv(data, 10, MPI_DOUBLE, node, SOME_TAG, comm_cart,
             MPI_STATUS_IGNORE);
    *rho = data[0];
    j[0] = data[1];
    j[1] = data[2];
    j[2] = data[3];
    pi[0] = data[4];
    pi[1] = data[5];
    pi[2] = data[6];
    pi[3] = data[7];
    pi[4] = data[8];
    pi[5] = data[9];
  }
#endif
}

void mpi_recv_fluid_slave(int node, int index) {
#ifdef LB
  if (node == this_node) {
    double data[10];
    lb_calc_local_fields(index, &data[0], &data[1], &data[4]);
    MPI_Send(data, 10, MPI_DOUBLE, 0, SOME_TAG, comm_cart);
  }
#endif
}

/************** REQ_LB_GET_BOUNDARY_FLAG **************/
void mpi_recv_fluid_boundary_flag(int node, int index, int *boundary) {
#ifdef LB_BOUNDARIES
  if (node == this_node) {
    lb_local_fields_get_boundary_flag(index, boundary);
  } else {
    int data = 0;
    mpi_call(mpi_recv_fluid_boundary_flag_slave, node, index);
    MPI_Recv(&data, 1, MPI_INT, node, SOME_TAG, comm_cart, MPI_STATUS_IGNORE);
    *boundary = data;
  }
#endif
}

void mpi_recv_fluid_boundary_flag_slave(int node, int index) {
#ifdef LB_BOUNDARIES
  if (node == this_node) {
    int data;
    lb_local_fields_get_boundary_flag(index, &data);
    MPI_Send(&data, 1, MPI_INT, 0, SOME_TAG, comm_cart);
  }
#endif
}

/********************* REQ_ICCP3M_ITERATION ********/
int mpi_iccp3m_iteration() {
#ifdef ELECTROSTATICS
  mpi_call(mpi_iccp3m_iteration_slave, -1, 0);

  iccp3m_iteration();

  return check_runtime_errors();
#else
  return 0;
#endif
}

void mpi_iccp3m_iteration_slave(int, int) {
#ifdef ELECTROSTATICS
  iccp3m_iteration();

  check_runtime_errors();
#endif
}

/********************* REQ_ICCP3M_INIT********/
int mpi_iccp3m_init() {
#ifdef ELECTROSTATICS
  mpi_call(mpi_iccp3m_init_slave, -1, -1);

  boost::mpi::broadcast(comm_cart, iccp3m_cfg, 0);
  return check_runtime_errors();
#else
  return 0;
#endif
}

void mpi_iccp3m_init_slave(int, int) {
#ifdef ELECTROSTATICS
  boost::mpi::broadcast(comm_cart, iccp3m_cfg, 0);

  check_runtime_errors();
#endif
}

void mpi_recv_fluid_populations(int node, int index, double *pop) {
#ifdef LB
  if (node == this_node) {
    lb_get_populations(index, pop);
  } else {
    mpi_call(mpi_recv_fluid_populations_slave, node, index);
    MPI_Recv(pop, 19, MPI_DOUBLE, node, SOME_TAG, comm_cart, MPI_STATUS_IGNORE);
  }
#endif
}

void mpi_recv_fluid_populations_slave(int node, int index) {
#ifdef LB
  if (node == this_node) {
    double data[19];
    lb_get_populations(index, data);
    MPI_Send(data, 19, MPI_DOUBLE, 0, SOME_TAG, comm_cart);
  }
#endif
}

void mpi_send_fluid_populations(int node, int index,
                                const Vector<19, double> &pop) {
#ifdef LB
  if (node == this_node) {
    lb_set_populations(index, pop);
  } else {
    mpi_call(mpi_send_fluid_populations_slave, node, index);
    MPI_Send(pop.data(), 19, MPI_DOUBLE, node, SOME_TAG, comm_cart);
  }
#endif
}

void mpi_send_fluid_populations_slave(int node, int index) {
#ifdef LB
  if (node == this_node) {
    Vector<19, double> populations;
    MPI_Recv(populations.data(), 19, MPI_DOUBLE, 0, SOME_TAG, comm_cart,
             MPI_STATUS_IGNORE);
    lb_set_populations(index, populations);
  }
#endif
}

/****************************************************/

void mpi_bcast_max_mu() {
#if defined(DIPOLES) and defined(DP3M)
  mpi_call(mpi_bcast_max_mu_slave, -1, 0);

  calc_mu_max();

#endif
}

void mpi_bcast_max_mu_slave(int, int) {
#if defined(DIPOLES) and defined(DP3M)

  calc_mu_max();

#endif
}

/***** GALILEI TRANSFORM AND ASSOCIATED FUNCTIONS ****/

void mpi_kill_particle_motion(int rotation) {
  mpi_call(mpi_kill_particle_motion_slave, -1, rotation);
  local_kill_particle_motion(rotation);
  on_particle_change();
}

void mpi_kill_particle_motion_slave(int, int rotation) {
  local_kill_particle_motion(rotation);
  on_particle_change();
}

void mpi_kill_particle_forces(int torque) {
  mpi_call(mpi_kill_particle_forces_slave, -1, torque);
  local_kill_particle_forces(torque);
  on_particle_change();
}

void mpi_kill_particle_forces_slave(int, int torque) {
  local_kill_particle_forces(torque);
  on_particle_change();
}

void mpi_system_CMS() {
  int pnode;
  double data[4];
  double rdata[4];
  double *pdata = rdata;

  data[0] = 0.0;
  data[1] = 0.0;
  data[2] = 0.0;
  data[3] = 0.0;

  mpi_call(mpi_system_CMS_slave, -1, 0);

  for (pnode = 0; pnode < n_nodes; pnode++) {
    if (pnode == this_node) {
      local_system_CMS(pdata);
      data[0] += rdata[0];
      data[1] += rdata[1];
      data[2] += rdata[2];
      data[3] += rdata[3];
    } else {
      MPI_Recv(rdata, 4, MPI_DOUBLE, MPI_ANY_SOURCE, SOME_TAG, comm_cart,
               MPI_STATUS_IGNORE);
      data[0] += rdata[0];
      data[1] += rdata[1];
      data[2] += rdata[2];
      data[3] += rdata[3];
    }
  }

  gal.cms[0] = data[0] / data[3];
  gal.cms[1] = data[1] / data[3];
  gal.cms[2] = data[2] / data[3];
}

void mpi_system_CMS_slave(int, int) {
  double rdata[4];
  double *pdata = rdata;
  local_system_CMS(pdata);
  MPI_Send(rdata, 4, MPI_DOUBLE, 0, SOME_TAG, comm_cart);
}

void mpi_system_CMS_velocity() {
  int pnode;
  double data[4];
  double rdata[4];
  double *pdata = rdata;

  data[0] = 0.0;
  data[1] = 0.0;
  data[2] = 0.0;
  data[3] = 0.0;

  mpi_call(mpi_system_CMS_velocity_slave, -1, 0);

  for (pnode = 0; pnode < n_nodes; pnode++) {
    if (pnode == this_node) {
      local_system_CMS_velocity(pdata);
      data[0] += rdata[0];
      data[1] += rdata[1];
      data[2] += rdata[2];
      data[3] += rdata[3];
    } else {
      MPI_Recv(rdata, 4, MPI_DOUBLE, MPI_ANY_SOURCE, SOME_TAG, comm_cart,
               MPI_STATUS_IGNORE);
      data[0] += rdata[0];
      data[1] += rdata[1];
      data[2] += rdata[2];
      data[3] += rdata[3];
    }
  }

  gal.cms_vel[0] = data[0] / data[3];
  gal.cms_vel[1] = data[1] / data[3];
  gal.cms_vel[2] = data[2] / data[3];
}

void mpi_system_CMS_velocity_slave(int, int) {
  double rdata[4];
  double *pdata = rdata;
  local_system_CMS_velocity(pdata);
  MPI_Send(rdata, 4, MPI_DOUBLE, 0, SOME_TAG, comm_cart);
}

void mpi_galilei_transform() {
  double cmsvel[3];

  mpi_system_CMS_velocity();
  memmove(cmsvel, gal.cms_vel, 3 * sizeof(double));

  mpi_call(mpi_galilei_transform_slave, -1, 0);
  MPI_Bcast(cmsvel, 3, MPI_DOUBLE, 0, comm_cart);

  local_galilei_transform(cmsvel);

  on_particle_change();
}

void mpi_galilei_transform_slave(int, int) {
  double cmsvel[3];
  MPI_Bcast(cmsvel, 3, MPI_DOUBLE, 0, comm_cart);

  local_galilei_transform(cmsvel);
  on_particle_change();
}

/******************** REQ_SWIMMER_REACTIONS ********************/

void mpi_setup_reaction() {
#ifdef SWIMMER_REACTIONS
  mpi_call(mpi_setup_reaction_slave, -1, 0);
  local_setup_reaction();
#endif
}

void mpi_setup_reaction_slave(int, int) {
#ifdef SWIMMER_REACTIONS
  local_setup_reaction();
#endif
}

/*********************** MAIN LOOP for slaves ****************/

void mpi_loop() {
  if (this_node != 0)
    mpiCallbacks().loop();
}

/*********************** other stuff ****************/

#ifdef CUDA
std::vector<EspressoGpuDevice> mpi_gather_cuda_devices() {
  mpi_call(mpi_gather_cuda_devices_slave, 0, 0);
  return cuda_gather_gpus();
}
#endif

void mpi_gather_cuda_devices_slave(int, int) {
#ifdef CUDA
  cuda_gather_gpus();
#endif
}

std::vector<int> mpi_resort_particles(int global_flag) {
  mpi_call(mpi_resort_particles_slave, global_flag, 0);
  cells_resort_particles(global_flag);

  std::vector<int> n_parts;
  boost::mpi::gather(comm_cart, cells_get_n_particles(), n_parts, 0);

  return n_parts;
}

void mpi_resort_particles_slave(int global_flag, int) {
  cells_resort_particles(global_flag);

  boost::mpi::gather(comm_cart, cells_get_n_particles(), 0);
}<|MERGE_RESOLUTION|>--- conflicted
+++ resolved
@@ -130,10 +130,6 @@
   CB(mpi_bcast_nptiso_geom_slave)                                              \
   CB(mpi_update_mol_ids_slave)                                                 \
   CB(mpi_sync_topo_part_info_slave)                                            \
-<<<<<<< HEAD
-  CB(mpi_send_mass_slave)                                                      \
-=======
->>>>>>> 1b0ce9c7
   CB(mpi_send_exclusion_slave)                                                 \
   CB(mpi_bcast_lb_params_slave)                                                \
   CB(mpi_bcast_cuda_global_part_vars_slave)                                    \
@@ -161,12 +157,9 @@
   CB(mpi_get_pairs_slave)                                                      \
   CB(mpi_get_particles_slave)                                                  \
   CB(mpi_rotate_system_slave)                                                  \
-<<<<<<< HEAD
   CB(mpi_set_lb_coupling_counter_slave)                                        \
-  CB(mpi_set_lb_fluid_counter)
-=======
+  CB(mpi_set_lb_fluid_counter)                                                 \
   CB(mpi_update_particle_slave)
->>>>>>> 1b0ce9c7
 
 // create the forward declarations
 #define CB(name) void name(int node, int param);
@@ -394,663 +387,6 @@
   on_particle_change();
 }
 
-<<<<<<< HEAD
-/****************** REQ_SET_V ************/
-void mpi_send_v(int pnode, int part, double *v) {
-  mpi_call(mpi_send_v_slave, pnode, part);
-
-  if (pnode == this_node) {
-    Particle *p = local_particles[part];
-
-    p->m.v = {v[0], v[1], v[2]};
-  } else
-    MPI_Send(v, 3, MPI_DOUBLE, pnode, SOME_TAG, comm_cart);
-
-  on_particle_change();
-}
-
-void mpi_send_v_slave(int pnode, int part) {
-  if (pnode == this_node) {
-    Particle *p = local_particles[part];
-    MPI_Recv(p->m.v.data(), 3, MPI_DOUBLE, 0, SOME_TAG, comm_cart,
-             MPI_STATUS_IGNORE);
-  }
-
-  on_particle_change();
-}
-
-/****************** REQ_SET_SWIMMING ************/
-void mpi_send_swimming(int pnode, int part,
-                       const ParticleParametersSwimming &swim) {
-#ifdef ENGINE
-  mpi_call(mpi_send_swimming_slave, pnode, part);
-
-  if (pnode == this_node) {
-    Particle *p = local_particles[part];
-    p->swim = swim;
-  } else {
-    comm_cart.send(pnode, SOME_TAG, swim);
-  }
-
-  on_particle_change();
-#endif
-}
-
-void mpi_send_swimming_slave(int pnode, int part) {
-#ifdef ENGINE
-  if (pnode == this_node) {
-    Particle *p = local_particles[part];
-    ParticleParametersSwimming swim;
-    comm_cart.recv(0, SOME_TAG, swim);
-    p->swim = swim;
-  }
-
-  on_particle_change();
-#endif
-}
-
-/****************** REQ_SET_F ************/
-void mpi_send_f(int pnode, int part, const Vector3d &F) {
-  mpi_call(mpi_send_f_slave, pnode, part);
-
-  if (pnode == this_node) {
-    Particle *p = local_particles[part];
-    p->f.f = F;
-  } else {
-    comm_cart.send(pnode, SOME_TAG, F);
-  }
-
-  on_particle_change();
-}
-
-void mpi_send_f_slave(int pnode, int part) {
-  if (pnode == this_node) {
-    Particle *p = local_particles[part];
-    Vector3d F;
-    comm_cart.recv(0, SOME_TAG, F);
-
-    p->f.f = F;
-  }
-
-  on_particle_change();
-}
-
-/********************* REQ_SET_Q ********/
-void mpi_send_q(int pnode, int part, double q) {
-#ifdef ELECTROSTATICS
-  mpi_call(mpi_send_q_slave, pnode, part);
-
-  if (pnode == this_node) {
-    Particle *p = local_particles[part];
-    p->p.q = q;
-  } else {
-    MPI_Send(&q, 1, MPI_DOUBLE, pnode, SOME_TAG, comm_cart);
-  }
-
-  on_particle_charge_change();
-#endif
-}
-
-void mpi_send_q_slave(int pnode, int part) {
-#ifdef ELECTROSTATICS
-  if (pnode == this_node) {
-    Particle *p = local_particles[part];
-    MPI_Recv(&p->p.q, 1, MPI_DOUBLE, 0, SOME_TAG, comm_cart, MPI_STATUS_IGNORE);
-  }
-
-  on_particle_charge_change();
-#endif
-}
-
-/********************* REQ_SET_MU_E ********/
-void mpi_send_mu_E(int pnode, int part, double mu_E[3]) {
-#ifdef LB_ELECTROHYDRODYNAMICS
-  mpi_call(mpi_send_mu_E_slave, pnode, part);
-
-  if (pnode == this_node) {
-    Particle *p = local_particles[part];
-    p->p.mu_E[0] = mu_E[0];
-    p->p.mu_E[1] = mu_E[1];
-    p->p.mu_E[2] = mu_E[2];
-  } else {
-    MPI_Send(mu_E, 3, MPI_DOUBLE, pnode, SOME_TAG, comm_cart);
-  }
-
-  on_particle_change();
-#endif
-}
-
-void mpi_send_mu_E_slave(int pnode, int part) {
-#ifdef LB_ELECTROHYDRODYNAMICS
-  if (pnode == this_node) {
-    Particle *p = local_particles[part];
-    MPI_Recv(p->p.mu_E.data(), 3, MPI_DOUBLE, 0, SOME_TAG, comm_cart,
-             MPI_STATUS_IGNORE);
-  }
-
-  on_particle_change();
-#endif
-}
-
-/********************* REQ_SET_M ********/
-void mpi_send_mass(int pnode, int part, double mass) {
-#ifdef MASS
-  mpi_call(mpi_send_mass_slave, pnode, part);
-
-  if (pnode == this_node) {
-    Particle *p = local_particles[part];
-    p->p.mass = mass;
-  } else {
-    MPI_Send(&mass, 1, MPI_DOUBLE, pnode, SOME_TAG, comm_cart);
-  }
-
-  on_particle_change();
-#endif
-}
-
-void mpi_send_mass_slave(int pnode, int part) {
-#ifdef MASS
-  if (pnode == this_node) {
-    Particle *p = local_particles[part];
-    MPI_Recv(&p->p.mass, 1, MPI_DOUBLE, 0, SOME_TAG, comm_cart,
-             MPI_STATUS_IGNORE);
-  }
-
-  on_particle_change();
-#endif
-}
-
-/********************* REQ_SET_RINERTIA ********/
-
-void mpi_send_rotational_inertia(int pnode, int part, double rinertia[3]) {
-#ifdef ROTATIONAL_INERTIA
-  mpi_call(mpi_send_rotational_inertia_slave, pnode, part);
-
-  if (pnode == this_node) {
-    Particle *p = local_particles[part];
-    p->p.rinertia[0] = rinertia[0];
-    p->p.rinertia[1] = rinertia[1];
-    p->p.rinertia[2] = rinertia[2];
-  } else {
-    MPI_Send(rinertia, 3, MPI_DOUBLE, pnode, SOME_TAG, comm_cart);
-  }
-
-  on_particle_change();
-#endif
-}
-
-void mpi_send_rotational_inertia_slave(int pnode, int part) {
-#ifdef ROTATIONAL_INERTIA
-  if (pnode == this_node) {
-    Particle *p = local_particles[part];
-    MPI_Recv(p->p.rinertia.data(), 3, MPI_DOUBLE, 0, SOME_TAG, comm_cart,
-             MPI_STATUS_IGNORE);
-  }
-
-  on_particle_change();
-#endif
-}
-
-void mpi_rotate_particle(int pnode, int part, const Vector3d &axis,
-                         double angle) {
-#ifdef ROTATION
-  mpi_call(mpi_rotate_particle_slave, pnode, part);
-
-  if (pnode == this_node) {
-    Particle *p = local_particles[part];
-    local_rotate_particle(*p, axis, angle);
-  } else {
-    comm_cart.send(pnode, SOME_TAG, axis);
-    comm_cart.send(pnode, SOME_TAG, angle);
-  }
-
-  on_particle_change();
-#endif
-}
-
-void mpi_rotate_particle_slave(int pnode, int part) {
-#ifdef ROTATION
-  if (pnode == this_node) {
-    Particle *p = local_particles[part];
-    Vector3d axis;
-    double angle;
-    comm_cart.recv(0, SOME_TAG, axis);
-    comm_cart.recv(0, SOME_TAG, angle);
-    local_rotate_particle(*p, axis, angle);
-  }
-
-  on_particle_change();
-#endif
-}
-
-/********************* REQ_SET_BOND_SITE ********/
-
-void mpi_send_affinity_slave(int pnode, int part) {
-#ifdef AFFINITY
-  if (pnode == this_node) {
-    Particle *p = local_particles[part];
-    MPI_Recv(p->p.bond_site.data(), 3, MPI_DOUBLE, 0, SOME_TAG, comm_cart,
-             MPI_STATUS_IGNORE);
-  }
-
-  on_particle_change();
-#endif
-}
-
-void mpi_send_affinity(int pnode, int part, double bond_site[3]) {
-#ifdef AFFINITY
-  mpi_call(mpi_send_affinity_slave, pnode, part);
-
-  if (pnode == this_node) {
-    Particle *p = local_particles[part];
-    p->p.bond_site[0] = bond_site[0];
-    p->p.bond_site[1] = bond_site[1];
-    p->p.bond_site[2] = bond_site[2];
-  } else {
-    MPI_Send(bond_site, 3, MPI_DOUBLE, pnode, SOME_TAG, comm_cart);
-  }
-
-  on_particle_change();
-#endif
-}
-
-/********************* REQ_SET_OUT_DIRECTION ********/
-
-void mpi_send_out_direction(int pnode, int part, double out_direction[3]) {
-#ifdef MEMBRANE_COLLISION
-  mpi_call(mpi_send_out_direction_slave, pnode, part);
-
-  if (pnode == this_node) {
-    Particle *p = local_particles[part];
-    p->p.out_direction[0] = out_direction[0];
-    p->p.out_direction[1] = out_direction[1];
-    p->p.out_direction[2] = out_direction[2];
-  } else {
-    MPI_Send(out_direction, 3, MPI_DOUBLE, pnode, SOME_TAG, comm_cart);
-  }
-
-  on_particle_change();
-#endif
-}
-
-void mpi_send_out_direction_slave(int pnode, int part) {
-#ifdef MEMBRANE_COLLISION
-  if (pnode == this_node) {
-    Particle *p = local_particles[part];
-    MPI_Recv(p->p.out_direction.data(), 3, MPI_DOUBLE, 0, SOME_TAG, comm_cart,
-             MPI_STATUS_IGNORE);
-  }
-
-  on_particle_change();
-#endif
-}
-
-/********************* REQ_SET_TYPE ********/
-void mpi_send_type(int pnode, int part, int type) {
-  mpi_call(mpi_send_type_slave, pnode, part);
-
-  if (pnode == this_node) {
-    Particle *p = local_particles[part];
-    p->p.type = type;
-  } else
-    MPI_Send(&type, 1, MPI_INT, pnode, SOME_TAG, comm_cart);
-
-  on_particle_change();
-}
-
-void mpi_send_type_slave(int pnode, int part) {
-  if (pnode == this_node) {
-    Particle *p = local_particles[part];
-    MPI_Recv(&p->p.type, 1, MPI_INT, 0, SOME_TAG, comm_cart, MPI_STATUS_IGNORE);
-  }
-
-  on_particle_change();
-}
-
-/********************* REQ_SET_MOLID ********/
-void mpi_send_mol_id(int pnode, int part, int mid) {
-  mpi_call(mpi_send_mol_id_slave, pnode, part);
-
-  if (pnode == this_node) {
-    Particle *p = local_particles[part];
-    p->p.mol_id = mid;
-  } else
-    MPI_Send(&mid, 1, MPI_INT, pnode, SOME_TAG, comm_cart);
-
-  on_particle_change();
-}
-
-void mpi_send_mol_id_slave(int pnode, int part) {
-  if (pnode == this_node) {
-    Particle *p = local_particles[part];
-    MPI_Recv(&p->p.mol_id, 1, MPI_INT, 0, SOME_TAG, comm_cart,
-             MPI_STATUS_IGNORE);
-  }
-
-  on_particle_change();
-}
-
-/********************* REQ_SET_QUAT ********/
-
-void mpi_send_quat(int pnode, int part, double quat[4]) {
-#ifdef ROTATION
-  mpi_call(mpi_send_quat_slave, pnode, part);
-
-  if (pnode == this_node) {
-    Particle *p = local_particles[part];
-    p->r.quat[0] = quat[0];
-    p->r.quat[1] = quat[1];
-    p->r.quat[2] = quat[2];
-    p->r.quat[3] = quat[3];
-  } else {
-    MPI_Send(quat, 4, MPI_DOUBLE, pnode, SOME_TAG, comm_cart);
-  }
-
-  on_particle_change();
-#endif
-}
-
-void mpi_send_quat_slave(int pnode, int part) {
-#ifdef ROTATION
-  if (pnode == this_node) {
-    Particle *p = local_particles[part];
-    MPI_Recv(p->r.quat.data(), 4, MPI_DOUBLE, 0, SOME_TAG, comm_cart,
-             MPI_STATUS_IGNORE);
-  }
-
-  on_particle_change();
-#endif
-}
-
-/********************* REQ_SET_OMEGA ********/
-
-void mpi_send_omega(int pnode, int part, const Vector3d &omega) {
-#ifdef ROTATION
-  mpi_call(mpi_send_omega_slave, pnode, part);
-
-  if (pnode == this_node) {
-    Particle *p = local_particles[part];
-    p->m.omega = omega;
-  } else {
-    comm_cart.send(pnode, SOME_TAG, omega);
-  }
-
-  on_particle_change();
-#endif
-}
-
-void mpi_send_omega_slave(int pnode, int part) {
-#ifdef ROTATION
-  if (pnode == this_node) {
-    Particle *p = local_particles[part];
-    comm_cart.recv(0, SOME_TAG, p->m.omega);
-  }
-  on_particle_change();
-#endif
-}
-
-/********************* REQ_SET_TORQUE ********/
-
-void mpi_send_torque(int pnode, int part, const Vector3d &torque) {
-#ifdef ROTATION
-  mpi_call(mpi_send_torque_slave, pnode, part);
-
-  if (pnode == this_node) {
-    Particle *p = local_particles[part];
-    p->f.torque = torque;
-  } else {
-    comm_cart.send(pnode, SOME_TAG, torque);
-  }
-
-  on_particle_change();
-#endif
-}
-
-void mpi_send_torque_slave(int pnode, int part) {
-#ifdef ROTATION
-  if (pnode == this_node) {
-    Particle *p = local_particles[part];
-    comm_cart.recv(0, SOME_TAG, p->f.torque);
-  }
-
-  on_particle_change();
-#endif
-}
-
-/********************* REQ_SET_DIP ********/
-
-void mpi_send_dip(int pnode, int part, double dip[3]) {
-#ifdef DIPOLES
-  mpi_call(mpi_send_dip_slave, pnode, part);
-
-  if (pnode == this_node) {
-    Particle *p = local_particles[part];
-    convert_dip_to_quat(Vector3d({dip[0], dip[1], dip[2]}), p->r.quat,
-                        &p->p.dipm);
-  } else {
-    MPI_Send(dip, 3, MPI_DOUBLE, pnode, SOME_TAG, comm_cart);
-  }
-
-  on_particle_change();
-#endif
-}
-
-void mpi_send_dip_slave(int pnode, int part) {
-#ifdef DIPOLES
-  if (pnode == this_node) {
-    Particle *p = local_particles[part];
-    Vector3d dip;
-    MPI_Recv(dip.data(), 3, MPI_DOUBLE, 0, SOME_TAG, comm_cart,
-             MPI_STATUS_IGNORE);
-    convert_dip_to_quat(dip, p->r.quat, &p->p.dipm);
-  }
-
-  on_particle_change();
-#endif
-}
-
-/********************* REQ_SET_DIPM ********/
-
-void mpi_send_dipm(int pnode, int part, double dipm) {
-#ifdef DIPOLES
-  mpi_call(mpi_send_dipm_slave, pnode, part);
-
-  if (pnode == this_node) {
-    Particle *p = local_particles[part];
-    p->p.dipm = dipm;
-#ifdef ROTATION
-#endif
-  } else {
-    MPI_Send(&dipm, 1, MPI_DOUBLE, pnode, SOME_TAG, comm_cart);
-  }
-
-  on_particle_change();
-#endif
-}
-
-void mpi_send_dipm_slave(int pnode, int part) {
-#ifdef DIPOLES
-  if (pnode == this_node) {
-    Particle *p = local_particles[part];
-    MPI_Recv(&p->p.dipm, 1, MPI_DOUBLE, 0, SOME_TAG, comm_cart,
-             MPI_STATUS_IGNORE);
-  }
-
-  on_particle_change();
-#endif
-}
-
-/********************* REQ_SET_ISVI ********/
-
-void mpi_send_virtual(int pnode, int part, int is_virtual) {
-#ifdef VIRTUAL_SITES
-  mpi_call(mpi_send_virtual_slave, pnode, part);
-
-  if (pnode == this_node) {
-    Particle *p = local_particles[part];
-    p->p.is_virtual = is_virtual;
-  } else {
-    MPI_Send(&is_virtual, 1, MPI_INT, pnode, SOME_TAG, comm_cart);
-  }
-
-  on_particle_change();
-#endif
-}
-
-void mpi_send_virtual_slave(int pnode, int part) {
-#ifdef VIRTUAL_SITES
-  if (pnode == this_node) {
-    Particle *p = local_particles[part];
-    MPI_Recv(&(p->p.is_virtual), 1, MPI_INT, 0, SOME_TAG, comm_cart,
-             MPI_STATUS_IGNORE);
-  }
-
-  on_particle_change();
-#endif
-}
-
-/********************* REQ_SET_BOND ********/
-void mpi_send_vs_quat(int pnode, int part, double *vs_quat) {
-#ifdef VIRTUAL_SITES_RELATIVE
-  mpi_call(mpi_send_vs_quat_slave, pnode, part);
-  if (pnode == this_node) {
-    Particle *p = local_particles[part];
-    for (int i = 0; i < 4; ++i) {
-      p->p.vs_quat[i] = vs_quat[i];
-    }
-  } else {
-    MPI_Send(vs_quat, 4, MPI_DOUBLE, pnode, SOME_TAG, comm_cart);
-  }
-
-  on_particle_change();
-#endif
-}
-void mpi_send_vs_quat_slave(int pnode, int part) {
-#ifdef VIRTUAL_SITES_RELATIVE
-  if (pnode == this_node) {
-    Particle *p = local_particles[part];
-    MPI_Recv(p->p.vs_quat, 4, MPI_DOUBLE, 0, SOME_TAG, comm_cart,
-             MPI_STATUS_IGNORE);
-  }
-
-  on_particle_change();
-#endif
-}
-
-void mpi_send_vs_relative(int pnode, int part, int vs_relative_to,
-                          double vs_distance, double *rel_ori) {
-#ifdef VIRTUAL_SITES_RELATIVE
-  mpi_call(mpi_send_vs_relative_slave, pnode, part);
-
-  // If the particle is on the node on which this function was called
-  // set the values locally
-  if (pnode == this_node) {
-    Particle *p = local_particles[part];
-    p->p.vs_relative_to_particle_id = vs_relative_to;
-    p->p.vs_relative_distance = vs_distance;
-    for (int i = 0; i < 4; i++) {
-      p->p.vs_relative_rel_orientation[i] = rel_ori[i];
-    }
-  } else {
-    MPI_Send(&vs_relative_to, 1, MPI_INT, pnode, SOME_TAG, comm_cart);
-    MPI_Send(&vs_distance, 1, MPI_DOUBLE, pnode, SOME_TAG, comm_cart);
-    MPI_Send(rel_ori, 4, MPI_DOUBLE, pnode, SOME_TAG, comm_cart);
-  }
-
-  on_particle_change();
-#endif
-}
-
-void mpi_send_vs_relative_slave(int pnode, int part) {
-#ifdef VIRTUAL_SITES_RELATIVE
-  if (pnode == this_node) {
-    Particle *p = local_particles[part];
-    MPI_Recv(&p->p.vs_relative_to_particle_id, 1, MPI_INT, 0, SOME_TAG,
-             comm_cart, MPI_STATUS_IGNORE);
-    MPI_Recv(&p->p.vs_relative_distance, 1, MPI_DOUBLE, 0, SOME_TAG, comm_cart,
-             MPI_STATUS_IGNORE);
-    MPI_Recv(p->p.vs_relative_rel_orientation, 4, MPI_DOUBLE, 0, SOME_TAG,
-             comm_cart, MPI_STATUS_IGNORE);
-  }
-
-  on_particle_change();
-#endif
-}
-
-// ********************************
-
-void mpi_send_rotation(int pnode, int part, short int rot) {
-  mpi_call(mpi_send_rotation_slave, pnode, part);
-
-  if (pnode == this_node) {
-    Particle *p = local_particles[part];
-    p->p.rotation = rot;
-  } else {
-    MPI_Send(&rot, 1, MPI_SHORT, pnode, SOME_TAG, MPI_COMM_WORLD);
-  }
-
-  on_particle_change();
-}
-
-void mpi_send_rotation_slave(int pnode, int part) {
-  if (pnode == this_node) {
-    Particle *p = local_particles[part];
-    MPI_Status status;
-    MPI_Recv(&p->p.rotation, 1, MPI_SHORT, 0, SOME_TAG, MPI_COMM_WORLD,
-             &status);
-  }
-
-  on_particle_change();
-}
-
-/********************* REQ_SET_BOND ********/
-
-int mpi_send_bond(int pnode, int part, int *bond, int _delete) {
-  int bond_size, stat = 0;
-
-  mpi_call(mpi_send_bond_slave, pnode, part);
-
-  bond_size = (bond) ? bonded_ia_params[bond[0]].num + 1 : 0;
-
-  if (pnode == this_node) {
-    stat = local_change_bond(part, bond, _delete);
-    on_particle_change();
-    return stat;
-  }
-  /* else */
-  MPI_Send(&bond_size, 1, MPI_INT, pnode, SOME_TAG, comm_cart);
-  if (bond_size)
-    MPI_Send(bond, bond_size, MPI_INT, pnode, SOME_TAG, comm_cart);
-  MPI_Send(&_delete, 1, MPI_INT, pnode, SOME_TAG, comm_cart);
-  MPI_Recv(&stat, 1, MPI_INT, pnode, SOME_TAG, comm_cart, MPI_STATUS_IGNORE);
-  on_particle_change();
-  return stat;
-}
-
-void mpi_send_bond_slave(int pnode, int part) {
-  int bond_size = 0, _delete = 0, stat;
-
-  if (pnode == this_node) {
-    MPI_Recv(&bond_size, 1, MPI_INT, 0, SOME_TAG, comm_cart, MPI_STATUS_IGNORE);
-    int *bond;
-    if (bond_size) {
-      bond = (int *)Utils::malloc(bond_size * sizeof(int));
-      MPI_Recv(bond, bond_size, MPI_INT, 0, SOME_TAG, comm_cart,
-               MPI_STATUS_IGNORE);
-    } else
-      bond = nullptr;
-    MPI_Recv(&_delete, 1, MPI_INT, 0, SOME_TAG, comm_cart, MPI_STATUS_IGNORE);
-    stat = local_change_bond(part, bond, _delete);
-    if (bond)
-      free(bond);
-    MPI_Send(&stat, 1, MPI_INT, 0, SOME_TAG, comm_cart);
-  }
-
-  on_particle_change();
-}
-
-=======
->>>>>>> 1b0ce9c7
 /****************** REQ_GET_PART ************/
 Particle mpi_recv_part(int pnode, int part) {
   Particle ret;
