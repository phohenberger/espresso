/*
  Copyright (C) 2010-2018 The ESPResSo project
  Copyright (C) 2002,2003,2004,2005,2006,2007,2008,2009,2010
    Max-Planck-Institute for Polymer Research, Theory Group

  This file is part of ESPResSo.

  ESPResSo is free software: you can redistribute it and/or modify
  it under the terms of the GNU General Public License as published by
  the Free Software Foundation, either version 3 of the License, or
  (at your option) any later version.

  ESPResSo is distributed in the hope that it will be useful,
  but WITHOUT ANY WARRANTY; without even the implied warranty of
  MERCHANTABILITY or FITNESS FOR A PARTICULAR PURPOSE.  See the
  GNU General Public License for more details.

  You should have received a copy of the GNU General Public License
  along with this program.  If not, see <http://www.gnu.org/licenses/>.
*/
#include <cstdio>
#include <cstdlib>
#include <cstring>
#include <mpi.h>
#ifdef OPEN_MPI
#include <dlfcn.h>
#endif
#include <cassert>

#include "communication.hpp"

#include "errorhandling.hpp"

#include "EspressoSystemInterface.hpp"
#include "bonded_interactions/bonded_tab.hpp"
#include "cells.hpp"
#include "collision.hpp"
#include "cuda_interface.hpp"
#include "electrostatics_magnetostatics/debye_hueckel.hpp"
#include "electrostatics_magnetostatics/elc.hpp"
#include "electrostatics_magnetostatics/icc.hpp"
#include "electrostatics_magnetostatics/maggs.hpp"
#include "electrostatics_magnetostatics/mdlc_correction.hpp"
#include "electrostatics_magnetostatics/mmm1d.hpp"
#include "electrostatics_magnetostatics/mmm2d.hpp"
#include "electrostatics_magnetostatics/p3m-dipolar.hpp"
#include "electrostatics_magnetostatics/p3m.hpp"
#include "electrostatics_magnetostatics/scafacos.hpp"
#include "energy.hpp"
#include "forces.hpp"
#include "galilei.hpp"
#include "global.hpp"
#include "grid.hpp"
#include "grid_based_algorithms/lb.hpp"
#include "initialize.hpp"
#include "integrate.hpp"
#include "io/mpiio/mpiio.hpp"
#include "minimize_energy.hpp"
#include "nonbonded_interactions/nonbonded_tab.hpp"
#include "nonbonded_interactions/reaction_field.hpp"
#include "npt.hpp"
#include "partCfg_global.hpp"
#include "particle_data.hpp"
#include "pressure.hpp"
#include "rotation.hpp"
#include "statistics.hpp"
#include "statistics_chain.hpp"
#include "statistics_fluid.hpp"
#include "swimmer_reaction.hpp"
#include "topology.hpp"
#include "virtual_sites.hpp"

#include "serialization/IA_parameters.hpp"
#include "serialization/Particle.hpp"
#include "serialization/ParticleParametersSwimming.hpp"
#include "utils.hpp"
#include "utils/make_unique.hpp"

#include <boost/mpi.hpp>
#include <boost/serialization/array.hpp>
#include <boost/serialization/string.hpp>

using namespace std;

namespace Communication {
auto const &mpi_datatype_cache = boost::mpi::detail::mpi_datatype_cache();
std::unique_ptr<boost::mpi::environment> mpi_env;
} // namespace Communication

boost::mpi::communicator comm_cart;

namespace Communication {
std::unique_ptr<MpiCallbacks> m_callbacks;

/* We use a singleton callback class for now. */
MpiCallbacks &mpiCallbacks() {
  assert(m_callbacks && "Mpi not initialized!");

  return *m_callbacks;
}
} // namespace Communication

using Communication::mpiCallbacks;

int this_node = -1;
int n_nodes = -1;

// if you want to add a callback, add it here, and here only
#define CALLBACK_LIST                                                          \
  CB(mpi_bcast_parameter_slave)                                                \
  CB(mpi_who_has_slave)                                                        \
  CB(mpi_bcast_event_slave)                                                    \
  CB(mpi_place_particle_slave)                                                 \
  CB(mpi_send_swimming_slave)                                                  \
  CB(mpi_recv_part_slave)                                                      \
  CB(mpi_integrate_slave)                                                      \
  CB(mpi_bcast_ia_params_slave)                                                \
  CB(mpi_bcast_all_ia_params_slave)                                            \
  CB(mpi_bcast_max_seen_particle_type_slave)                                   \
  CB(mpi_gather_stats_slave)                                                   \
  CB(mpi_set_time_step_slave)                                                  \
  CB(mpi_bcast_coulomb_params_slave)                                           \
  CB(mpi_place_new_particle_slave)                                             \
  CB(mpi_remove_particle_slave)                                                \
  CB(mpi_rescale_particles_slave)                                              \
  CB(mpi_bcast_cell_structure_slave)                                           \
  CB(mpi_bcast_nptiso_geom_slave)                                              \
  CB(mpi_update_mol_ids_slave)                                                 \
  CB(mpi_sync_topo_part_info_slave)                                            \
  CB(mpi_send_exclusion_slave)                                                 \
  CB(mpi_bcast_lb_params_slave)                                                \
  CB(mpi_bcast_cuda_global_part_vars_slave)                                    \
  CB(mpi_send_fluid_slave)                                                     \
  CB(mpi_recv_fluid_slave)                                                     \
<<<<<<< HEAD
  CB(mpi_local_stress_tensor_slave)                                            \
=======
  CB(mpi_send_virtual_slave)                                                   \
>>>>>>> 4c4b795c
  CB(mpi_iccp3m_iteration_slave)                                               \
  CB(mpi_iccp3m_init_slave)                                                    \
  CB(mpi_rotate_particle_slave)                                                \
  CB(mpi_bcast_max_mu_slave)                                                   \
  CB(mpi_recv_fluid_populations_slave)                                         \
  CB(mpi_send_fluid_populations_slave)                                         \
  CB(mpi_recv_fluid_boundary_flag_slave)                                       \
  CB(mpi_kill_particle_motion_slave)                                           \
  CB(mpi_kill_particle_forces_slave)                                           \
  CB(mpi_system_CMS_slave)                                                     \
  CB(mpi_system_CMS_velocity_slave)                                            \
  CB(mpi_galilei_transform_slave)                                              \
  CB(mpi_setup_reaction_slave)                                                 \
  CB(mpi_check_runtime_errors_slave)                                           \
  CB(mpi_minimize_energy_slave)                                                \
  CB(mpi_gather_cuda_devices_slave)                                            \
  CB(mpi_scafacos_set_parameters_slave)                                        \
  CB(mpi_scafacos_set_r_cut_and_tune_slave)                                    \
  CB(mpi_scafacos_free_slave)                                                  \
  CB(mpi_resort_particles_slave)                                               \
  CB(mpi_get_pairs_slave)                                                      \
  CB(mpi_get_particles_slave)                                                  \
  CB(mpi_rotate_system_slave)                                                  \
  CB(mpi_update_particle_slave)

// create the forward declarations
#define CB(name) void name(int node, int param);
CALLBACK_LIST

#ifdef DOXYGEN
    (void); /* this line prevents an interaction in Doxygen between
               CALLBACK_LIST and the anonymous namespace that follows */
#endif

namespace {

#undef CB
#define CB(name) name,
/// List of callbacks
std::vector<SlaveCallback *> slave_callbacks{CALLBACK_LIST};

#ifdef COMM_DEBUG
// create the list of names
#undef CB
#define CB(name) #name,

/** List of callback names for debugging. */
std::vector<std::string> names{CALLBACK_LIST};
#endif
} // namespace

/** Forward declarations */

int mpi_check_runtime_errors();

/**********************************************
 * procedures
 **********************************************/

#if defined(OPEN_MPI)
/** Workaround for "Read -1, expected XXXXXXX, errno = 14" that sometimes
 *  appears when CUDA is used. This is a bug in OpenMPI 2.0-2.1.2 and 3.0.0
 *  according to
 *  https://www.mail-archive.com/users@lists.open-mpi.org/msg32357.html,
 *  so we set btl_vader_single_copy_mechanism = none.
 */
static void openmpi_fix_vader() {
  if (OMPI_MAJOR_VERSION < 2 || OMPI_MAJOR_VERSION > 3)
    return;
  if (OMPI_MAJOR_VERSION == 2 && OMPI_MINOR_VERSION == 1 &&
      OMPI_RELEASE_VERSION >= 3)
    return;
  if (OMPI_MAJOR_VERSION == 3 &&
      (OMPI_MINOR_VERSION > 0 || OMPI_RELEASE_VERSION > 0))
    return;

  std::string varname = "btl_vader_single_copy_mechanism";
  std::string varval = "none";

  setenv((std::string("OMPI_MCA_") + varname).c_str(), varval.c_str(), 0);
}
#endif

void mpi_init() {
#ifdef OPEN_MPI
  openmpi_fix_vader();

  void *handle = 0;
  int mode = RTLD_NOW | RTLD_GLOBAL;
#ifdef RTLD_NOLOAD
  mode |= RTLD_NOLOAD;
#endif
  void *_openmpi_symbol = dlsym(RTLD_DEFAULT, "MPI_Init");
  if (!_openmpi_symbol) {
    fprintf(stderr, "%d: Aborting because unable to find OpenMPI symbol.\n",
            this_node);
    errexit();
  }
  Dl_info _openmpi_info;
  dladdr(_openmpi_symbol, &_openmpi_info);

  if (!handle)
    handle = dlopen(_openmpi_info.dli_fname, mode);

  if (!handle) {
    fprintf(stderr,
            "%d: Aborting because unable to load libmpi into the "
            "global symbol space.\n",
            this_node);
    errexit();
  }
#endif

#ifdef BOOST_MPI_HAS_NOARG_INITIALIZATION
  Communication::mpi_env = Utils::make_unique<boost::mpi::environment>();
#else
  int argc{};
  char **argv{};
  Communication::mpi_env =
      Utils::make_unique<boost::mpi::environment>(argc, argv);
#endif

  MPI_Comm_size(MPI_COMM_WORLD, &n_nodes);
  MPI_Dims_create(n_nodes, 3, node_grid);

  mpi_reshape_communicator({{node_grid[0], node_grid[1], node_grid[2]}},
                           /* periodicity */ {{1, 1, 1}});
  MPI_Cart_coords(comm_cart, this_node, 3, node_pos);

  Communication::m_callbacks =
      Utils::make_unique<Communication::MpiCallbacks>(comm_cart);

  for (auto &cb : slave_callbacks) {
    mpiCallbacks().add(cb);
  }

  ErrorHandling::init_error_handling(mpiCallbacks());
  partCfg(Utils::make_unique<PartCfg>(mpiCallbacks(), GetLocalParts()));

  on_program_start();
}

void mpi_reshape_communicator(std::array<int, 3> const &node_grid,
                              std::array<int, 3> const &periodicity) {
  MPI_Comm temp_comm;
  MPI_Cart_create(MPI_COMM_WORLD, 3, const_cast<int *>(node_grid.data()),
                  const_cast<int *>(periodicity.data()), 0, &temp_comm);
  comm_cart =
      boost::mpi::communicator(temp_comm, boost::mpi::comm_take_ownership);

  this_node = comm_cart.rank();
}

void mpi_call(SlaveCallback cb, int node, int param) {
#ifdef COMM_DEBUG
  auto it = std::find(slave_callbacks.begin(), slave_callbacks.end(), cb);

  if (it != slave_callbacks.end()) {
    auto const id = it - slave_callbacks.begin();
    COMM_TRACE(fprintf(stderr, "%d: issuing %s %d %d\n", this_node,
                       names[id].c_str(), node, param));
  }
#endif /* COMM_DEBUG */
  mpiCallbacks().call(cb, node, param);

  COMM_TRACE(fprintf(stderr, "%d: finished sending.\n", this_node));
}

/**************** REQ_CHTOPL ***********/
void mpi_bcast_event(int event) {
  mpi_call(mpi_bcast_event_slave, -1, event);
  mpi_bcast_event_slave(-1, event);
}

void mpi_bcast_event_slave(int node, int event) {
  switch (event) {
#ifdef ELECTROSTATICS
#ifdef P3M
  case P3M_COUNT_CHARGES:
    p3m_count_charged_particles();
    break;
#endif
  case MAGGS_COUNT_CHARGES:
    maggs_count_charged_particles();
    break;
#endif
  case CHECK_PARTICLES:
    check_particles();
    break;

#ifdef DP3M
  case P3M_COUNT_DIPOLES:
    dp3m_count_magnetic_particles();
    break;
#endif

  default:;
  }
}

/****************** REQ_PLACE/REQ_PLACE_NEW ************/

void mpi_place_particle(int pnode, int part, double p[3]) {
  mpi_call(mpi_place_particle_slave, pnode, part);

  if (pnode == this_node)
    local_place_particle(part, p, 0);
  else
    MPI_Send(p, 3, MPI_DOUBLE, pnode, SOME_TAG, comm_cart);

  set_resort_particles(Cells::RESORT_GLOBAL);
  on_particle_change();
}

void mpi_place_particle_slave(int pnode, int part) {

  if (pnode == this_node) {
    double p[3];
    MPI_Recv(p, 3, MPI_DOUBLE, 0, SOME_TAG, comm_cart, MPI_STATUS_IGNORE);
    local_place_particle(part, p, 0);
  }

  set_resort_particles(Cells::RESORT_GLOBAL);
  on_particle_change();
}

void mpi_place_new_particle(int pnode, int part, double p[3]) {
  mpi_call(mpi_place_new_particle_slave, pnode, part);
  added_particle(part);

  if (pnode == this_node)
    local_place_particle(part, p, 1);
  else
    MPI_Send(p, 3, MPI_DOUBLE, pnode, SOME_TAG, comm_cart);

  on_particle_change();
}

void mpi_place_new_particle_slave(int pnode, int part) {

  added_particle(part);

  if (pnode == this_node) {
    double p[3];
    MPI_Recv(p, 3, MPI_DOUBLE, 0, SOME_TAG, comm_cart, MPI_STATUS_IGNORE);
    local_place_particle(part, p, 1);
  }

  on_particle_change();
}

/****************** REQ_SET_SWIMMING ************/
void mpi_send_swimming(int pnode, int part,
                       const ParticleParametersSwimming &swim) {
#ifdef ENGINE
  mpi_call(mpi_send_swimming_slave, pnode, part);

  if (pnode == this_node) {
    Particle *p = local_particles[part];
    p->swim = swim;
  } else {
    comm_cart.send(pnode, SOME_TAG, swim);
  }

  on_particle_change();
#endif
}

void mpi_send_swimming_slave(int pnode, int part) {
#ifdef ENGINE
  if (pnode == this_node) {
    Particle *p = local_particles[part];
    ParticleParametersSwimming swim;
    comm_cart.recv(0, SOME_TAG, swim);
    p->swim = swim;
  }

  on_particle_change();
#endif
}

void mpi_rotate_particle(int pnode, int part, const Vector3d &axis,
                         double angle) {
#ifdef ROTATION
  mpi_call(mpi_rotate_particle_slave, pnode, part);

  if (pnode == this_node) {
    Particle *p = local_particles[part];
    local_rotate_particle(*p, axis, angle);
  } else {
    comm_cart.send(pnode, SOME_TAG, axis);
    comm_cart.send(pnode, SOME_TAG, angle);
  }

  on_particle_change();
#endif
}

void mpi_rotate_particle_slave(int pnode, int part) {
#ifdef ROTATION
  if (pnode == this_node) {
    Particle *p = local_particles[part];
    Vector3d axis;
    double angle;
    comm_cart.recv(0, SOME_TAG, axis);
    comm_cart.recv(0, SOME_TAG, angle);
    local_rotate_particle(*p, axis, angle);
  }

  on_particle_change();
#endif
}

/****************** REQ_GET_PART ************/
Particle mpi_recv_part(int pnode, int part) {
  Particle ret;

  mpi_call(mpi_recv_part_slave, pnode, part);
  comm_cart.recv(pnode, SOME_TAG, ret);

  return ret;
}

void mpi_recv_part_slave(int pnode, int part) {
  if (pnode != this_node)
    return;

  assert(local_particles[part]);
  comm_cart.send(0, SOME_TAG, *local_particles[part]);
}

/****************** REQ_REM_PART ************/
void mpi_remove_particle(int pnode, int part) {
  mpi_call(mpi_remove_particle_slave, pnode, part);
  mpi_remove_particle_slave(pnode, part);
}

void mpi_remove_particle_slave(int pnode, int part) {
  if (part != -1) {
    n_part--;

    if (pnode == this_node)
      local_remove_particle(part);

    remove_all_bonds_to(part);
  } else
    local_remove_all_particles();

  on_particle_change();
}

/********************* REQ_MIN_ENERGY ********/

int mpi_minimize_energy() {
  mpi_call(mpi_minimize_energy_slave, 0, 0);
  return minimize_energy();
}

void mpi_minimize_energy_slave(int, int) { minimize_energy(); }

/********************* REQ_INTEGRATE ********/
int mpi_integrate(int n_steps, int reuse_forces) {
  mpi_call(mpi_integrate_slave, n_steps, reuse_forces);
  integrate_vv(n_steps, reuse_forces);
  COMM_TRACE(
      fprintf(stderr, "%d: integration task %d done.\n", this_node, n_steps));
  return mpi_check_runtime_errors();
}

void mpi_integrate_slave(int n_steps, int reuse_forces) {
  integrate_vv(n_steps, reuse_forces);
  COMM_TRACE(fprintf(
      stderr, "%d: integration for %d n_steps with %d reuse_forces done.\n",
      this_node, n_steps, reuse_forces));
}

/*************** REQ_BCAST_IA ************/
void mpi_bcast_all_ia_params() {
  mpi_call(mpi_bcast_all_ia_params_slave, -1, -1);
  boost::mpi::broadcast(comm_cart, ia_params, 0);
}

void mpi_bcast_all_ia_params_slave(int, int) {
  boost::mpi::broadcast(comm_cart, ia_params, 0);
}

void mpi_bcast_ia_params(int i, int j) {
  mpi_call(mpi_bcast_ia_params_slave, i, j);

  if (j >= 0) {
    /* non-bonded interaction parameters */
    boost::mpi::broadcast(comm_cart, *get_ia_param(i, j), 0);

    *get_ia_param(j, i) = *get_ia_param(i, j);
  } else {
    /* bonded interaction parameters */
    MPI_Bcast(&(bonded_ia_params[i]), sizeof(Bonded_ia_parameters), MPI_BYTE, 0,
              comm_cart);
#ifdef TABULATED
    /* For tabulated potentials we have to send the tables extra */
    if (bonded_ia_params[i].type == BONDED_IA_TABULATED) {
      boost::mpi::broadcast(comm_cart, *bonded_ia_params[i].p.tab.pot, 0);
    }
#endif
  }

  on_short_range_ia_change();
}

void mpi_bcast_ia_params_slave(int i, int j) {
  if (j >= 0) { /* non-bonded interaction parameters */

    boost::mpi::broadcast(comm_cart, *get_ia_param(i, j), 0);

    *get_ia_param(j, i) = *get_ia_param(i, j);

  } else {                   /* bonded interaction parameters */
    make_bond_type_exist(i); /* realloc bonded_ia_params on slave nodes! */
    MPI_Bcast(&(bonded_ia_params[i]), sizeof(Bonded_ia_parameters), MPI_BYTE, 0,
              comm_cart);
#ifdef TABULATED
    /* For tabulated potentials we have to send the tables extra */
    if (bonded_ia_params[i].type == BONDED_IA_TABULATED) {
      auto *tab_pot = new TabulatedPotential();
      boost::mpi::broadcast(comm_cart, *tab_pot, 0);

      bonded_ia_params[i].p.tab.pot = tab_pot;
    }
#endif
  }

  on_short_range_ia_change();
}

/*************** REQ_BCAST_IA_SIZE ************/

void mpi_bcast_max_seen_particle_type(int ns) {
  mpi_call(mpi_bcast_max_seen_particle_type_slave, -1, ns);
  mpi_bcast_max_seen_particle_type_slave(-1, ns);
}

void mpi_bcast_max_seen_particle_type_slave(int, int ns) {
  realloc_ia_params(ns);
}

/*************** REQ_GATHER ************/
void mpi_gather_stats(int job, void *result, void *result_t, void *result_nb,
                      void *result_t_nb) {
  switch (job) {
  case 1:
    mpi_call(mpi_gather_stats_slave, -1, 1);
    energy_calc((double *)result);
    break;
  case 2:
    /* calculate and reduce (sum up) virials for 'analyze pressure' or
       'analyze stress_tensor' */
    mpi_call(mpi_gather_stats_slave, -1, 2);
    pressure_calc((double *)result, (double *)result_t, (double *)result_nb,
                  (double *)result_t_nb, 0);
    break;
  case 3:
    mpi_call(mpi_gather_stats_slave, -1, 3);
    pressure_calc((double *)result, (double *)result_t, (double *)result_nb,
                  (double *)result_t_nb, 1);
    break;
  case 4:
    mpi_call(mpi_gather_stats_slave, -1, 4);
    predict_momentum_particles((double *)result);
    break;
#ifdef LB
  case 5:
    mpi_call(mpi_gather_stats_slave, -1, 5);
    lb_calc_fluid_mass((double *)result);
    break;
  case 6:
    mpi_call(mpi_gather_stats_slave, -1, 6);
    lb_calc_fluid_momentum((double *)result);
    break;
  case 7:
    mpi_call(mpi_gather_stats_slave, -1, 7);
    lb_calc_fluid_temp((double *)result);
    break;
#ifdef LB_BOUNDARIES
  case 8:
    mpi_call(mpi_gather_stats_slave, -1, 8);
    lb_collect_boundary_forces((double *)result);
    break;
#endif
#endif
  default:
    fprintf(
        stderr,
        "%d: INTERNAL ERROR: illegal request %d for mpi_gather_stats_slave\n",
        this_node, job);
    errexit();
  }
}

void mpi_gather_stats_slave(int, int job) {
  switch (job) {
  case 1:
    /* calculate and reduce (sum up) energies */
    energy_calc(nullptr);
    break;
  case 2:
    /* calculate and reduce (sum up) virials for 'analyze pressure' or 'analyze
     * stress_tensor'*/
    pressure_calc(nullptr, nullptr, nullptr, nullptr, 0);
    break;
  case 3:
    /* calculate and reduce (sum up) virials, revert velocities half a timestep
     * for 'analyze p_inst' */
    pressure_calc(nullptr, nullptr, nullptr, nullptr, 1);
    break;
  case 4:
    predict_momentum_particles(nullptr);
    break;
#ifdef LB
  case 5:
    lb_calc_fluid_mass(nullptr);
    break;
  case 6:
    lb_calc_fluid_momentum(nullptr);
    break;
  case 7:
    lb_calc_fluid_temp(nullptr);
    break;
#ifdef LB_BOUNDARIES
  case 8:
    lb_collect_boundary_forces(nullptr);
    break;
#endif
#endif
  default:
    fprintf(
        stderr,
        "%d: INTERNAL ERROR: illegal request %d for mpi_gather_stats_slave\n",
        this_node, job);
    errexit();
  }
}

/*************** REQ_SET_TIME_STEP ************/
void mpi_set_time_step(double time_s) {
  double old_ts = time_step;

  mpi_call(mpi_set_time_step_slave, -1, 0);

  time_step = time_s;

  time_step_squared = time_step * time_step;
  time_step_squared_half = time_step_squared / 2.;
  time_step_half = time_step / 2.;

  MPI_Bcast(&time_step, 1, MPI_DOUBLE, 0, comm_cart);

  on_parameter_change(FIELD_TIMESTEP);
}

void mpi_set_time_step_slave(int, int) {
  double old_ts = time_step;

  MPI_Bcast(&time_step, 1, MPI_DOUBLE, 0, comm_cart);
  on_parameter_change(FIELD_TIMESTEP);
  time_step_squared = time_step * time_step;
  time_step_squared_half = time_step_squared / 2.;
  time_step_half = time_step / 2.;
}

int mpi_check_runtime_errors() {
  mpi_call(mpi_check_runtime_errors_slave, 0, 0);
  return check_runtime_errors();
}

void mpi_check_runtime_errors_slave(int, int) { check_runtime_errors(); }

/*************** REQ_BCAST_COULOMB ************/
void mpi_bcast_coulomb_params() {
#if defined(ELECTROSTATICS) || defined(DIPOLES)
  mpi_call(mpi_bcast_coulomb_params_slave, 1, 0);
  mpi_bcast_coulomb_params_slave(-1, 0);
#endif
}

void mpi_bcast_coulomb_params_slave(int, int) {

#if defined(ELECTROSTATICS) || defined(DIPOLES)
  MPI_Bcast(&coulomb, sizeof(Coulomb_parameters), MPI_BYTE, 0, comm_cart);

#ifdef ELECTROSTATICS
  switch (coulomb.method) {
  case COULOMB_NONE:
  // fall through, scafacos has internal parameter propagation
  case COULOMB_SCAFACOS:
    break;
#ifdef P3M
  case COULOMB_ELC_P3M:
    MPI_Bcast(&elc_params, sizeof(ELC_struct), MPI_BYTE, 0, comm_cart);
  // fall through
  case COULOMB_P3M_GPU:
  case COULOMB_P3M:
    MPI_Bcast(&p3m.params, sizeof(p3m_parameter_struct), MPI_BYTE, 0,
              comm_cart);
    break;
#endif
  case COULOMB_DH:
    MPI_Bcast(&dh_params, sizeof(Debye_hueckel_params), MPI_BYTE, 0, comm_cart);
    break;
  case COULOMB_MMM1D:
  case COULOMB_MMM1D_GPU:
    MPI_Bcast(&mmm1d_params, sizeof(MMM1D_struct), MPI_BYTE, 0, comm_cart);
    break;
  case COULOMB_MMM2D:
    MPI_Bcast(&mmm2d_params, sizeof(MMM2D_struct), MPI_BYTE, 0, comm_cart);
    break;
  case COULOMB_MAGGS:
    MPI_Bcast(&maggs, sizeof(MAGGS_struct), MPI_BYTE, 0, comm_cart);
    break;
  case COULOMB_RF:
  case COULOMB_INTER_RF:
    MPI_Bcast(&rf_params, sizeof(Reaction_field_params), MPI_BYTE, 0,
              comm_cart);
    break;
  default:
    fprintf(stderr,
            "%d: INTERNAL ERROR: cannot bcast coulomb params for "
            "unknown method %d\n",
            this_node, coulomb.method);
    errexit();
  }
#endif

#ifdef DIPOLES
  set_dipolar_method_local(coulomb.Dmethod);

  switch (coulomb.Dmethod) {
  case DIPOLAR_NONE:
    break;
#ifdef DP3M
  case DIPOLAR_MDLC_P3M:
    MPI_Bcast(&dlc_params, sizeof(DLC_struct), MPI_BYTE, 0, comm_cart);
  // fall through
  case DIPOLAR_P3M:
    MPI_Bcast(&dp3m.params, sizeof(p3m_parameter_struct), MPI_BYTE, 0,
              comm_cart);
    break;
#endif
  case DIPOLAR_ALL_WITH_ALL_AND_NO_REPLICA:
    break;
  case DIPOLAR_MDLC_DS:
  // fall trough
  case DIPOLAR_DS:
    break;
  case DIPOLAR_DS_GPU:
    break;
#ifdef DIPOLAR_BARNES_HUT
  case DIPOLAR_BH_GPU:
    break;
#endif
  case DIPOLAR_SCAFACOS:
    break;
  default:
    fprintf(stderr,
            "%d: INTERNAL ERROR: cannot bcast dipolar params for "
            "unknown method %d\n",
            this_node, coulomb.Dmethod);
    errexit();
  }

#endif

  on_coulomb_change();
#endif
}

/****************** REQ_SET_PERM ************/

void mpi_send_permittivity_slave(int node, int) {
#ifdef ELECTROSTATICS
  if (node == this_node) {
    double data[3];
    int indices[3];
    MPI_Recv(data, 3, MPI_DOUBLE, 0, SOME_TAG, comm_cart, MPI_STATUS_IGNORE);
    MPI_Recv(indices, 3, MPI_INT, 0, SOME_TAG, comm_cart, MPI_STATUS_IGNORE);
    for (int d = 0; d < 3; d++) {
      maggs_set_permittivity(indices[0], indices[1], indices[2], d, data[d]);
    }
  }
#endif
}

void mpi_send_permittivity(int node, int index, int *indices,
                           double *permittivity) {
#ifdef ELECTROSTATICS
  if (node == this_node) {
    for (int d = 0; d < 3; d++) {
      maggs_set_permittivity(indices[0], indices[1], indices[2], d,
                             permittivity[d]);
    }
  } else {
    mpi_call(mpi_send_permittivity_slave, node, index);
    MPI_Send(permittivity, 3, MPI_DOUBLE, node, SOME_TAG, comm_cart);
    MPI_Send(indices, 3, MPI_INT, node, SOME_TAG, comm_cart);
  }
#endif
}

/****************** REQ_RESCALE_PART ************/

void mpi_rescale_particles(int dir, double scale) {
  int pnode;

  mpi_call(mpi_rescale_particles_slave, -1, dir);
  for (pnode = 0; pnode < n_nodes; pnode++) {
    if (pnode == this_node) {
      local_rescale_particles(dir, scale);
    } else {
      MPI_Send(&scale, 1, MPI_DOUBLE, pnode, SOME_TAG, comm_cart);
    }
  }
  on_particle_change();
}

void mpi_rescale_particles_slave(int, int dir) {
  double scale = 0.0;
  MPI_Recv(&scale, 1, MPI_DOUBLE, 0, SOME_TAG, comm_cart, MPI_STATUS_IGNORE);
  local_rescale_particles(dir, scale);
  on_particle_change();
}

/*************** REQ_BCAST_CS *****************/

void mpi_bcast_cell_structure(int cs) {
  mpi_call(mpi_bcast_cell_structure_slave, -1, cs);
  cells_re_init(cs);
}

void mpi_bcast_cell_structure_slave(int, int cs) { cells_re_init(cs); }

/*************** REQ_BCAST_NPTISO_GEOM *****************/

void mpi_bcast_nptiso_geom() {
  mpi_call(mpi_bcast_nptiso_geom_slave, -1, 0);
  mpi_bcast_nptiso_geom_slave(-1, 0);
}

void mpi_bcast_nptiso_geom_slave(int, int) {
  MPI_Bcast(&nptiso.geometry, 1, MPI_INT, 0, comm_cart);
  MPI_Bcast(&nptiso.dimension, 1, MPI_INT, 0, comm_cart);
  MPI_Bcast(&nptiso.cubic_box, 1, MPI_INT, 0, comm_cart);
  MPI_Bcast(&nptiso.non_const_dim, 1, MPI_INT, 0, comm_cart);
}

/***************REQ_UPDATE_MOL_IDS *********************/

void mpi_update_mol_ids() {
  mpi_call(mpi_update_mol_ids_slave, -1, 0);
  mpi_update_mol_ids_slave(-1, 0);
}

void mpi_update_mol_ids_slave(int, int) { update_mol_ids_setchains(); }

/******************* REQ_SYNC_TOPO ********************/
int mpi_sync_topo_part_info() {
  int i;
  int molsize = 0;
  int moltype = 0;

  mpi_call(mpi_sync_topo_part_info_slave, -1, 0);
  int n_mols = topology.size();
  MPI_Bcast(&n_mols, 1, MPI_INT, 0, comm_cart);

  for (i = 0; i < n_mols; i++) {
    molsize = topology[i].part.n;
    moltype = topology[i].type;

#ifdef MOLFORCES
    MPI_Bcast(&(topology[i].trap_flag), 1, MPI_INT, 0, comm_cart);
    MPI_Bcast(topology[i].trap_center, 3, MPI_DOUBLE, 0, comm_cart);
    MPI_Bcast(&(topology[i].trap_spring_constant), 1, MPI_DOUBLE, 0, comm_cart);
    MPI_Bcast(&(topology[i].drag_constant), 1, MPI_DOUBLE, 0, comm_cart);
    MPI_Bcast(&(topology[i].noforce_flag), 1, MPI_INT, 0, comm_cart);
    MPI_Bcast(&(topology[i].isrelative), 1, MPI_INT, 0, comm_cart);
    MPI_Bcast(&(topology[i].favcounter), 1, MPI_INT, 0, comm_cart);
    if (topology[i].favcounter == -1)
      MPI_Bcast(topology[i].fav, 3, MPI_DOUBLE, 0, comm_cart);
    /* check if any molecules are trapped */
    if ((topology[i].trap_flag != 32) && (topology[i].noforce_flag != 32)) {
      IsTrapped = 1;
    }
#endif

    MPI_Bcast(&molsize, 1, MPI_INT, 0, comm_cart);
    MPI_Bcast(&moltype, 1, MPI_INT, 0, comm_cart);
    MPI_Bcast(topology[i].part.e, topology[i].part.n, MPI_INT, 0, comm_cart);
    MPI_Bcast(&topology[i].type, 1, MPI_INT, 0, comm_cart);
  }

  sync_topo_part_info();

  return 1;
}

void mpi_sync_topo_part_info_slave(int, int) {
  int i;
  int molsize = 0;
  int moltype = 0;
  int n_mols = 0;

  MPI_Bcast(&n_mols, 1, MPI_INT, 0, comm_cart);
  realloc_topology(n_mols);
  for (i = 0; i < n_mols; i++) {

#ifdef MOLFORCES
    MPI_Bcast(&(topology[i].trap_flag), 1, MPI_INT, 0, comm_cart);
    MPI_Bcast(topology[i].trap_center, 3, MPI_DOUBLE, 0, comm_cart);
    MPI_Bcast(&(topology[i].trap_spring_constant), 1, MPI_DOUBLE, 0, comm_cart);
    MPI_Bcast(&(topology[i].drag_constant), 1, MPI_DOUBLE, 0, comm_cart);
    MPI_Bcast(&(topology[i].noforce_flag), 1, MPI_INT, 0, comm_cart);
    MPI_Bcast(&(topology[i].isrelative), 1, MPI_INT, 0, comm_cart);
    MPI_Bcast(&(topology[i].favcounter), 1, MPI_INT, 0, comm_cart);
    if (topology[i].favcounter == -1)
      MPI_Bcast(topology[i].fav, 3, MPI_DOUBLE, 0, comm_cart);
    /* check if any molecules are trapped */
    if ((topology[i].trap_flag != 32) && (topology[i].noforce_flag != 32)) {
      IsTrapped = 1;
    }
#endif

    MPI_Bcast(&molsize, 1, MPI_INT, 0, comm_cart);
    MPI_Bcast(&moltype, 1, MPI_INT, 0, comm_cart);
    topology[i].type = moltype;
    topology[i].part.resize(molsize);

    MPI_Bcast(topology[i].part.e, topology[i].part.n, MPI_INT, 0, comm_cart);
    MPI_Bcast(&topology[i].type, 1, MPI_INT, 0, comm_cart);
  }

  sync_topo_part_info();
}

/******************* REQ_BCAST_LBPAR ********************/

void mpi_bcast_lb_params(int field, int value) {
#ifdef LB
  mpi_call(mpi_bcast_lb_params_slave, field, value);
  mpi_bcast_lb_params_slave(field, value);
#endif
}

void mpi_bcast_lb_params_slave(int field, int) {
#ifdef LB
  MPI_Bcast(&lbpar, sizeof(LB_Parameters), MPI_BYTE, 0, comm_cart);
  on_lb_params_change(field);
#endif
}

/******************* REQ_BCAST_CUDA_GLOBAL_PART_VARS ********************/

void mpi_bcast_cuda_global_part_vars() {
#ifdef CUDA
  mpi_call(mpi_bcast_cuda_global_part_vars_slave, 1,
           0); // third parameter is meaningless
  mpi_bcast_cuda_global_part_vars_slave(-1, 0);
#endif
}

void mpi_bcast_cuda_global_part_vars_slave(int, int) {
#ifdef CUDA
  MPI_Bcast(gpu_get_global_particle_vars_pointer_host(),
            sizeof(CUDA_global_part_vars), MPI_BYTE, 0, comm_cart);
  espressoSystemInterface.requestParticleStructGpu();
#endif
}

/********************* REQ_SET_EXCL ********/
void mpi_send_exclusion(int part1, int part2, int _delete) {
#ifdef EXCLUSIONS
  mpi_call(mpi_send_exclusion_slave, part1, part2);

  MPI_Bcast(&_delete, 1, MPI_INT, 0, comm_cart);
  local_change_exclusion(part1, part2, _delete);
  on_particle_change();
#endif
}

void mpi_send_exclusion_slave(int part1, int part2) {
#ifdef EXCLUSIONS
  int _delete = 0;
  MPI_Bcast(&_delete, 1, MPI_INT, 0, comm_cart);
  local_change_exclusion(part1, part2, _delete);
  on_particle_change();
#endif
}

/************** REQ_SET_FLUID **************/
void mpi_send_fluid(int node, int index, double rho,
                    const std::array<double, 3> &j,
                    const std::array<double, 6> &pi) {
#ifdef LB
  if (node == this_node) {
    lb_calc_n_from_rho_j_pi(index, rho, j, pi);
  } else {
    double data[10] = {rho,   j[0],  j[1],  j[2],  pi[0],
                       pi[1], pi[2], pi[3], pi[4], pi[5]};
    mpi_call(mpi_send_fluid_slave, node, index);
    MPI_Send(data, 10, MPI_DOUBLE, node, SOME_TAG, comm_cart);
  }
#endif
}

void mpi_send_fluid_slave(int node, int index) {
#ifdef LB
  if (node == this_node) {
    double data[10];
    MPI_Recv(data, 10, MPI_DOUBLE, 0, SOME_TAG, comm_cart, MPI_STATUS_IGNORE);
    std::array<double, 3> j = {{data[1], data[2], data[3]}};
    std::array<double, 6> pi = {
        {data[4], data[5], data[6], data[7], data[8], data[9]}};
    lb_calc_n_from_rho_j_pi(index, data[0], j, pi);
  }
#endif
}

/************** REQ_GET_FLUID **************/
void mpi_recv_fluid(int node, int index, double *rho, double *j, double *pi) {
#ifdef LB
  if (node == this_node) {
    lb_calc_local_fields(index, rho, j, pi);
  } else {
    double data[10];
    mpi_call(mpi_recv_fluid_slave, node, index);
    MPI_Recv(data, 10, MPI_DOUBLE, node, SOME_TAG, comm_cart,
             MPI_STATUS_IGNORE);
    *rho = data[0];
    j[0] = data[1];
    j[1] = data[2];
    j[2] = data[3];
    pi[0] = data[4];
    pi[1] = data[5];
    pi[2] = data[6];
    pi[3] = data[7];
    pi[4] = data[8];
    pi[5] = data[9];
  }
#endif
}

void mpi_recv_fluid_slave(int node, int index) {
#ifdef LB
  if (node == this_node) {
    double data[10];
    lb_calc_local_fields(index, &data[0], &data[1], &data[4]);
    MPI_Send(data, 10, MPI_DOUBLE, 0, SOME_TAG, comm_cart);
  }
#endif
}

/************** REQ_LB_GET_BOUNDARY_FLAG **************/
void mpi_recv_fluid_boundary_flag(int node, int index, int *boundary) {
#ifdef LB_BOUNDARIES
  if (node == this_node) {
    lb_local_fields_get_boundary_flag(index, boundary);
  } else {
    int data = 0;
    mpi_call(mpi_recv_fluid_boundary_flag_slave, node, index);
    MPI_Recv(&data, 1, MPI_INT, node, SOME_TAG, comm_cart, MPI_STATUS_IGNORE);
    *boundary = data;
  }
#endif
}

void mpi_recv_fluid_boundary_flag_slave(int node, int index) {
#ifdef LB_BOUNDARIES
  if (node == this_node) {
    int data;
    lb_local_fields_get_boundary_flag(index, &data);
    MPI_Send(&data, 1, MPI_INT, 0, SOME_TAG, comm_cart);
  }
#endif
}

/********************* REQ_ICCP3M_ITERATION ********/
int mpi_iccp3m_iteration() {
#ifdef ELECTROSTATICS
  mpi_call(mpi_iccp3m_iteration_slave, -1, 0);

  iccp3m_iteration();

  return check_runtime_errors();
#else
  return 0;
#endif
}

void mpi_iccp3m_iteration_slave(int, int) {
#ifdef ELECTROSTATICS
  iccp3m_iteration();

  check_runtime_errors();
#endif
}

/********************* REQ_ICCP3M_INIT********/
int mpi_iccp3m_init() {
#ifdef ELECTROSTATICS
  mpi_call(mpi_iccp3m_init_slave, -1, -1);

  boost::mpi::broadcast(comm_cart, iccp3m_cfg, 0);
  return check_runtime_errors();
#else
  return 0;
#endif
}

void mpi_iccp3m_init_slave(int, int) {
#ifdef ELECTROSTATICS
  boost::mpi::broadcast(comm_cart, iccp3m_cfg, 0);

  check_runtime_errors();
#endif
}

void mpi_recv_fluid_populations(int node, int index, double *pop) {
#ifdef LB
  if (node == this_node) {
    lb_get_populations(index, pop);
  } else {
    mpi_call(mpi_recv_fluid_populations_slave, node, index);
    MPI_Recv(pop, 19 * LB_COMPONENTS, MPI_DOUBLE, node, SOME_TAG, comm_cart,
             MPI_STATUS_IGNORE);
  }
  lbpar.resend_halo = 1;
#endif
}

void mpi_recv_fluid_populations_slave(int node, int index) {
#ifdef LB
  if (node == this_node) {
    double data[19 * LB_COMPONENTS];
    lb_get_populations(index, data);
    MPI_Send(data, 19 * LB_COMPONENTS, MPI_DOUBLE, 0, SOME_TAG, comm_cart);
  }
  lbpar.resend_halo = 1;
#endif
}

void mpi_send_fluid_populations(int node, int index, double *pop) {
#ifdef LB
  if (node == this_node) {
    lb_set_populations(index, pop);
  } else {
    mpi_call(mpi_send_fluid_populations_slave, node, index);
    MPI_Send(pop, 19 * LB_COMPONENTS, MPI_DOUBLE, node, SOME_TAG, comm_cart);
  }
  lbpar.resend_halo = 1;
#endif
}

void mpi_send_fluid_populations_slave(int node, int index) {
#ifdef LB
  if (node == this_node) {
    double data[19 * LB_COMPONENTS];
    MPI_Recv(data, 19 * LB_COMPONENTS, MPI_DOUBLE, 0, SOME_TAG, comm_cart,
             MPI_STATUS_IGNORE);
    lb_set_populations(index, data);
  }
  lbpar.resend_halo = 1;
#endif
}

/****************************************************/

void mpi_bcast_max_mu() {
#if defined(DIPOLES) and defined(DP3M)
  mpi_call(mpi_bcast_max_mu_slave, -1, 0);

  calc_mu_max();

#endif
}

void mpi_bcast_max_mu_slave(int, int) {
#if defined(DIPOLES) and defined(DP3M)

  calc_mu_max();

#endif
}

/***** GALILEI TRANSFORM AND ASSOCIATED FUNCTIONS ****/

void mpi_kill_particle_motion(int rotation) {
  mpi_call(mpi_kill_particle_motion_slave, -1, rotation);
  local_kill_particle_motion(rotation);
  on_particle_change();
}

void mpi_kill_particle_motion_slave(int, int rotation) {
  local_kill_particle_motion(rotation);
  on_particle_change();
}

void mpi_kill_particle_forces(int torque) {
  mpi_call(mpi_kill_particle_forces_slave, -1, torque);
  local_kill_particle_forces(torque);
  on_particle_change();
}

void mpi_kill_particle_forces_slave(int, int torque) {
  local_kill_particle_forces(torque);
  on_particle_change();
}

void mpi_system_CMS() {
  int pnode;
  double data[4];
  double rdata[4];
  double *pdata = rdata;

  data[0] = 0.0;
  data[1] = 0.0;
  data[2] = 0.0;
  data[3] = 0.0;

  mpi_call(mpi_system_CMS_slave, -1, 0);

  for (pnode = 0; pnode < n_nodes; pnode++) {
    if (pnode == this_node) {
      local_system_CMS(pdata);
      data[0] += rdata[0];
      data[1] += rdata[1];
      data[2] += rdata[2];
      data[3] += rdata[3];
    } else {
      MPI_Recv(rdata, 4, MPI_DOUBLE, MPI_ANY_SOURCE, SOME_TAG, comm_cart,
               MPI_STATUS_IGNORE);
      data[0] += rdata[0];
      data[1] += rdata[1];
      data[2] += rdata[2];
      data[3] += rdata[3];
    }
  }

  gal.cms[0] = data[0] / data[3];
  gal.cms[1] = data[1] / data[3];
  gal.cms[2] = data[2] / data[3];
}

void mpi_system_CMS_slave(int, int) {
  double rdata[4];
  double *pdata = rdata;
  local_system_CMS(pdata);
  MPI_Send(rdata, 4, MPI_DOUBLE, 0, SOME_TAG, comm_cart);
}

void mpi_system_CMS_velocity() {
  int pnode;
  double data[4];
  double rdata[4];
  double *pdata = rdata;

  data[0] = 0.0;
  data[1] = 0.0;
  data[2] = 0.0;
  data[3] = 0.0;

  mpi_call(mpi_system_CMS_velocity_slave, -1, 0);

  for (pnode = 0; pnode < n_nodes; pnode++) {
    if (pnode == this_node) {
      local_system_CMS_velocity(pdata);
      data[0] += rdata[0];
      data[1] += rdata[1];
      data[2] += rdata[2];
      data[3] += rdata[3];
    } else {
      MPI_Recv(rdata, 4, MPI_DOUBLE, MPI_ANY_SOURCE, SOME_TAG, comm_cart,
               MPI_STATUS_IGNORE);
      data[0] += rdata[0];
      data[1] += rdata[1];
      data[2] += rdata[2];
      data[3] += rdata[3];
    }
  }

  gal.cms_vel[0] = data[0] / data[3];
  gal.cms_vel[1] = data[1] / data[3];
  gal.cms_vel[2] = data[2] / data[3];
}

void mpi_system_CMS_velocity_slave(int, int) {
  double rdata[4];
  double *pdata = rdata;
  local_system_CMS_velocity(pdata);
  MPI_Send(rdata, 4, MPI_DOUBLE, 0, SOME_TAG, comm_cart);
}

void mpi_galilei_transform() {
  double cmsvel[3];

  mpi_system_CMS_velocity();
  memmove(cmsvel, gal.cms_vel, 3 * sizeof(double));

  mpi_call(mpi_galilei_transform_slave, -1, 0);
  MPI_Bcast(cmsvel, 3, MPI_DOUBLE, 0, comm_cart);

  local_galilei_transform(cmsvel);

  on_particle_change();
}

void mpi_galilei_transform_slave(int, int) {
  double cmsvel[3];
  MPI_Bcast(cmsvel, 3, MPI_DOUBLE, 0, comm_cart);

  local_galilei_transform(cmsvel);
  on_particle_change();
}

/******************** REQ_SWIMMER_REACTIONS ********************/

void mpi_setup_reaction() {
#ifdef SWIMMER_REACTIONS
  mpi_call(mpi_setup_reaction_slave, -1, 0);
  local_setup_reaction();
#endif
}

void mpi_setup_reaction_slave(int, int) {
#ifdef SWIMMER_REACTIONS
  local_setup_reaction();
#endif
}

/*********************** MAIN LOOP for slaves ****************/

void mpi_loop() {
  if (this_node != 0)
    mpiCallbacks().loop();
}

/*********************** other stuff ****************/

#ifdef CUDA
std::vector<EspressoGpuDevice> mpi_gather_cuda_devices() {
  mpi_call(mpi_gather_cuda_devices_slave, 0, 0);
  return cuda_gather_gpus();
}
#endif

void mpi_gather_cuda_devices_slave(int, int) {
#ifdef CUDA
  cuda_gather_gpus();
#endif
}

std::vector<int> mpi_resort_particles(int global_flag) {
  mpi_call(mpi_resort_particles_slave, global_flag, 0);
  cells_resort_particles(global_flag);

  std::vector<int> n_parts;
  boost::mpi::gather(comm_cart, cells_get_n_particles(), n_parts, 0);

  return n_parts;
}

void mpi_resort_particles_slave(int global_flag, int) {
  cells_resort_particles(global_flag);

  boost::mpi::gather(comm_cart, cells_get_n_particles(), 0);
}<|MERGE_RESOLUTION|>--- conflicted
+++ resolved
@@ -132,11 +132,6 @@
   CB(mpi_bcast_cuda_global_part_vars_slave)                                    \
   CB(mpi_send_fluid_slave)                                                     \
   CB(mpi_recv_fluid_slave)                                                     \
-<<<<<<< HEAD
-  CB(mpi_local_stress_tensor_slave)                                            \
-=======
-  CB(mpi_send_virtual_slave)                                                   \
->>>>>>> 4c4b795c
   CB(mpi_iccp3m_iteration_slave)                                               \
   CB(mpi_iccp3m_init_slave)                                                    \
   CB(mpi_rotate_particle_slave)                                                \
