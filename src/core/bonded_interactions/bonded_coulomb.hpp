--- conflicted
+++ resolved
@@ -45,27 +45,14 @@
  *  @param[in]  iaparams  Interaction parameters.
  *  @param[in]  dx        %Distance between the particles.
  */
-<<<<<<< HEAD
 inline boost::optional<Utils::Vector3d> calc_bonded_coulomb_pair_force(
-    Particle const *const p1, Particle const *const p2,
-    Bonded_ia_parameters const *const iaparams, Utils::Vector3d const &dx) {
-  auto const dist2 = dx.norm2();
-  auto const dist = std::sqrt(dist2);
-  auto const fac =
-      iaparams->p.bonded_coulomb.prefactor * p1->p.q * p2->p.q / (dist * dist2);
-  auto const force = fac * dx;
-  return force;
-=======
-inline bool calc_bonded_coulomb_pair_force(
     double const q1q2, Bonded_ia_parameters const *const iaparams,
-    Utils::Vector3d const &dx, Utils::Vector3d &force) {
+    Utils::Vector3d const &dx) {
   auto const dist2 = dx.norm2();
   auto const dist3 = dist2 * std::sqrt(dist2);
   auto const fac = iaparams->p.bonded_coulomb.prefactor * q1q2 / dist3;
-  force = fac * dx;
-
-  return false;
->>>>>>> 2a32c8e3
+  auto const force = fac * dx;
+  return force;
 }
 
 /** Compute the bonded Coulomb pair energy.
@@ -73,24 +60,13 @@
  *  @param[in]  iaparams  Interaction parameters.
  *  @param[in]  dx        %Distance between the particles.
  */
-<<<<<<< HEAD
 inline boost::optional<double>
-bonded_coulomb_pair_energy(Particle const *const p1, Particle const *const p2,
-=======
-inline bool
 bonded_coulomb_pair_energy(double const q1q2,
->>>>>>> 2a32c8e3
                            Bonded_ia_parameters const *const iaparams,
                            Utils::Vector3d const &dx) {
   auto const dist = dx.norm();
-<<<<<<< HEAD
-  auto const energy =
-      iaparams->p.bonded_coulomb.prefactor * p1->p.q * p2->p.q / dist;
+  auto const energy = iaparams->p.bonded_coulomb.prefactor * q1q2 / dist;
   return energy;
-=======
-  *_energy = iaparams->p.bonded_coulomb.prefactor * q1q2 / dist;
-  return false;
->>>>>>> 2a32c8e3
 }
 
 #endif
