/*
  Copyright (C) 2011,2012,2013,2014,2015,2016 The ESPResSo project
  
  This file is part of ESPResSo.
  
  ESPResSo is free software: you can redistribute it and/or modify
  it under the terms of the GNU General Public License as published by
  the Free Software Foundation, either version 3 of the License, or
  (at your option) any later version.
  
  ESPResSo is distributed in the hope that it will be useful,
  but WITHOUT ANY WARRANTY; without even the implied warranty of
  MERCHANTABILITY or FITNESS FOR A PARTICULAR PURPOSE.  See the
  GNU General Public License for more details.
  
  You should have received a copy of the GNU General Public License
  along with this program.  If not, see <http://www.gnu.org/licenses/>. 
*/

<<<<<<< HEAD
=======
#include <vector>

#include "collision.hpp"
>>>>>>> 7c1375cb
#include "cells.hpp"
#include "communication.hpp"
#include "errorhandling.hpp"
#include "grid.hpp"
#include "domain_decomposition.hpp"
<<<<<<< HEAD
#include "particle_data.hpp"
#include "collision.hpp"
=======
#include "rotation.hpp"

>>>>>>> 7c1375cb

using namespace std;


#ifdef COLLISION_DETECTION_DEBUG
#define TRACE(a) a
#else
#define TRACE(a)
#endif

#ifdef COLLISION_DETECTION

/// Data type holding the info about a single collision
typedef struct {
  int pp1; // 1st particle id
  int pp2; // 2nd particle id
  double point_of_collision[3]; 
} collision_struct;

// During force calculation, colliding particles are recorded in thequeue
// The queue is processed after force calculation, when it is save to add
// particles
static collision_struct *collision_queue = 0;
static collision_struct *gathered_queue = 0;

// Number of collisions recoreded in the queue
static int number_of_collisions, total_collisions;

/// Parameters for collision detection
Collision_parameters collision_params = { 0, };

int collision_detection_set_params(int mode, double d, int bond_centers, int bond_vs,int t,int d2, int tg, int tv, int ta, int bond_three_particles, int angle_resolution)
{
  // The collision modes involving virutal istes also requires the creation of a bond between the colliding 
  // particles, hence, we turn that on.
  if ((mode & COLLISION_MODE_VS) ||(mode & COLLISION_MODE_GLUE_TO_SURF))
    mode |= COLLISION_MODE_BOND;

  if (mode & COLLISION_MODE_BIND_THREE_PARTICLES)
    mode |= COLLISION_MODE_BOND;

  // If we don't have virtual sites, virtual site binding isn't possible.
#ifndef VIRTUAL_SITES_RELATIVE
  if ((mode & COLLISION_MODE_VS) || (mode & COLLISION_MODE_GLUE_TO_SURF))
    return 1;
#endif

  // For vs based methods, Binding so far only works on a single cpu
  if ((mode & COLLISION_MODE_VS) ||(mode & COLLISION_MODE_GLUE_TO_SURF))
    if (n_nodes != 1)
      return 2;

  // Check if bonded ia exist
  if ((mode & COLLISION_MODE_BOND) &&
      (bond_centers >= n_bonded_ia))
    return 3;
  if ((mode & COLLISION_MODE_VS) &&
      (bond_vs >= n_bonded_ia))
    return 3;
  
  // If the bond type to bind particle centers is not a pair bond...
  // Check that the bonds have the right number of partners
  if ((mode & COLLISION_MODE_BOND) &&
      (bonded_ia_params[bond_centers].num != 1))
    return 4;
  
  // The bond between the virtual sites can be pair or triple
  if ((mode & COLLISION_MODE_VS) && !(bonded_ia_params[bond_vs].num == 1 ||
				      bonded_ia_params[bond_vs].num == 2))
    return 5;
  
  if (mode & COLLISION_MODE_BIND_THREE_PARTICLES) {
    if (bond_three_particles + angle_resolution >= n_bonded_ia)
      return 6;
    
    for (int i = bond_three_particles; i <= bond_three_particles + angle_resolution; i++) {
      if (bonded_ia_params[i].num != 2)
        return 7;
    }
  }

  // Set params
  collision_params.mode=mode;
  collision_params.bond_centers=bond_centers;
  collision_params.bond_vs=bond_vs;
  collision_params.distance=d;
  collision_params.vs_particle_type=t;
  collision_params.dist_glued_part_to_vs =d2;
  collision_params.part_type_to_be_glued =tg;
  collision_params.part_type_to_attach_vs_to =tv;
  collision_params.part_type_after_glueing =ta;
  collision_params.bond_three_particles=bond_three_particles;
  collision_params.three_particle_angle_resolution=angle_resolution;

  if (mode & COLLISION_MODE_VS)
    make_particle_type_exist(t);
  
  
  if (mode & COLLISION_MODE_GLUE_TO_SURF)
  {
    make_particle_type_exist(t);
    make_particle_type_exist(tg);
    make_particle_type_exist(tv);
    make_particle_type_exist(ta);
  }


  mpi_bcast_collision_params();


  
  recalc_forces = 1;

  return 0;
}

//* Allocate memory for the collision queue /
void prepare_collision_queue()
{
 TRACE(printf("%d: Prepare_collision_queue()\n",this_node));
  number_of_collisions=0;
}




void queue_collision(int part1,int part2, double* point_of_collision) {

    //Get memory for the new entry in the collision queue
    number_of_collisions++;
    if (number_of_collisions==1)
      collision_queue = (collision_struct *) malloc(number_of_collisions*sizeof(collision_struct));
    else
      collision_queue = (collision_struct *) realloc (collision_queue,number_of_collisions*sizeof(collision_struct));
    // Save the collision      
    collision_queue[number_of_collisions-1].pp1 = part1;
    collision_queue[number_of_collisions-1].pp2 = part2;
    memcpy(collision_queue[number_of_collisions-1].point_of_collision,point_of_collision, 3*sizeof(double));
    
    TRACE(printf("%d: Added to queue: Particles %d and %d at %lf %lf %lf\n",this_node,part1,part2,point_of_collision[0],point_of_collision[1],point_of_collision[2]));
}


// Detect a collision between the given particles.
// Add it to the queue in case virtual sites should be added at the point of collision
void detect_collision(Particle* p1, Particle* p2)
{
  // The check, whether collision detection is actually turned on is performed in forces.hpp

  int part1, part2;
  std::vector<int> counts(n_nodes);
  //TRACE(printf("%d: consider particles %d and %d\n", this_node, p1->p.identity, p2->p.identity));

  double vec21[3];
  // Obtain distance between particles
  double dist_betw_part = sqrt(distance2vec(p1->r.p, p2->r.p, vec21));
  //TRACE(printf("%d: Distance between particles %lf %lf %lf, Scalar: %f\n",this_node,vec21[0],vec21[1],vec21[2], dist_betw_part));
  if (dist_betw_part > collision_params.distance)
    return;

  //TRACE(printf("%d: particles %d and %d within bonding distance %lf\n", this_node, p1->p.identity, p2->p.identity, dist_betw_part));
  // If we are in the glue to surface mode, check that the particles
  // are of the right type
  if (collision_params.mode & COLLISION_MODE_GLUE_TO_SURF) {
    if (! (
       ((p1->p.type==collision_params.part_type_to_be_glued)
       && (p2->p.type ==collision_params.part_type_to_attach_vs_to))
      ||
       ((p2->p.type==collision_params.part_type_to_be_glued)
       && (p1->p.type ==collision_params.part_type_to_attach_vs_to)))
     ) { 
       return;
     }
   }

  part1 = p1->p.identity;
  part2 = p2->p.identity;
      
  // Retrieving the particles from local_particles is necessary, because the particle might be a
  // ghost, and those can't store bonding info.
  p1 = local_particles[part1];
  p2 = local_particles[part2];

#ifdef VIRTUAL_SITES_RELATIVE
  // Ignore virtual particles
  if ((p1->p.isVirtual) || (p2->p.isVirtual))
    return;
#endif

  if (p1==p2)
    return;

  // Check, if there's already a bond between the particles
  if (bond_exists(p1,p2, collision_params.bond_centers))
    return;
  
  if (bond_exists(p2,p1, collision_params.bond_centers))
    return;


  TRACE(printf("%d: no previous bond, binding\n", this_node));

  /* If we're still here, there is no previous bond between the particles,
     we have a new collision */

  if (collision_params.mode & COLLISION_MODE_BOND) {

    // do not create bond between ghost particles
    if (p1->l.ghost && p2->l.ghost) {
       TRACE(printf("Both particles %d and %d are ghost particles", p1->p.identity, p2->p.identity));
       return;
    }

  
  double new_position[3];
    /* If we also create virtual sites or bind three particles, or throw an exception, we add the collision
       to the queue to process later */
    // Point of collision
    double c;

    // If not in the glue_to_surface-mode, the point of collision
    // is in the middle of the vecotr connecting the particle
    // centers
    if (! (collision_params.mode & COLLISION_MODE_GLUE_TO_SURF))
      c=0.5;
    else
    {
      // Find out, which is the particle to be glued.
      // Swap particle, if need be
    if ((p1->p.type==collision_params.part_type_to_be_glued)
       && (p2->p.type ==collision_params.part_type_to_attach_vs_to))
       { 
	   c = collision_params.dist_glued_part_to_vs/dist_betw_part;
       }
       else if ((p2->p.type==collision_params.part_type_to_be_glued)
          && (p1->p.type ==collision_params.part_type_to_attach_vs_to))
       { 
         // we swap the particle ids so that the virtual site is always attached to p2
         int tmp=part1;
         part1=part2;
         part2=tmp;
	 // We need the negative sign for the prefactor, as we di
	 // we did not flip the vec21 when swapping particles
	 c = -collision_params.dist_glued_part_to_vs/dist_betw_part;
       }
       else
       {
        c = 0.0;
        printf("Something is wrong %s: %d\n", __FILE__, __LINE__);
       }
     }
     for (int i=0;i<3;i++) {
       new_position[i] = p1->r.p[i] - vec21[i] * c;
    }



    queue_collision(part1,part2,new_position);
  }
}



// Considers three particles for three_particle_binding and performs
// the binding if the criteria are met //
void coldet_do_three_particle_bond(Particle* p, Particle* p1, Particle* p2)
{
  double vec21[3];
  // If p1 and p2 are not closer or equal to the cutoff distance, skip
  // p1:
  get_mi_vector(vec21,p->r.p,p1->r.p);
  if (sqrt(sqrlen(vec21)) > collision_params.distance)
    return;
  // p2:
  get_mi_vector(vec21,p->r.p,p2->r.p);
  if (sqrt(sqrlen(vec21)) > collision_params.distance)
    return;

  //TRACE(printf("%d: checking three particle bond %d %d %d\n", this_node, p1->p.identity, p->p.identity, p2->p.identity));

  // Check, if there already is a three-particle bond centered on p 
  // with p1 and p2 as partners. If so, skip this triplet.
  // Note that the bond partners can appear in any order.
 
  // Iterate over existing bonds of p

  if (p->bl.e) {
    int b = 0;
    while (b < p->bl.n) {
      int size = bonded_ia_params[p->bl.e[b]].num;

      //TRACE(printf("%d:--1-- checking bond of type %d and length %d of particle %d\n", this_node, p->bl.e[b], bonded_ia_params[p->bl.e[b]].num, p->p.identity));
 
      if (size==2) {
        // Check if the bond type is within the range used by the collision detection,
        if ((p->bl.e[b] >= collision_params.bond_three_particles) & (p->bl.e[b] <=collision_params.bond_three_particles + collision_params.three_particle_angle_resolution)) {
          // check, if p1 and p2 are the bond partners, (in any order)
          // if yes, skip triplet
          if (
              ((p->bl.e[b+1]==p1->p.identity) && (p->bl.e[b+2] ==p2->p.identity))
              ||
              ((p->bl.e[b+1]==p2->p.identity) && (p->bl.e[b+2] ==p1->p.identity))
              )
            return;
        } // if bond type 
      } // if size==2
      
      // Go to next bond
      b += size + 1;
    } // bond loop
  } // if bond list defined

  //TRACE(printf("%d: proceeding to install three particle bond %d %d %d\n", this_node, p1->p.identity, p->p.identity, p2->p.identity));

  // If we are still here, we need to create angular bond
  // First, find the angle between the particle p, p1 and p2
  double cosine=0.0;
  
  double vec1[3],vec2[3];
  /* vector from p to p1 */
  get_mi_vector(vec1, p->r.p, p1->r.p);
  // Normalize
  double dist2 = sqrlen(vec1);
  double d1i = 1.0 / sqrt(dist2);
  for(int j=0;j<3;j++) vec1[j] *= d1i;
  
  /* vector from p to p2 */
  get_mi_vector(vec2, p->r.p, p2->r.p);
  // normalize
  dist2 = sqrlen(vec2);
  double d2i = 1.0 / sqrt(dist2);
  for(int j=0;j<3;j++) vec2[j] *= d2i;
  
  /* scalar produvt of vec1 and vec2 */
  cosine = scalar(vec1, vec2);
  
  // Handle case where cosine is nearly 1 or nearly -1
  if ( cosine >  TINY_COS_VALUE)  
    cosine = TINY_COS_VALUE;
  if ( cosine < -TINY_COS_VALUE)  
    cosine = -TINY_COS_VALUE;
  
  // Bond angle
  double phi =  acos(cosine);
  
  // We find the bond id by dividing the range from 0 to pi in 
  // three_particle_angle_resolution steps and by adding the id
  // of the bond for zero degrees.
  int bond_id =floor(phi/M_PI * (collision_params.three_particle_angle_resolution-1) +0.5) +collision_params.bond_three_particles;
  
  // Create the bond
  
  // First, fill bond data structure
  int bondT[3];
  bondT[0] = bond_id;
  bondT[1] = p1->p.identity;
  bondT[2] = p2->p.identity;
  local_change_bond(p->p.identity, bondT, 0);
}

// If activated, throws an exception for each collision which can be
// parsed by the script interface
void handle_exception_throwing_for_single_collision(int i)
{
    if (collision_params.mode & (COLLISION_MODE_EXCEPTION)) {

      int id1, id2;
      if (collision_queue[i].pp1 > collision_queue[i].pp2) {
	id1 = collision_queue[i].pp2;
	id2 = collision_queue[i].pp1;
      }
      else {
	id1 = collision_queue[i].pp1;
	id2 = collision_queue[i].pp2;
      }
      ostringstream msg;
      msg << "collision between particles " << id1 << " and " <<id2;
      runtimeError(msg);
    }
}

#ifdef VIRTUAL_SITES_RELATIVE
void place_vs_and_relate_to_particle(double* pos, int relate_to)
{
 
	  place_particle(max_seen_particle+1,pos);
	  vs_relate_to(max_seen_particle,relate_to);
	  
	  (local_particles[max_seen_particle])->p.isVirtual=1;
	  (local_particles[relate_to])->p.rotation=ROTATION_X | ROTATION_Y | ROTATION_Z;
	  (local_particles[max_seen_particle])->p.type=collision_params.vs_particle_type;
}


void bind_at_poc_create_bond_between_vs(int i)
{
   int bondG[3];

   switch (bonded_ia_params[collision_params.bond_vs].num) {
   case 1: {
     // Create bond between the virtual particles
     bondG[0] = collision_params.bond_vs;
     bondG[1] = max_seen_particle-1;
     local_change_bond(max_seen_particle, bondG, 0);
     break;
   }
   case 2: {
     // Create 1st bond between the virtual particles
     bondG[0] = collision_params.bond_vs;
     bondG[1] = collision_queue[i].pp1;
     bondG[2] = collision_queue[i].pp2;
     local_change_bond(max_seen_particle,   bondG, 0);
     local_change_bond(max_seen_particle-1, bondG, 0);
     break;
   }
  }
}

void glue_to_surface_bind_vs_to_pp1(int i)
{
	 int bondG[3];
         // Create bond between the virtual particles
         bondG[0] = collision_params.bond_vs;
         bondG[1] = max_seen_particle;
         local_change_bond(collision_queue[i].pp1, bondG, 0);
	 local_particles[collision_queue[i].pp1]->p.type=collision_params.part_type_after_glueing;
}

#endif

void gather_collision_queue(int* counts)
{
    std::vector<int> displacements(n_nodes);                   // offsets into collisions
  
    // Initialize number of collisions gathered from all processors
    for (int a=0;a<n_nodes;a++)
        counts[a]=0;
    
    // Total number of collisions
    MPI_Allreduce(&number_of_collisions, &total_collisions, 1, MPI_INT, MPI_SUM, comm_cart);
    
    if (total_collisions==0)
      return;

    // Gather number of collisions
    MPI_Allgather(&number_of_collisions, 1, MPI_INT, counts, 1, MPI_INT, comm_cart);

    // initialize displacement information for all nodes
    displacements[0]=0;
  
    // Find where to place collision information for each processor
    std::vector<int> byte_counts(n_nodes);
    for (int k=1; k<n_nodes; k++)
        displacements[k]=displacements[k-1]+(counts[k-1])*sizeof(collision_struct);
    
    for (int k=0; k<n_nodes; k++)
       byte_counts[k]=counts[k]*sizeof(collision_struct);
    
    TRACE(printf("counts [%d] = %d and number of collisions = %d and diplacements = %d and total collisions = %d\n", this_node, counts[this_node], number_of_collisions, displacements[this_node], total_collisions));
    
    // Allocate mem for the new collision info
    gathered_queue = (collision_struct *) malloc(total_collisions * sizeof(collision_struct));

    // Gather collision informtion from all nodes and send it to all nodes
    MPI_Allgatherv(collision_queue, byte_counts[this_node], MPI_BYTE, gathered_queue, byte_counts.data(), displacements.data(), MPI_BYTE, comm_cart);

    return;
}


// this looks in all local particles for a particle close to those in a 
// 2-particle collision. If it finds them, it performs three particle binding
void three_particle_binding_full_search()
{
  Cell *cell;
  Particle *p, *p1, *p2;
  // first iterate over cells, get one of the cells and find how many particles in this cell
  for (int c=0; c<local_cells.n; c++) {
      cell=local_cells.cell[c];
      // iterate over particles in the cell
      for (int a=0; a<cell->n; a++) {
          p=&cell->part[a];
          // for all p:
          for (int ij=0; ij<total_collisions; ij++) {
              p1=local_particles[gathered_queue[ij].pp1];
              p2=local_particles[gathered_queue[ij].pp2];
  
  		   // Check, whether p is equal to one of the particles in the
  		   // collision. If so, skip
  		   if ((p->p.identity ==p1->p.identity) || ( p->p.identity == p2->p.identity)) {
  		     continue;
  		   }
  
             // The following checks, 
  		 // if the particle p is closer that the cutoff from p1 and/or p2.
  		 // If yes, three particle bonds are created on all particles
  		 // which have two other particles within the cutoff distance,
  		 // unless such a bond already exists
  		 
  		 // We need all cyclical permutations, here 
  		 // (bond is placed on 1st particle, order of bond partners
  		 // does not matter, so we don't neet non-cyclic permutations):
             coldet_do_three_particle_bond(p,p1,p2);
             coldet_do_three_particle_bond(p1,p,p2);
             coldet_do_three_particle_bond(p2,p,p1);
  
         }
     }
 }
}


// Goes through the collision queue and for each pair in it
// looks for a third particle by using the domain decomposition
// cell system. If found, it performs three particle binding
void three_particle_binding_domain_decomposition()
{
  // We have domain decomposition
    
  // Indices of the cells in which the colliding particles reside
  int cellIdx[2][3];
    
  // Iterate over collision queue

  for (int id=0;id<total_collisions;id++) {

      // Get first cell Idx
      if ((local_particles[gathered_queue[id].pp1] != nullptr) && (local_particles[gathered_queue[id].pp2] != nullptr)) {

        Particle* p1=local_particles[gathered_queue[id].pp1];
        Particle* p2=local_particles[gathered_queue[id].pp2];
        dd_position_to_cell_indices(p1->r.p,cellIdx[0]);
        dd_position_to_cell_indices(p2->r.p,cellIdx[1]);

        // Iterate over the cells + their neighbors
        // if p1 and p2 are in the same cell, we don't need to consider it 2x
        int lim=1;

        if ((cellIdx[0][0]==cellIdx[1][0]) && (cellIdx[0][1]==cellIdx[1][1]) && (cellIdx[0][2]==cellIdx[1][2]))
          lim=0; // Only consider the 1st cell

        for (int j=0;j<=lim;j++) {

            // Iterate the cell with indices cellIdx[j][] and all its neighbors.
            // code taken from dd_init_cell_interactions()
            for(int p=cellIdx[j][0]-1; p<=cellIdx[j][0]+1; p++)	
               for(int q=cellIdx[j][1]-1; q<=cellIdx[j][1]+1; q++)
	                for(int r=cellIdx[j][2]-1; r<=cellIdx[j][2]+1; r++) {   
	                   int ind2 = get_linear_index(p,q,r,dd.ghost_cell_grid);
	                   Cell* cell=&cells[ind2];
 
	                   // Iterate over particles in this cell
                     for(int a=0; a<cell->n; a++) {
                        Particle* P=&cell->part[a];
                        // for all p:
  	                      // Check, whether p is equal to one of the particles in the
  	                      // collision. If so, skip
  	                      if ((P->p.identity ==p1->p.identity) || (P->p.identity == p2->p.identity)) {
                          //TRACE(printf("same particle\n"));
  		                continue;
  	                      }

                        // The following checks, 
                        // if the particle p is closer that the cutoff from p1 and/or p2.
                        // If yes, three particle bonds are created on all particles
  	                      // which have two other particles within the cutoff distance,
                        // unless such a bond already exists

  	                      // We need all cyclical permutations, here 
                        // (bond is placed on 1st particle, order of bond partners
  	                      // does not matter, so we don't need non-cyclic permutations):

                        if (P->l.ghost) {
                          //TRACE(printf("%d: center particle is ghost: %d\n", this_node, P->p.identity));
                          continue;
                        }
                        //TRACE(printf("%d: LOOP: %d Handling collision of particles FIRST CONFIGURATION %d %d %d\n", this_node, id, p1->p.identity, P->p.identity, p2->p.identity));
                        coldet_do_three_particle_bond(P,p1,p2);

                        if (p1->l.ghost) {
                          //TRACE(printf("%d: center particle is ghost: %d\n", this_node, p1->p.identity));
                          continue;
                        }

                        coldet_do_three_particle_bond(p1,P,p2);

                        if (p2->l.ghost) {
                          //TRACE(printf("%d: center particle is ghost: %d\n", this_node, p2->p.identity));
                          continue;
                        }

  	                      coldet_do_three_particle_bond(p2,P,p1);

                     } // loop over particles in this cell

	                } // Loop over cell

        } // Loop over particles if they are in different cells
    
      } // If local particles exist

  } // Loop over total collisions
}


// Handle the collisions stored in the queue
void handle_collisions ()
{

  TRACE(printf("%d: handle_collisions: number of collisions in queue %d\n",this_node,number_of_collisions));  

  if (collision_params.mode & COLLISION_MODE_EXCEPTION)
    for (int i=0;i<number_of_collisions;i++) {
      handle_exception_throwing_for_single_collision(i);
    }  
    
    
  if (collision_params.mode & COLLISION_MODE_BOND) 
  {
    for (int i=0;i<number_of_collisions;i++) {
      // put the bond to the physical particle; at least one partner always is
      int primary =collision_queue[i].pp1;
      int secondary = collision_queue[i].pp2;
      if (local_particles[collision_queue[i].pp1]->l.ghost) {
        primary = collision_queue[i].pp2;
        secondary = collision_queue[i].pp1;
        TRACE(printf("%d: particle-%d is ghost", this_node, collision_queue[i].pp1));
      }
      int bondG[2];
      bondG[0]=collision_params.bond_centers;
      bondG[1]=secondary;
      local_change_bond(primary, bondG, 0);
      TRACE(printf("%d: Adding bond %d->%d\n",this_node, primary,secondary));
    }
  }

#ifdef VIRTUAL_SITES_RELATIVE
  // If one of the collision modes is active which places virtual sites, we go over the queue to handle them
  if ((collision_params.mode & COLLISION_MODE_VS) || (collision_params.mode & COLLISION_MODE_GLUE_TO_SURF)) {
    for (int i=0;i<number_of_collisions;i++) {
	// Create virtual site(s) 
	
	// If we are in the two vs mode
	// Virtual site related to first particle in the collision
	if (collision_params.mode & COLLISION_MODE_VS)
	{
	 place_vs_and_relate_to_particle(collision_queue[i].point_of_collision,collision_queue[i].pp1);
	}
	// The virtual site related to p2 is needed independently on which of the vs-related modes is active
        place_vs_and_relate_to_particle(collision_queue[i].point_of_collision,collision_queue[i].pp2);
  
	// If we are in the two vs mode, we need a bond between the virtual sites
	if (collision_params.mode & COLLISION_MODE_VS)
	{
          bind_at_poc_create_bond_between_vs(i);
        }
	
	// If we are in the "glue to surface mode", we need a bond between p1 and the vs
	if (collision_params.mode & COLLISION_MODE_GLUE_TO_SURF)
	{
           glue_to_surface_bind_vs_to_pp1(i);
        }
      } // Loop over all collisions in the queue
    } // are we in one of the vs_based methods
#endif //defined VIRTUAL_SITES_RELATIVE
  

  // three-particle-binding part


  if (collision_params.mode & (COLLISION_MODE_BIND_THREE_PARTICLES)) {
  std::vector<int> counts(n_nodes);
  gather_collision_queue(counts.data());

    if (counts[this_node]>0) {

      // If we don't have domain decomposition, we need to do a full sweep over all
      // particles in the system. (slow)
      if (cell_structure.type!=CELL_STRUCTURE_DOMDEC) {
        three_particle_binding_full_search();
    } // if cell structure != domain decomposition
    else
    {
      three_particle_binding_domain_decomposition();
    } // If we have doamin decomposition

   } // if number of collisions of this node > 0
       
       if (total_collisions>0)
         free(gathered_queue);
       total_collisions = 0;
 } // if TPB

  // If a collision method is active which places particles, resorting might be needed
  TRACE(printf("%d: Resort particles is %d\n",this_node,resort_particles));
  if (collision_params.mode & (COLLISION_MODE_VS | COLLISION_MODE_GLUE_TO_SURF))
  {
    // NOTE!! this has to be changed to total_collisions, once parallelization
    // is implemented

    if (number_of_collisions >0)
    {
      announce_resort_particles();
    }
  }
  
  // Reset the collision queue
  if (number_of_collisions>0)
    free(collision_queue);
  
  number_of_collisions = 0;


}

#endif<|MERGE_RESOLUTION|>--- conflicted
+++ resolved
@@ -17,24 +17,18 @@
   along with this program.  If not, see <http://www.gnu.org/licenses/>. 
 */
 
-<<<<<<< HEAD
-=======
 #include <vector>
 
 #include "collision.hpp"
->>>>>>> 7c1375cb
 #include "cells.hpp"
 #include "communication.hpp"
 #include "errorhandling.hpp"
 #include "grid.hpp"
 #include "domain_decomposition.hpp"
-<<<<<<< HEAD
 #include "particle_data.hpp"
 #include "collision.hpp"
-=======
 #include "rotation.hpp"
 
->>>>>>> 7c1375cb
 
 using namespace std;
 
