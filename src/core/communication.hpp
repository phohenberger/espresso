/*
  Copyright (C) 2010-2018 The ESPResSo project
  Copyright (C) 2002,2003,2004,2005,2006,2007,2008,2009,2010
    Max-Planck-Institute for Polymer Research, Theory Group

  This file is part of ESPResSo.

  ESPResSo is free software: you can redistribute it and/or modify
  it under the terms of the GNU General Public License as published by
  the Free Software Foundation, either version 3 of the License, or
  (at your option) any later version.

  ESPResSo is distributed in the hope that it will be useful,
  but WITHOUT ANY WARRANTY; without even the implied warranty of
  MERCHANTABILITY or FITNESS FOR A PARTICULAR PURPOSE.  See the
  GNU General Public License for more details.

  You should have received a copy of the GNU General Public License
  along with this program.  If not, see <http://www.gnu.org/licenses/>.
*/
#ifndef _COMMUNICATION_HPP
#define _COMMUNICATION_HPP
/** \file
 *  This file contains the asynchronous MPI communication.
 *
 *  It is the header file for communication.cpp.
 *
 *  The asynchronous MPI communication is used during the script
 *  evaluation. Except for the master node that interprets the Tcl
 *  script, all other nodes wait in mpi_loop() for the master node to
 *  issue an action using mpi_call(). mpi_loop() immediately
 *  executes an MPI_Bcast and therefore waits for the master node to
 *  broadcast a command, which is done by mpi_call(). The request
 *  consists of three integers, the first one describing the action
 *  issued, the second and third an arbitrary parameter depending on
 *  the action issued. If applicable, the second parameter is the node
 *  number of the slave this request is dedicated to.
 *
 *  To add new actions (e.g. to implement new Tcl commands), do the
 *  following:
 *  - write the mpi_* function that is executed on the master
 *  - write the mpi_*_slave function
 *  - Add your slave function to \ref CALLBACK_LIST in communication.cpp
 *
 *  After this your procedure is free to do anything. However, it has
 *  to be in (MPI) sync with what your new mpi_*_slave does. This
 *  procedure is called immediately after the broadcast with the
 *  arbitrary integer as parameter. To this aim it has also to be added
 *  to \ref CALLBACK_LIST. A debug message will be created automatically
 *  in \ref anonymous_namespace{communication.cpp}::names "names".
 */

#include "MpiCallbacks.hpp"

/** Included needed by callbacks. */
#include "cuda_init.hpp"
#include "grid_based_algorithms/lb_constants.hpp"
#include "particle_data.hpp"

#include <boost/mpi/communicator.hpp>
#include <utils/serialization/array.hpp>

#include <array>
#include <vector>

/**************************************************
 * exported variables
 **************************************************/

/** \name Exported Variables */
/*@{*/
/** The number of this node. */
extern int this_node;
/** The total number of nodes. */
extern int n_nodes;
/** The communicator */
extern boost::mpi::communicator comm_cart;
/*@}*/

/**
 * Default MPI tag used by callbacks.
 */
#ifndef SOME_TAG
#define SOME_TAG 42
#endif

namespace Communication {
/**
 * @brief Returns a reference to the global callback class instance.
 */
MpiCallbacks &mpiCallbacks();
} // namespace Communication

/**************************************************
 * for every procedure requesting a MPI negotiation
 * a slave exists which processes this request on
 * the slave nodes. It is denoted by *_slave.
 **************************************************/

/** \name Exported Functions */
/*@{*/
/** Initialize MPI and determine \ref n_nodes and \ref this_node. */
void mpi_init();

/* Call a slave function. */
template <class... Args, class... ArgRef>
void mpi_call(void (*fp)(Args...), ArgRef &&... args) {
  Communication::mpiCallbacks().call(fp, std::forward<ArgRef>(args)...);
}

template <class... Args, class... ArgRef>
void mpi_call_all(void (*fp)(Args...), ArgRef &&... args) {
  Communication::mpiCallbacks().call_all(fp, std::forward<ArgRef>(args)...);
}

template <class Tag, class R, class... Args, class... ArgRef>
auto mpi_call(Tag tag, R (*fp)(Args...), ArgRef &&... args) {
  return Communication::mpiCallbacks().call(tag, fp,
                                            std::forward<ArgRef>(args)...);
}

template <class Tag, class TagArg, class R, class... Args, class... ArgRef>
auto mpi_call(Tag tag, TagArg &&tag_arg, R (*fp)(Args...), ArgRef &&... args) {
  return Communication::mpiCallbacks().call(tag, std::forward<TagArg>(tag_arg),
                                            fp, std::forward<ArgRef>(args)...);
}

/** Process requests from master node. Slave nodes main loop. */
void mpi_loop();

/**
 * @brief Replace the MPI communicator by a new one with the given periodicity
 * and node grid.
 */
void mpi_reshape_communicator(std::array<int, 3> const &node_grid,
                              std::array<int, 3> const &periodicity = {
                                  {1, 1, 1}});

/** Issue REQ_PLACE: move particle to a position on a node.
 *  Also calls \ref on_particle_change.
 *  \param id    the particle to move.
 *  \param node  the node to attach it to.
 *  \param pos   the particles position.
 */
<<<<<<< HEAD
void mpi_place_particle(int node, int id, const double *pos);
=======
void mpi_place_particle(int node, int id, const Utils::Vector3d &pos);
>>>>>>> 000692aa

/** Issue REQ_PLACE: create particle at a position on a node.
 *  Also calls \ref on_particle_change.
 *  \param id    the particle to create.
 *  \param pos   the particles position.
 */
<<<<<<< HEAD
void mpi_place_new_particle(int node, int id, const double *pos);
=======
int mpi_place_new_particle(int id, const Utils::Vector3d &pos);
>>>>>>> 000692aa

/** Issue REQ_SET_EXCLUSION: send exclusions.
 *  Also calls \ref on_particle_change.
 *  \param part     identity of first particle of the exclusion.
 *  \param part2    identity of second particle of the exclusion.
 *  \param _delete  if true, do not add the exclusion, rather delete it if
 *                  found
 */
void mpi_send_exclusion(int part, int part2, int _delete);

/** Issue REQ_REM_PART: remove a particle.
 *  Also calls \ref on_particle_change.
 *  \param id    the particle to remove.
 *  \param node  the node it is attached to.
 */
void mpi_remove_particle(int node, int id);

/** Issue REQ_INTEGRATE: start integrator.
 *  @param n_steps       how many steps to do.
 *  @param reuse_forces  whether to trust the old forces for the first half step
 *  @return nonzero on error
 */
int mpi_integrate(int n_steps, int reuse_forces);

/** Issue REQ_MIN_ENERGY: start energy minimization.
 *  @return nonzero on error
 */
void mpi_minimize_energy();

void mpi_bcast_all_ia_params();

/** Issue REQ_BCAST_IA: send new ia params.
 *  Also calls \ref on_short_range_ia_change.
 *
 *  mpi_bcast_ia_params is used for both, bonded and non-bonded
 *  interaction parameters. Therefore i and j are used depending on
 *  their value:
 *
 *  \param i   particle type for non bonded interaction parameters /
 *             bonded interaction type number.
 *  \param j   if not negative: particle type for non bonded interaction
 *             parameters / if negative: flag for bonded interaction
 */
void mpi_bcast_ia_params(int i, int j);

/** Issue REQ_BCAST_IA_SIZE: send new size of \ref ia_params.
 *  \param s   the new size for \ref ia_params.
 */
void mpi_bcast_max_seen_particle_type(int s);

/** Issue REQ_GATHER: gather data for analysis in analyze.
 *  \todo update parameter descriptions
 *  \param job what to do:
 *      \arg \c 1 calculate and reduce (sum up) energies,
 *           using \ref energy_calc.
 *      \arg \c 2 calculate and reduce (sum up) pressure, stress tensor,
 *           using \ref pressure_calc.
 *      \arg \c 3 calculate and reduce (sum up) instantaneous pressure,
 *           using \ref pressure_calc.
 *      \arg \c 4 use \ref predict_momentum_particles
 *      \arg \c 6 use \ref lb_calc_fluid_momentum
 *      \arg \c 8 use \ref lb_collect_boundary_forces
 *  \param result where to store the gathered value(s):
 *      \arg for \c job=1 unused (the results are stored in a global
 *           energy array of type \ref Observable_stat)
 *      \arg for \c job=2 unused (the results are stored in a global
 *           virials array of type \ref Observable_stat)
 *      \arg for \c job=3 unused (the results are stored in a global
 *           virials array of type \ref Observable_stat)
 *  \param result_t where to store the gathered value(s):
 *      \arg for \c job=1 unused (the results are stored in a global
 *           energy array of type \ref Observable_stat)
 *      \arg for \c job=2 unused (the results are stored in a global
 *           p_tensor tensor of type \ref Observable_stat)
 *      \arg for \c job=3 unused (the results are stored in a global
 *           p_tensor tensor of type \ref Observable_stat)
 *  \param result_nb where to store the gathered value(s):
 *      \arg for \c job=1 unused (the results are stored in a global
 *           energy array of type \ref Observable_stat_non_bonded)
 *      \arg for \c job=2 unused (the results are stored in a global
 *           virials_non_bonded array of type \ref Observable_stat_non_bonded)
 *      \arg for \c job=3 unused (the results are stored in a global
 *           virials_non_bonded array of type \ref Observable_stat_non_bonded)
 *  \param result_t_nb where to store the gathered value(s):
 *      \arg for \c job=1 unused (the results are stored in a global
 *           energy array of type \ref Observable_stat_non_bonded)
 *      \arg for \c job=2 unused (the results are stored in a global
 *           p_tensor_non_bonded tensor of type \ref Observable_stat_non_bonded)
 *      \arg for \c job=3 unused (the results are stored in a global
 *           p_tensor_non_bonded tensor of type \ref Observable_stat_non_bonded)
 */
void mpi_gather_stats(int job, void *result, void *result_t, void *result_nb,
                      void *result_t_nb);

/** Issue REQ_SET_TIME_STEP: send new \ref time_step and rescale the
 *  velocities accordingly.
 */
void mpi_set_time_step(double time_step);

/** Issue REQ_BCAST_COULOMB: send new Coulomb parameters. */
void mpi_bcast_coulomb_params();

/** Issue REQ_RESCALE_PART: rescales all particle positions in direction 'dir'
 *  by a factor 'scale'.
 */
void mpi_rescale_particles(int dir, double scale);

/** Issue REQ_BCAST_CS: change the cell structure on all nodes. */
void mpi_bcast_cell_structure(int cs);

/** Issue REQ_BCAST_NPTISO_GEOM: broadcast nptiso geometry parameter to all
 *  nodes.
 */
void mpi_bcast_nptiso_geom();

void mpi_bcast_lb_particle_coupling();

Utils::Vector3d mpi_recv_lb_interpolated_velocity(int node,
                                                  Utils::Vector3d const &pos);

/** Issue REQ_BCAST_cuda_global_part_vars: Broadcast a parameter for CUDA */
void mpi_bcast_cuda_global_part_vars();

/** Issue REQ_ICCP3M_INIT: performs iccp3m initialization
 *  @return nonzero on error
 */
int mpi_iccp3m_init();

/** Part of MDLC */
void mpi_bcast_max_mu();

/** Galilei and other: set all particle velocities and rotational inertias to
 *                     zero.
 *                     set all forces and torques on the particles to zero
 *                     calculate the centre of mass (CMS)
 *                     calculate the velocity of the CMS
 *                     remove the CMS velocity from the system
 */
void mpi_kill_particle_motion(int rotation);
void mpi_kill_particle_forces(int torque);
Utils::Vector3d mpi_system_CMS();
Utils::Vector3d mpi_system_CMS_velocity();
void mpi_galilei_transform();

/**
 * @brief Resort the particles.
 *
 * This function resorts the particles on the nodes.
 *
 * @param global_flag If true a global resort is done,
 *        if false particles are only exchanges between neighbors.
 * @return The number of particles on the nodes after the resort.
 */
std::vector<int> mpi_resort_particles(int global_flag);

/*@}*/

#endif<|MERGE_RESOLUTION|>--- conflicted
+++ resolved
@@ -142,22 +142,14 @@
  *  \param node  the node to attach it to.
  *  \param pos   the particles position.
  */
-<<<<<<< HEAD
-void mpi_place_particle(int node, int id, const double *pos);
-=======
 void mpi_place_particle(int node, int id, const Utils::Vector3d &pos);
->>>>>>> 000692aa
 
 /** Issue REQ_PLACE: create particle at a position on a node.
  *  Also calls \ref on_particle_change.
  *  \param id    the particle to create.
  *  \param pos   the particles position.
  */
-<<<<<<< HEAD
-void mpi_place_new_particle(int node, int id, const double *pos);
-=======
 int mpi_place_new_particle(int id, const Utils::Vector3d &pos);
->>>>>>> 000692aa
 
 /** Issue REQ_SET_EXCLUSION: send exclusions.
  *  Also calls \ref on_particle_change.
