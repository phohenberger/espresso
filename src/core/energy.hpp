--- conflicted
+++ resolved
@@ -32,16 +32,12 @@
 #include "object-in-fluid/volume_force.hpp"
 #include "dihedral.hpp"
 #include "mdlc_correction.hpp"
-<<<<<<< HEAD
-#include "actor/EwaldgpuForce_ShortRange.hpp"
-=======
 */
 #ifndef _ENERGY_H
 #define _ENERGY_H
 
 /* include the energy files */
 #include "statistics.hpp"
->>>>>>> 397209b6
 #include "actor/ActorList.hpp"
 
 /** \name Exported Variables */
@@ -67,408 +63,8 @@
     @param result non-zero only on master node; will contain the cumulative over all nodes. */
 void energy_calc(double *result);
 
-<<<<<<< HEAD
-/** Calculate non bonded energies between a pair of particles.
-    @param p1        pointer to particle 1.
-    @param p2        pointer to particle 2.
-    @param ia_params the interaction parameters between the two particles
-    @param d         vector between p1 and p2. 
-    @param dist      distance between p1 and p2.
-    @param dist2     distance squared between p1 and p2.
-    @return the short ranged interaction energy between the two particles
-*/
-inline double calc_non_bonded_pair_energy(Particle *p1, Particle *p2,
-					    IA_parameters *ia_params,
-					    double d[3], double dist, double dist2)
-{
-  double ret = 0;
-
-#ifdef NO_INTRA_NB
-  if (p1->p.mol_id==p2->p.mol_id) return 0;
-#endif
-
-#ifdef MOL_CUT
-  //You may want to put a correction factor for smoothing function else then theta
-  if (checkIfParticlesInteractViaMolCut(p1,p2,ia_params)==0) return 0;
-#endif
-
-#ifdef LENNARD_JONES
-  /* lennard jones */
-  ret += lj_pair_energy(p1,p2,ia_params,d,dist);
-#endif
-
-#ifdef LENNARD_JONES_GENERIC
-  /* Generic lennard jones */
-  ret += ljgen_pair_energy(p1,p2,ia_params,d,dist);
-#endif
-
-#ifdef LJ_ANGLE
-  /* Directional LJ */
-  ret += ljangle_pair_energy(p1,p2,ia_params,d,dist);
-#endif
-
-#ifdef SMOOTH_STEP
-  /* smooth step */
-  ret += SmSt_pair_energy(p1,p2,ia_params,d,dist,dist2);
-#endif
-
-#ifdef HERTZIAN
-  /* Hertzian potential */
-  ret += hertzian_pair_energy(p1,p2,ia_params,d,dist,dist2);
-#endif
-
-#ifdef GAUSSIAN
-  /* Gaussian potential */
-  ret += gaussian_pair_energy(p1,p2,ia_params,d,dist,dist2);
-#endif
-
-#ifdef BMHTF_NACL
-  /* BMHTF NaCl */
-  ret += BMHTF_pair_energy(p1,p2,ia_params,d,dist,dist2);
-#endif
-
-#ifdef MORSE
-  /* morse */
-  ret +=morse_pair_energy(p1,p2,ia_params,d,dist);
-#endif
-
-#ifdef BUCKINGHAM
-  /* lennard jones */
-  ret  += buck_pair_energy(p1,p2,ia_params,d,dist);
-#endif
-
-#ifdef SOFT_SPHERE
-  /* soft-sphere */
-  ret  += soft_pair_energy(p1,p2,ia_params,d,dist);
-#endif
-
-#ifdef HAT
-  /* hat */
-  ret  += hat_pair_energy(p1,p2,ia_params,d,dist);
-#endif
-
-#ifdef LJCOS2
-  /* lennard jones */
-  ret += ljcos2_pair_energy(p1,p2,ia_params,d,dist);
-#endif
-
-#ifdef TABULATED
-  /* tabulated */
-  ret += tabulated_pair_energy(p1,p2,ia_params,d,dist);
-#endif
-
-#ifdef LJCOS
-  /* lennard jones cosine */
-  ret += ljcos_pair_energy(p1,p2,ia_params,d,dist);
-#endif
-  
-#ifdef GAY_BERNE
-  /* Gay-Berne */
-  ret += gb_pair_energy(p1,p2,ia_params,d,dist);
-#endif
-
-#ifdef INTER_RF
-  ret += interrf_pair_energy(p1,p2,ia_params,dist);
-#endif
-
-  return ret;
-}
-
-/** Add non bonded energies and short range coulomb between a pair of particles.
-    @param p1        pointer to particle 1.
-    @param p2        pointer to particle 2.
-    @param d         vector between p1 and p2. 
-    @param dist      distance between p1 and p2.
-    @param dist2     distance squared between p1 and p2. */
-inline void add_non_bonded_pair_energy(Particle *p1, Particle *p2, double d[3],
-					 double dist, double dist2)
-{
-  IA_parameters *ia_params = get_ia_param(p1->p.type,p2->p.type);
-
-#if defined(ELECTROSTATICS) || defined(DIPOLES)
-  double ret = 0;
-#endif
-
-  *obsstat_nonbonded(&energy, p1->p.type, p2->p.type) +=
-    calc_non_bonded_pair_energy(p1, p2, ia_params, d, dist, dist2);
-
-#ifdef ELECTROSTATICS
-  if (coulomb.method != COULOMB_NONE) {
-    /* real space coulomb */
-    switch (coulomb.method) {
-#ifdef P3M
-    case COULOMB_P3M_GPU:
-    case COULOMB_P3M:
-      ret = p3m_pair_energy(p1->p.q*p2->p.q,d,dist2,dist);
-      break;
-    case COULOMB_ELC_P3M:
-      ret = p3m_pair_energy(p1->p.q*p2->p.q,d,dist2,dist);
-      if (elc_params.dielectric_contrast_on)
-      ret += 0.5*ELC_P3M_dielectric_layers_energy_contribution(p1,p2);
-    break;
-#endif
-    case COULOMB_DH:
-      ret = dh_coulomb_pair_energy(p1,p2,dist);
-      break;
-    case COULOMB_RF:
-      ret = rf_coulomb_pair_energy(p1,p2,dist);
-      break;
-    case COULOMB_INTER_RF:
-      //this is done above as interaction
-      ret = 0;
-      break;
-    case COULOMB_MMM1D:
-      ret = mmm1d_coulomb_pair_energy(p1,p2,d,dist2,dist);
-      break;
-    case COULOMB_MMM2D:
-      ret = mmm2d_coulomb_pair_energy(p1->p.q*p2->p.q,d,dist2,dist);
-      break;
-#ifdef EWALD_GPU
-    case COULOMB_EWALD_GPU:
-      ret = ewaldgpu_coulomb_pair_energy(p1->p.q*p2->p.q,d,dist2,dist);
-      break;
-#endif
-    default :
-      ret = 0.;
-    }
-    energy.coulomb[0] += ret;
-  }
-#endif
-
-#ifdef DIPOLES
-  if (coulomb.Dmethod != DIPOLAR_NONE) {
-    ret=0;
-    switch (coulomb.Dmethod) {
-#ifdef DP3M
-    case DIPOLAR_MDLC_P3M:  
-      //fall trough
-    case DIPOLAR_P3M:
-      ret = dp3m_pair_energy(p1,p2,d,dist2,dist); 
-      break;
-#endif 
-    }
-    energy.dipolar[0] += ret;
-  }
-#endif
-
-}
-
-/** Calculate bonded energies for one particle.
-    @param p1 particle for which to calculate energies
-*/
-inline void add_bonded_energy(Particle *p1)
-{
-  char *errtxt;
-  Particle *p2, *p3 = NULL, *p4 = NULL;
-  Bonded_ia_parameters *iaparams;
-  int i, type_num, type, n_partners, bond_broken;
-  double ret=0, dx[3] = {0, 0, 0};
-
-  i = 0;
-  while(i<p1->bl.n) {
-    type_num = p1->bl.e[i++];
-    iaparams = &bonded_ia_params[type_num];
-    type = iaparams->type;
-    n_partners = iaparams->num;
-    
-    /* fetch particle 2, which is always needed */
-    p2 = local_particles[p1->bl.e[i++]];
-    if (!p2) {
-      errtxt = runtime_error(128 + 2*ES_INTEGER_SPACE);
-      ERROR_SPRINTF(errtxt,"{069 bond broken between particles %d and %d (particles not stored on the same node)} ",
-	      p1->p.identity, p1->bl.e[i-1]);
-      return;
-    }
-
-    /* fetch particle 3 eventually */
-    if (n_partners >= 2) {
-      p3 = local_particles[p1->bl.e[i++]];
-      if (!p3) {
-	errtxt = runtime_error(128 + 3*ES_INTEGER_SPACE);
-	ERROR_SPRINTF(errtxt,"{070 bond broken between particles %d, %d and %d (particles not stored on the same node)} ",
-		p1->p.identity, p1->bl.e[i-2], p1->bl.e[i-1]);
-	return;
-      }
-    }
-
-    /* fetch particle 4 eventually */
-    if (n_partners >= 3) {
-      p4 = local_particles[p1->bl.e[i++]];
-      if (!p4) {
-	errtxt = runtime_error(128 + 4*ES_INTEGER_SPACE);
-	ERROR_SPRINTF(errtxt,"{071 bond broken between particles %d, %d, %d and %d (particles not stored on the same node)} ",
-		p1->p.identity, p1->bl.e[i-3], p1->bl.e[i-2], p1->bl.e[i-1]);
-	return;
-      }
-    }
-
-    /* similar to the force, we prepare the center-center vector */
-    if (n_partners == 1)
-      get_mi_vector(dx, p1->r.p, p2->r.p);
-
-    switch(type) {
-    case BONDED_IA_FENE:
-      bond_broken = fene_pair_energy(p1, p2, iaparams, dx, &ret);
-      break;
-    case BONDED_IA_HARMONIC:
-      bond_broken = harmonic_pair_energy(p1, p2, iaparams, dx, &ret);
-      break;
-#ifdef LENNARD_JONES
-    case BONDED_IA_SUBT_LJ:
-      bond_broken = subt_lj_pair_energy(p1, p2, iaparams, dx, &ret);
-      break;
-#endif
-#ifdef BOND_ANGLE_OLD
-    /* the first case is not needed and should not be called */ 
-    case BONDED_IA_ANGLE_OLD:
-      bond_broken = angle_energy(p1, p2, p3, iaparams, &ret);
-      break; 
-#endif
-#ifdef BOND_ANGLE
-    case BONDED_IA_ANGLE_HARMONIC:
-      bond_broken = angle_harmonic_energy(p1, p2, p3, iaparams, &ret);
-      break;
-    case BONDED_IA_ANGLE_COSINE:
-      bond_broken = angle_cosine_energy(p1, p2, p3, iaparams, &ret);
-      break;
-    case BONDED_IA_ANGLE_COSSQUARE:
-      bond_broken = angle_cossquare_energy(p1, p2, p3, iaparams, &ret);
-      break;
-#endif
-#ifdef BOND_ANGLEDIST
-    case BONDED_IA_ANGLEDIST:
-      bond_broken = angledist_energy(p1, p2, p3, iaparams, &ret);
-      break;
-#endif
-#ifdef BOND_ENDANGLEDIST
-    case BONDED_IA_ENDANGLEDIST:
-      bond_broken = endangledist_pair_energy(p1, p2, iaparams, dx, &ret);
-      break;
-#endif
-    case BONDED_IA_DIHEDRAL:
-      bond_broken = dihedral_energy(p2, p1, p3, p4, iaparams, &ret);
-      break;
-#ifdef BOND_CONSTRAINT
-    case BONDED_IA_RIGID_BOND:
-      bond_broken = 0;
-      ret = 0;
-      break;
-#endif
-#ifdef TABULATED
-    case BONDED_IA_TABULATED:
-      switch(iaparams->p.tab.type) {
-      case TAB_BOND_LENGTH:
-	bond_broken = tab_bond_energy(p1, p2, iaparams, dx, &ret);
-	break;
-      case TAB_BOND_ANGLE:
-	bond_broken = tab_angle_energy(p1, p2, p3, iaparams, &ret);
-	break;
-      case TAB_BOND_DIHEDRAL:
-	bond_broken = tab_dihedral_energy(p2, p1, p3, p4, iaparams, &ret);
-	break;
-      default :
-	errtxt = runtime_error(128 + ES_INTEGER_SPACE);
-	ERROR_SPRINTF(errtxt,"{072 add_bonded_energy: tabulated bond type of atom %d unknown\n", p1->p.identity);
-	return;
-      }
-      break;
-#endif
-#ifdef OVERLAPPED
-    case BONDED_IA_OVERLAPPED:
-      switch(iaparams->p.overlap.type) {
-      case OVERLAP_BOND_LENGTH:
-        bond_broken = overlap_bond_energy(p1, p2, iaparams, dx, &ret);
-        break;
-      case OVERLAP_BOND_ANGLE:
-        bond_broken = overlap_angle_energy(p1, p2, p3, iaparams, &ret);
-        break;
-      case OVERLAP_BOND_DIHEDRAL:
-        bond_broken = overlap_dihedral_energy(p2, p1, p3, p4, iaparams, &ret);
-        break;
-      default :
-        errtxt = runtime_error(128 + ES_INTEGER_SPACE);
-        ERROR_SPRINTF(errtxt,"{072 add_bonded_energy: overlapped bond type of atom %d unknown\n", p1->p.identity);
-        return;
-      }
-      break;
-#endif
-#ifdef BOND_VIRTUAL
-    case BONDED_IA_VIRTUAL_BOND:
-      bond_broken = 0;
-      ret = 0;
-      break;
-#endif
-    default :
-      errtxt = runtime_error(128 + ES_INTEGER_SPACE);
-      ERROR_SPRINTF(errtxt,"{073 add_bonded_energy: bond type of atom %d unknown\n", p1->p.identity);
-      return;
-    }
-
-    if (bond_broken) {
-      switch (n_partners) {
-      case 1: {
-	char *errtext = runtime_error(128 + 2*ES_INTEGER_SPACE);
-	ERROR_SPRINTF(errtext,"{083 bond broken between particles %d and %d} ",
-		      p1->p.identity, p2->p.identity); 
-	break;
-      }
-      case 2: {
-	char *errtext = runtime_error(128 + 3*ES_INTEGER_SPACE);
-	ERROR_SPRINTF(errtext,"{084 bond broken between particles %d, %d and %d} ",
-		      p1->p.identity, p2->p.identity, p3->p.identity); 
-	break;
-      }
-      case 3: {
-	char *errtext = runtime_error(128 + 4*ES_INTEGER_SPACE);
-	ERROR_SPRINTF(errtext,"{085 bond broken between particles %d, %d, %d and %d} ",
-		      p1->p.identity, p2->p.identity, p3->p.identity, p4->p.identity); 
-	break;
-      }
-      }
-      // bond broken, don't add whatever we find in the energy
-      continue;
-    }
-
-    *obsstat_bonded(&energy, type_num) += ret;
-  }
-}
-
-/** Calculate kinetic energies for one particle.
-    @param p1 particle for which to calculate energies
-*/
-inline void add_kinetic_energy(Particle *p1)
-{
-#ifdef VIRTUAL_SITES
-  if (ifParticleIsVirtual(p1)) return;
-#endif
-
-  /* kinetic energy */
-  energy.data.e[0] += (SQR(p1->m.v[0]) + SQR(p1->m.v[1]) + SQR(p1->m.v[2]))*PMASS(*p1);
-
-#ifdef ROTATION
-#ifdef ROTATION_PER_PARTICLE
-if (p1->p.rotation)
-#endif
-{
-#ifdef ROTATIONAL_INERTIA
-  /* the rotational part is added to the total kinetic energy;
-     Here we use the rotational inertia  */
-
-  energy.data.e[0] += (SQR(p1->m.omega[0])*p1->p.rinertia[0] +
-		       SQR(p1->m.omega[1])*p1->p.rinertia[1] +
-		       SQR(p1->m.omega[2])*p1->p.rinertia[2])*time_step*time_step;
-#else
-  /* the rotational part is added to the total kinetic energy;
-     at the moment, we assume unit inertia tensor I=(1,1,1)  */
-  energy.data.e[0] += (SQR(p1->m.omega[0]) + SQR(p1->m.omega[1]) + SQR(p1->m.omega[2]))*time_step*time_step;
-#endif
-}
-#endif	
-}
-=======
 /** Calculate long range energies (P3M, MMM2d...). */
 void calc_long_range_energies();
->>>>>>> 397209b6
 
 /*@}*/
 
