/*
  Copyright (C) 2010-2018 The ESPResSo project
  Copyright (C) 2002,2003,2004,2005,2006,2007,2008,2009,2010
    Max-Planck-Institute for Polymer Research, Theory Group

  This file is part of ESPResSo.

  ESPResSo is free software: you can redistribute it and/or modify
  it under the terms of the GNU General Public License as published by
  the Free Software Foundation, either version 3 of the License, or
  (at your option) any later version.

  ESPResSo is distributed in the hope that it will be useful,
  but WITHOUT ANY WARRANTY; without even the implied warranty of
  MERCHANTABILITY or FITNESS FOR A PARTICULAR PURPOSE.  See the
  GNU General Public License for more details.

  You should have received a copy of the GNU General Public License
  along with this program.  If not, see <http://www.gnu.org/licenses/>.
*/
/** \file
 *  Implementation of layered.hpp.
 */
#include "layered.hpp"
#include "cells.hpp"
#include "communication.hpp"
#include "constraints.hpp"
#include "debug.hpp"
#include "domain_decomposition.hpp"
#include "errorhandling.hpp"
#include "ghosts.hpp"
#include "global.hpp"

#include <cstring>
#include <mpi.h>

/* Organization: Layers only in one direction.
   ghost_bottom
   c1
   c2
   c3
   .
   .
   .
   cn
   ghost_top

   First, all nodes send downwards, then upwards. Within these actions,
   first the odd nodes send. For even n_nodes, this algorithm is straight
   forward: first the odd nodes send, the even receive, then vice versa.
   For odd n_nodes, we have
   1) 1->2 3->4 5->1
   2) 2->3 4->5
   So in the first round node 5 has to wait for node 1 to
   complete the send and get ready to receive. In other words,
   what physically happens is:
   1) 1->2 3->4 5->*
   2) *->1 2->3 4->*
   3) *->5
   This means that one pending receive has to be done in addition
   provided that all other transmissions can happen in parallel.

*/

/** whether we are the lowest node */
#define LAYERED_BOTTOM 1
/** whether we are the highest node */
#define LAYERED_TOP 2
/** same as PERIODIC(2) */
#define LAYERED_PERIODIC 4
#define LAYERED_BTM_MASK (LAYERED_BOTTOM | LAYERED_PERIODIC)
#define LAYERED_TOP_MASK (LAYERED_TOP | LAYERED_PERIODIC)
/** node has a neighbor above (modulo n_nodes) */
#define LAYERED_TOP_NEIGHBOR ((layered_flags & LAYERED_TOP_MASK) != LAYERED_TOP)
/** node has a neighbor below (modulo n_nodes) */
#define LAYERED_BTM_NEIGHBOR                                                   \
  ((layered_flags & LAYERED_BTM_MASK) != LAYERED_BOTTOM)

int layered_flags = 0;
int n_layers = -1, determine_n_layers = 1;
double layer_h = 0, layer_h_i = 0;

static int btm, top;

Cell *layered_position_to_cell(const Utils::Vector3d &pos) {
<<<<<<< HEAD
  int cpos =
      static_cast<int>(std::floor((pos[2] - local_geo.my_left()[2]) * layer_h_i)) + 1;
=======
  int cpos = static_cast<int>(
                 std::floor((pos[2] - local_geo.my_left()[2]) * layer_h_i)) +
             1;
>>>>>>> 1bd925a8
  if (cpos < 1) {
    if (!LAYERED_BTM_NEIGHBOR)
      cpos = 1;
    else
      return nullptr;
  } else if (cpos > n_layers) {
    /* not periodic, but at top */
    if (!LAYERED_TOP_NEIGHBOR)
      cpos = n_layers;
    else
      return nullptr;
  }
  return &(cells[cpos]);
}

void layered_topology_release() {
  CELL_TRACE(fprintf(stderr, "%d: layered_topology_release:\n", this_node));
  free_comm(&cell_structure.ghost_cells_comm);
  free_comm(&cell_structure.exchange_ghosts_comm);
  free_comm(&cell_structure.update_ghost_pos_comm);
  free_comm(&cell_structure.collect_ghost_force_comm);
}

static void layered_prepare_comm(GhostCommunicator *comm, int data_parts) {
  int c, n;

  if (n_nodes > 1) {
    /* more than one node => no local transfers */

    /* how many communications to do: up even/odd, down even/odd */
    n = 4;
    /* one communication missing if not periodic but on border */
    if (!LAYERED_TOP_NEIGHBOR)
      n -= 2;
    if (!LAYERED_BTM_NEIGHBOR)
      n -= 2;

    prepare_comm(comm, data_parts, n);

    /* always sending/receiving 1 cell per time step */
    for (c = 0; c < n; c++) {
      comm->comm[c].part_lists = (Cell **)Utils::malloc(sizeof(Cell *));
      comm->comm[c].n_part_lists = 1;
      comm->comm[c].mpi_comm = comm_cart;
    }

    c = 0;

    CELL_TRACE(
        fprintf(stderr, "%d: ghostrec new comm of size %d\n", this_node, n));
    /* downwards */
    for (int even_odd = 0; even_odd < 2; even_odd++) {
      /* send */
      if (this_node % 2 == even_odd && LAYERED_BTM_NEIGHBOR) {
        comm->comm[c].type = GHOST_SEND;
        /* round 1 uses prefetched data and stores delayed data */
        if (c == 1)
          comm->comm[c].type |= GHOST_PREFETCH | GHOST_PSTSTORE;
        comm->comm[c].node = btm;
        if (data_parts == GHOSTTRANS_FORCE) {
          comm->comm[c].part_lists[0] = &cells[0];
          CELL_TRACE(fprintf(stderr, "%d: ghostrec send force to %d btmg\n",
                             this_node, btm));
        } else {
          comm->comm[c].part_lists[0] = &cells[1];

          /* if periodic and bottom or top, send shifted */
          comm->comm[c].shift[0] = comm->comm[c].shift[1] = 0;
          if (((layered_flags & LAYERED_BTM_MASK) == LAYERED_BTM_MASK) &&
              (data_parts & GHOSTTRANS_POSITION)) {
            comm->data_parts |= GHOSTTRANS_POSSHFTD;
            comm->comm[c].shift[2] = box_geo.length()[2];
          } else
            comm->comm[c].shift[2] = 0;
          CELL_TRACE(fprintf(stderr, "%d: ghostrec send to %d shift %f btml\n",
                             this_node, btm, comm->comm[c].shift[2]));
        }
        c++;
      }
      /* recv. Note we test r_node as we always have to test the sender
         as for odd n_nodes maybe we send AND receive. */
      if (top % 2 == even_odd && LAYERED_TOP_NEIGHBOR) {
        comm->comm[c].type = GHOST_RECV;
        /* round 0 prefetch send for round 1 and delay recvd data processing */
        if (c == 0)
          comm->comm[c].type |= GHOST_PREFETCH | GHOST_PSTSTORE;
        comm->comm[c].node = top;
        if (data_parts == GHOSTTRANS_FORCE) {
          comm->comm[c].part_lists[0] = &cells[n_layers];
          CELL_TRACE(fprintf(stderr, "%d: ghostrec get force from %d topl\n",
                             this_node, top));
        } else {
          comm->comm[c].part_lists[0] = &cells[n_layers + 1];
          CELL_TRACE(fprintf(stderr, "%d: ghostrec recv from %d topg\n",
                             this_node, top));
        }
        c++;
      }
    }

    CELL_TRACE(fprintf(stderr, "%d: ghostrec upwards\n", this_node));
    /* upwards */
    for (int even_odd = 0; even_odd < 2; even_odd++) {
      /* send */
      if (this_node % 2 == even_odd && LAYERED_TOP_NEIGHBOR) {
        comm->comm[c].type = GHOST_SEND;
        /* round 1 use prefetched data from round 0.
           But this time there may already have been two transfers downwards */
        if (c % 2 == 1)
          comm->comm[c].type |= GHOST_PREFETCH | GHOST_PSTSTORE;
        comm->comm[c].node = top;
        if (data_parts == GHOSTTRANS_FORCE) {
          comm->comm[c].part_lists[0] = &cells[n_layers + 1];
          CELL_TRACE(fprintf(stderr, "%d: ghostrec send force to %d topg\n",
                             this_node, top));
        } else {
          comm->comm[c].part_lists[0] = &cells[n_layers];

          /* if periodic and bottom or top, send shifted */
          comm->comm[c].shift[0] = comm->comm[c].shift[1] = 0;
          if (((layered_flags & LAYERED_TOP_MASK) == LAYERED_TOP_MASK) &&
              (data_parts & GHOSTTRANS_POSITION)) {
            comm->data_parts |= GHOSTTRANS_POSSHFTD;
            comm->comm[c].shift[2] = -box_geo.length()[2];
          } else
            comm->comm[c].shift[2] = 0;
          CELL_TRACE(fprintf(stderr, "%d: ghostrec send to %d shift %f topl\n",
                             this_node, top, comm->comm[c].shift[2]));
        }
        c++;
      }
      /* recv. Note we test r_node as we always have to test the sender
         as for odd n_nodes maybe we send AND receive. */
      if (btm % 2 == even_odd && LAYERED_BTM_NEIGHBOR) {
        comm->comm[c].type = GHOST_RECV;
        /* round 0 prefetch. But this time there may already have been two
         * transfers downwards */
        if (c % 2 == 0)
          comm->comm[c].type |= GHOST_PREFETCH | GHOST_PSTSTORE;
        comm->comm[c].node = btm;
        if (data_parts == GHOSTTRANS_FORCE) {
          comm->comm[c].part_lists[0] = &cells[1];
          CELL_TRACE(fprintf(stderr, "%d: ghostrec get force from %d btml\n",
                             this_node, btm));
        } else {
          comm->comm[c].part_lists[0] = &cells[0];
          CELL_TRACE(fprintf(stderr, "%d: ghostrec recv from %d btmg\n",
                             this_node, btm));
        }
        c++;
      }
    }
  } else {
    /* one node => local transfers, either 2 (up and down, periodic) or zero*/

    n = (layered_flags & LAYERED_PERIODIC) ? 2 : 0;

    prepare_comm(comm, data_parts, n);

    if (n != 0) {
      /* two cells: from and to */
      for (c = 0; c < n; c++) {
        comm->comm[c].part_lists = (Cell **)Utils::malloc(2 * sizeof(Cell *));
        comm->comm[c].n_part_lists = 2;
        comm->comm[c].mpi_comm = comm_cart;
        comm->comm[c].node = this_node;
      }

      c = 0;

      /* downwards */
      comm->comm[c].type = GHOST_LOCL;
      if (data_parts == GHOSTTRANS_FORCE) {
        comm->comm[c].part_lists[0] = &cells[0];
        comm->comm[c].part_lists[1] = &cells[n_layers];
      } else {
        comm->comm[c].part_lists[0] = &cells[1];
        comm->comm[c].part_lists[1] = &cells[n_layers + 1];
        /* here it is periodic */
        if (data_parts & GHOSTTRANS_POSITION)
          comm->data_parts |= GHOSTTRANS_POSSHFTD;
        comm->comm[c].shift[0] = comm->comm[c].shift[1] = 0;
        comm->comm[c].shift[2] = box_geo.length()[2];
      }
      c++;

      /* upwards */
      comm->comm[c].type = GHOST_LOCL;
      if (data_parts == GHOSTTRANS_FORCE) {
        comm->comm[c].part_lists[0] = &cells[n_layers + 1];
        comm->comm[c].part_lists[1] = &cells[1];
      } else {
        comm->comm[c].part_lists[0] = &cells[n_layers];
        comm->comm[c].part_lists[1] = &cells[0];
        /* here it is periodic */
        if (data_parts & GHOSTTRANS_POSITION)
          comm->data_parts |= GHOSTTRANS_POSSHFTD;
        comm->comm[c].shift[0] = comm->comm[c].shift[1] = 0;
        comm->comm[c].shift[2] = -box_geo.length()[2];
      }
    }
  }
}

void layered_topology_init(CellPList *old, Utils::Vector3i &grid) {
  int c, p;

  CELL_TRACE(fprintf(
      stderr, "%d: layered_topology_init, %d old particle lists max_range %g\n",
      this_node, old->n, max_range));

  cell_structure.type = CELL_STRUCTURE_LAYERED;
  cell_structure.particle_to_cell = [](const Particle &p) {
    return layered_position_to_cell(p.r.p);
  };

  /* check node grid. All we can do is 1x1xn. */
  if (grid[0] != 1 || grid[1] != 1) {
    runtimeErrorMsg() << "selected node grid is not suitable for layered cell "
                         "structure (needs 1x1x"
                      << n_nodes << " grid";
    grid[0] = grid[1] = 1;
    grid[2] = n_nodes;
  }

  if (this_node == 0 && determine_n_layers) {
    if (max_range > 0) {
      n_layers = (int)floor(local_geo.length()[2] / max_range);
      if (n_layers < 1) {
        runtimeErrorMsg() << "layered: maximal interaction range " << max_range
<<<<<<< HEAD
                          << " larger than local box length " << local_geo.length()[2];
=======
                          << " larger than local box length "
                          << local_geo.length()[2];
>>>>>>> 1bd925a8
        n_layers = 1;
      }
      if (n_layers > max_num_cells - 2)
        n_layers = std::max(max_num_cells - 2, 0);
    } else
      n_layers = 1;
  }
  MPI_Bcast(&n_layers, 1, MPI_INT, 0, comm_cart);

  /* check whether node is top and/or bottom */
  layered_flags = 0;
  if (this_node == 0)
    layered_flags |= LAYERED_BOTTOM;
  if (this_node == n_nodes - 1)
    layered_flags |= LAYERED_TOP;

  if (box_geo.periodic(2))
    layered_flags |= LAYERED_PERIODIC;

  top = this_node + 1;
  if ((top == n_nodes) && (layered_flags & LAYERED_PERIODIC))
    top = 0;
  btm = this_node - 1;
  if ((btm == -1) && (layered_flags & LAYERED_PERIODIC))
    btm = n_nodes - 1;

  layer_h = local_geo.length()[2] / (double)(n_layers);
  layer_h_i = 1 / layer_h;

  if (layer_h < max_range) {
    runtimeErrorMsg() << "layered: maximal interaction range " << max_range
                      << " larger than layer height " << layer_h;
  }

  CELL_TRACE(fprintf(stderr, "%d: layered_flags tn %d bn %d \n", this_node,
                     LAYERED_TOP_NEIGHBOR, LAYERED_BTM_NEIGHBOR));

  /* allocate cells and mark them */
  realloc_cells(n_layers + 2);
  realloc_cellplist(&local_cells, local_cells.n = n_layers);
  for (c = 1; c <= n_layers; c++) {
    Cell *red[] = {&cells[c - 1]};
    Cell *black[] = {&cells[c + 1]};

    local_cells.cell[c - 1] = &cells.at(c);
    cells[c].m_neighbors = Neighbors<Cell *>(red, black);
  }

  realloc_cellplist(&ghost_cells, ghost_cells.n = 2);
  ghost_cells.cell[0] = &cells.front();
  ghost_cells.cell[1] = &cells.back();

  /* create communicators */
  layered_prepare_comm(&cell_structure.ghost_cells_comm, GHOSTTRANS_PARTNUM);
  layered_prepare_comm(&cell_structure.exchange_ghosts_comm,
                       GHOSTTRANS_PROPRTS | GHOSTTRANS_POSITION);
  layered_prepare_comm(&cell_structure.update_ghost_pos_comm,
                       GHOSTTRANS_POSITION);
  layered_prepare_comm(&cell_structure.collect_ghost_force_comm,
                       GHOSTTRANS_FORCE);

  /* copy particles */
  for (c = 0; c < old->n; c++) {
    Particle *part = old->cell[c]->part;
    int np = old->cell[c]->n;
    for (p = 0; p < np; p++) {
      Cell *nc = layered_position_to_cell(part[p].r.p);
      /* particle does not belong to this node. Just stow away
         somewhere for the moment */
      if (nc == nullptr)
        nc = local_cells.cell[0];
      append_unindexed_particle(nc, std::move(part[p]));
    }
  }
  for (c = 1; c <= n_layers; c++)
    update_local_particles(&cells[c]);

  CELL_TRACE(fprintf(stderr, "%d: layered_topology_init done\n", this_node));
}

static void layered_append_particles(ParticleList *pl, ParticleList *up,
                                     ParticleList *dn) {
  int p;

  CELL_TRACE(fprintf(stderr, "%d: sorting in %d\n", this_node, pl->n));
  for (p = 0; p < pl->n; p++) {
    fold_position(pl->part[p].r.p, pl->part[p].l.i, box_geo);

    if (LAYERED_BTM_NEIGHBOR &&
<<<<<<< HEAD
        (get_mi_coord(pl->part[p].r.p[2], local_geo.my_left()[2], box_geo.length()[2],
                      box_geo.periodic(2)) < 0.0)) {
=======
        (get_mi_coord(pl->part[p].r.p[2], local_geo.my_left()[2],
                      box_geo.length()[2], box_geo.periodic(2)) < 0.0)) {
>>>>>>> 1bd925a8
      CELL_TRACE(fprintf(stderr, "%d: leaving part %d for node below\n",
                         this_node, pl->part[p].p.identity));
      move_indexed_particle(dn, pl, p);
    } else if (LAYERED_TOP_NEIGHBOR &&
               (get_mi_coord(pl->part[p].r.p[2], local_geo.my_right()[2],
                             box_geo.length()[2],
                             box_geo.periodic(2)) >= 0.0)) {
      CELL_TRACE(fprintf(stderr, "%d: leaving part %d for node above\n",
                         this_node, pl->part[p].p.identity));
      move_indexed_particle(up, pl, p);
    } else
      move_indexed_particle(layered_position_to_cell(pl->part[p].r.p), pl, p);
    /* same particle again, as this is now a new one */
    if (p < pl->n)
      p--;
  }
  CELL_TRACE(fprintf(stderr, "%d: left over %d\n", this_node, pl->n));
}

void layered_exchange_and_sort_particles(int global_flag,
                                         ParticleList *displaced_parts) {
  Particle *part;
  Cell *nc, *oc;
  int c, p, flag, redo;
  ParticleList send_buf_dn, send_buf_up;
  ParticleList recv_buf_up, recv_buf_dn;

  CELL_TRACE(fprintf(stderr, "%d:layered exchange and sort %d\n", this_node,
                     global_flag));

  /* sort local particles */
  for (p = 0; p < displaced_parts->n; p++) {
    part = &displaced_parts->part[p];

    if (n_nodes != 1 && LAYERED_BTM_NEIGHBOR &&
        (get_mi_coord(part->r.p[2], local_geo.my_left()[2], box_geo.length()[2],
                      box_geo.periodic(2)) < 0.0)) {
      CELL_TRACE(fprintf(stderr, "%d: send part %d down\n", this_node,
                         part->p.identity));
      move_indexed_particle(&send_buf_dn, displaced_parts, p);
      if (p < displaced_parts->n)
        p--;
    } else if (n_nodes != 1 && LAYERED_TOP_NEIGHBOR &&
<<<<<<< HEAD
               (get_mi_coord(part->r.p[2], local_geo.my_right()[2], box_geo.length()[2],
=======
               (get_mi_coord(part->r.p[2], local_geo.my_right()[2],
                             box_geo.length()[2],
>>>>>>> 1bd925a8
                             box_geo.periodic(2)) >= 0.0)) {
      CELL_TRACE(fprintf(stderr, "%d: send part %d up\n", this_node,
                         part->p.identity));
      move_indexed_particle(&send_buf_up, displaced_parts, p);
      if (p < displaced_parts->n)
        p--;
    }
  }

  for (;;) {
    /* transfer */
    if (n_nodes > 1) {
      if (this_node % 2 == 0) {
        /* send down */
        if (LAYERED_BTM_NEIGHBOR) {
          CELL_TRACE(
              fprintf(stderr, "%d: send dn %d\n", this_node, send_buf_dn.n));
          send_particles(&send_buf_dn, btm);
        }
        if (LAYERED_TOP_NEIGHBOR) {
          recv_particles(&recv_buf_up, top);
          CELL_TRACE(
              fprintf(stderr, "%d: recv up %d\n", this_node, recv_buf_up.n));
        }
        /* send up */
        if (LAYERED_TOP_NEIGHBOR) {
          CELL_TRACE(fprintf(stderr, "%d: send up\n", this_node));
          send_particles(&send_buf_up, top);
        }
        if (LAYERED_BTM_NEIGHBOR) {
          recv_particles(&recv_buf_dn, btm);
          CELL_TRACE(
              fprintf(stderr, "%d: recv dn %d\n", this_node, recv_buf_dn.n));
        }
      } else {
        if (LAYERED_TOP_NEIGHBOR) {
          CELL_TRACE(fprintf(stderr, "%d: recv up\n", this_node));
          recv_particles(&recv_buf_up, top);
        }
        if (LAYERED_BTM_NEIGHBOR) {
          CELL_TRACE(
              fprintf(stderr, "%d: send dn %d\n", this_node, send_buf_dn.n));
          send_particles(&send_buf_dn, btm);
        }
        if (LAYERED_BTM_NEIGHBOR) {
          CELL_TRACE(fprintf(stderr, "%d: recv dn\n", this_node));
          recv_particles(&recv_buf_dn, btm);
        }
        if (LAYERED_TOP_NEIGHBOR) {
          CELL_TRACE(fprintf(stderr, "%d: send up\n", this_node));
          send_particles(&send_buf_up, top);
        }
      }
    } else {
      if (recv_buf_up.n != 0 || recv_buf_dn.n != 0 || send_buf_dn.n != 0 ||
          send_buf_up.n != 0) {
        fprintf(stderr,
                "1 node but transfer buffers are not empty. send up "
                "%d, down %d, recv up %d recv dn %d\n",
                send_buf_up.n, send_buf_dn.n, recv_buf_up.n, recv_buf_dn.n);
        errexit();
      }
    }
    layered_append_particles(&recv_buf_up, &send_buf_up, &send_buf_dn);
    layered_append_particles(&recv_buf_dn, &send_buf_up, &send_buf_dn);

    /* handshake redo */
    flag = (send_buf_up.n != 0 || send_buf_dn.n != 0);

    CELL_TRACE(if (flag) fprintf(
        stderr, "%d: requesting another exchange round\n", this_node));

    if (global_flag == CELL_GLOBAL_EXCHANGE) {
      MPI_Allreduce(&flag, &redo, 1, MPI_INT, MPI_MAX, comm_cart);
      if (!redo)
        break;
      CELL_TRACE(fprintf(stderr, "%d: another exchange round\n", this_node));
    } else {
      if (flag) {
        runtimeErrorMsg() << "layered_exchange_and_sort_particles: particle "
                             "moved more than one cell";

        /* sort left over particles into border cells */
        CELL_TRACE(fprintf(stderr, "%d: emergency sort\n", this_node));
        while (send_buf_up.n > 0)
          move_indexed_particle(&cells[1], &send_buf_up, 0);
        while (send_buf_dn.n > 0)
          move_indexed_particle(&cells[n_layers], &send_buf_dn, 0);
      }
      break;
    }
  }

  realloc_particlelist(&recv_buf_up, 0);
  realloc_particlelist(&recv_buf_dn, 0);
}<|MERGE_RESOLUTION|>--- conflicted
+++ resolved
@@ -83,14 +83,9 @@
 static int btm, top;
 
 Cell *layered_position_to_cell(const Utils::Vector3d &pos) {
-<<<<<<< HEAD
-  int cpos =
-      static_cast<int>(std::floor((pos[2] - local_geo.my_left()[2]) * layer_h_i)) + 1;
-=======
   int cpos = static_cast<int>(
                  std::floor((pos[2] - local_geo.my_left()[2]) * layer_h_i)) +
              1;
->>>>>>> 1bd925a8
   if (cpos < 1) {
     if (!LAYERED_BTM_NEIGHBOR)
       cpos = 1;
@@ -321,12 +316,8 @@
       n_layers = (int)floor(local_geo.length()[2] / max_range);
       if (n_layers < 1) {
         runtimeErrorMsg() << "layered: maximal interaction range " << max_range
-<<<<<<< HEAD
-                          << " larger than local box length " << local_geo.length()[2];
-=======
                           << " larger than local box length "
                           << local_geo.length()[2];
->>>>>>> 1bd925a8
         n_layers = 1;
       }
       if (n_layers > max_num_cells - 2)
@@ -416,13 +407,8 @@
     fold_position(pl->part[p].r.p, pl->part[p].l.i, box_geo);
 
     if (LAYERED_BTM_NEIGHBOR &&
-<<<<<<< HEAD
-        (get_mi_coord(pl->part[p].r.p[2], local_geo.my_left()[2], box_geo.length()[2],
-                      box_geo.periodic(2)) < 0.0)) {
-=======
         (get_mi_coord(pl->part[p].r.p[2], local_geo.my_left()[2],
                       box_geo.length()[2], box_geo.periodic(2)) < 0.0)) {
->>>>>>> 1bd925a8
       CELL_TRACE(fprintf(stderr, "%d: leaving part %d for node below\n",
                          this_node, pl->part[p].p.identity));
       move_indexed_particle(dn, pl, p);
@@ -466,12 +452,8 @@
       if (p < displaced_parts->n)
         p--;
     } else if (n_nodes != 1 && LAYERED_TOP_NEIGHBOR &&
-<<<<<<< HEAD
-               (get_mi_coord(part->r.p[2], local_geo.my_right()[2], box_geo.length()[2],
-=======
                (get_mi_coord(part->r.p[2], local_geo.my_right()[2],
                              box_geo.length()[2],
->>>>>>> 1bd925a8
                              box_geo.periodic(2)) >= 0.0)) {
       CELL_TRACE(fprintf(stderr, "%d: send part %d up\n", this_node,
                          part->p.identity));
