/*
  Copyright (C) 2014 The ESPResSo project
  
  This file is part of ESPResSo.
  
  ESPResSo is free software: you can redistribute it and/or modify
  it under the terms of the GNU General Public License as published by
  the Free Software Foundation, either version 3 of the License, or
  (at your option) any later version.
  
  ESPResSo is distributed in the hope that it will be useful,
  but WITHOUT ANY WARRANTY; without even the implied warranty of
  MERCHANTABILITY or FITNESS FOR A PARTICULAR PURPOSE.  See the
  GNU General Public License for more details.
  
  You should have received a copy of the GNU General Public License
  along with this program.  If not, see <http://www.gnu.org/licenses/>. 
*/
#include "cells.hpp"
#include "communication.hpp"
#include "cuda_interface.hpp"

#include "grid.hpp"
#include "config.hpp"
#include "random.hpp"
#include "particle_data.hpp"
#include "interaction_data.hpp"
#include "energy.hpp"

#ifdef CUDA

/// MPI tag for cuda particle gathering
#define REQ_CUDAGETPARTS  0xcc01
/// MPI tag for cuda force gathering
#define REQ_CUDAGETFORCES 0xcc02

static void cuda_mpi_get_particles_slave();
static void cuda_mpi_send_forces_slave();
#ifdef ENGINE
static void cuda_mpi_send_v_cs_slave();
#endif

void cuda_bcast_global_part_params() {
  COMM_TRACE(fprintf(stderr, "%d: cuda_bcast_global_part_params\n", this_node));
  mpi_bcast_cuda_global_part_vars();
  COMM_TRACE(fprintf(stderr, "%d: cuda_bcast_global_part_params finished\n", this_node));
}

/*************** REQ_GETPARTS ************/
void cuda_mpi_get_particles(CUDA_particle_data *particle_data_host)
{
    int n_part;
    int g, pnode;
    Cell *cell;
    int c;
    MPI_Status status;

    int i;  
    int *sizes;
    sizes = (int*) malloc(sizeof(int)*n_nodes);

    n_part = cells_get_n_particles();
    
    /* first collect number of particles on each node */
    MPI_Gather(&n_part, 1, MPI_INT, sizes, 1, MPI_INT, 0, comm_cart);

    /* just check if the number of particles is correct */
    if(this_node > 0){
      /* call slave functions to provide the slave datas */
      cuda_mpi_get_particles_slave();
    }
    else {
      /* master: fetch particle informations into 'result' */
      g = 0;
      for (pnode = 0; pnode < n_nodes; pnode++) {
        if (sizes[pnode] > 0) {
          if (pnode == 0) {
            for (c = 0; c < local_cells.n; c++) {
              Particle *part;
              int npart;  
              int dummy[3] = {0,0,0};
              double pos[3];

              cell = local_cells.cell[c];
              part = cell->part;
              npart = cell->n;
              for (i=0;i<npart;i++) {
                memcpy(pos, part[i].r.p, 3*sizeof(double));
                fold_position(pos, dummy);

                particle_data_host[i+g].p[0] = (float)pos[0];
                particle_data_host[i+g].p[1] = (float)pos[1];
                particle_data_host[i+g].p[2] = (float)pos[2];

                particle_data_host[i+g].v[0] = (float)part[i].m.v[0];
                particle_data_host[i+g].v[1] = (float)part[i].m.v[1];
                particle_data_host[i+g].v[2] = (float)part[i].m.v[2];
<<<<<<< HEAD
#ifdef IMMERSED_BOUNDARY
                particle_data_host[i+g].isVirtual = part[i].p.isVirtual;
#endif
=======

#ifdef DIPOLES
                particle_data_host[i+g].dip[0] = (float)part[i].r.dip[0];
                particle_data_host[i+g].dip[1] = (float)part[i].r.dip[1];
                particle_data_host[i+g].dip[2] = (float)part[i].r.dip[2];
#endif

>>>>>>> f17bcda3
#ifdef SHANCHEN
                // SAW TODO: does this really need to be copied every time?
                int ii;
                for(ii=0;ii<2*LB_COMPONENTS;ii++){
                  particle_data_host[i+g].solvation[ii] = (float)part[i].p.solvation[ii];
                }
#endif

#ifdef LB_ELECTROHYDRODYNAMICS
                particle_data_host[i+g].mu_E[0] = (float)part[i].p.mu_E[0];
                particle_data_host[i+g].mu_E[1] = (float)part[i].p.mu_E[1];
                particle_data_host[i+g].mu_E[2] = (float)part[i].p.mu_E[2];
#endif

  #ifdef ELECTROSTATICS
                if (coulomb.method == COULOMB_P3M_GPU || coulomb.method == COULOMB_MMM1D_GPU || coulomb.method == COULOMB_EWALD_GPU) { // TODO: this defeats the purpose of needsQ in the interface...
                  particle_data_host[i+g].q = (float)part[i].p.q;
                }
#endif

#ifdef ENGINE
                particle_data_host[i+g].swim.v_swim        = (float)part[i].swim.v_swim;
                particle_data_host[i+g].swim.f_swim        = (float)part[i].swim.f_swim;
                particle_data_host[i+g].swim.quatu[0]      = (float)part[i].r.quatu[0];
                particle_data_host[i+g].swim.quatu[1]      = (float)part[i].r.quatu[1];
                particle_data_host[i+g].swim.quatu[2]      = (float)part[i].r.quatu[2];
#if defined(LB) || defined(LB_GPU)
                particle_data_host[i+g].swim.push_pull     =        part[i].swim.push_pull;
                particle_data_host[i+g].swim.dipole_length = (float)part[i].swim.dipole_length;
#endif
                particle_data_host[i+g].swim.swimming      =        part[i].swim.swimming;
#endif
              }  
              g += npart;
            }
          }
          else {
            MPI_Recv(&particle_data_host[g], sizes[pnode]*sizeof(CUDA_particle_data), MPI_BYTE, pnode, REQ_CUDAGETPARTS,
            comm_cart, &status);
            g += sizes[pnode];
          }
        }
      }
    }
    COMM_TRACE(fprintf(stderr, "%d: finished get\n", this_node));
    free(sizes);
}

static void cuda_mpi_get_particles_slave(){
   
    int n_part;
    int g;
    CUDA_particle_data *particle_data_host_sl;
    Cell *cell;
    int c, i;

    n_part = cells_get_n_particles();

    COMM_TRACE(fprintf(stderr, "%d: get_particles_slave, %d particles\n", this_node, n_part));

    if (n_part > 0) {
      /* get (unsorted) particle informations as an array of type 'particle' */
      /* then get the particle information */
      particle_data_host_sl = (CUDA_particle_data*) malloc(n_part*sizeof(CUDA_particle_data));
      
      g = 0;
      for (c = 0; c < local_cells.n; c++) {
        Particle *part;
        int npart;
        int dummy[3] = {0,0,0};
        double pos[3];

        cell = local_cells.cell[c];
        part = cell->part;
        npart = cell->n;

        for (i=0;i<npart;i++) {
          memcpy(pos, part[i].r.p, 3*sizeof(double));
          fold_position(pos, dummy);
      
          particle_data_host_sl[i+g].p[0] = (float)pos[0];
          particle_data_host_sl[i+g].p[1] = (float)pos[1];
          particle_data_host_sl[i+g].p[2] = (float)pos[2];

          particle_data_host_sl[i+g].v[0] = (float)part[i].m.v[0];
          particle_data_host_sl[i+g].v[1] = (float)part[i].m.v[1];
          particle_data_host_sl[i+g].v[2] = (float)part[i].m.v[2];
<<<<<<< HEAD
#ifdef IMMERSED_BOUNDARY
          particle_data_host_sl[i+g].isVirtual = part[i].p.isVirtual;
#endif
=======
#ifdef DIPOLES
          particle_data_host_sl[i+g].dip[0] = (float)part[i].r.dip[0];
          particle_data_host_sl[i+g].dip[1] = (float)part[i].r.dip[1];
          particle_data_host_sl[i+g].dip[2] = (float)part[i].r.dip[2];
#endif

>>>>>>> f17bcda3
          
#ifdef SHANCHEN
        // SAW TODO: does this really need to be copied every time?
        int ii;
        for(ii=0;ii<2*LB_COMPONENTS;ii++){
           particle_data_host_sl[i+g].solvation[ii] = (float)part[i].p.solvation[ii];
        }
#endif



  #ifdef LB_ELECTROHYDRODYNAMICS
          particle_data_host_sl[i+g].mu_E[0] = (float)part[i].p.mu_E[0];
          particle_data_host_sl[i+g].mu_E[1] = (float)part[i].p.mu_E[1];
          particle_data_host_sl[i+g].mu_E[2] = (float)part[i].p.mu_E[2];
  #endif

  #ifdef ELECTROSTATICS
          if (coulomb.method == COULOMB_P3M_GPU || coulomb.method == COULOMB_MMM1D_GPU || coulomb.method == COULOMB_EWALD_GPU) {
            particle_data_host_sl[i+g].q = (float)part[i].p.q;
          }
  #endif

#ifdef ENGINE
          particle_data_host_sl[i+g].swim.v_swim        = (float)part[i].swim.v_swim;
          particle_data_host_sl[i+g].swim.f_swim        = (float)part[i].swim.f_swim;
          particle_data_host_sl[i+g].swim.quatu[0]      = (float)part[i].r.quatu[0];
          particle_data_host_sl[i+g].swim.quatu[1]      = (float)part[i].r.quatu[1];
          particle_data_host_sl[i+g].swim.quatu[2]      = (float)part[i].r.quatu[2];
#if defined(LB) || defined(LB_GPU)
          particle_data_host_sl[i+g].swim.push_pull     =        part[i].swim.push_pull;
          particle_data_host_sl[i+g].swim.dipole_length = (float)part[i].swim.dipole_length;
#endif
          particle_data_host_sl[i+g].swim.swimming      =        part[i].swim.swimming;
#endif
        }
        g+=npart;
      }
      /* and send it back to the master node */
      MPI_Send(particle_data_host_sl, n_part*sizeof(CUDA_particle_data), MPI_BYTE, 0, REQ_CUDAGETPARTS, comm_cart);
      free(particle_data_host_sl);
    }
}

<<<<<<< HEAD
void cuda_mpi_send_forces(CUDA_particle_force *host_forces,CUDA_fluid_composition * host_composition){
  int n_part;
  int g, pnode;
  Cell *cell;
  int c;
  int i;  
  int *sizes;
  sizes = (int *) malloc(sizeof(int)*n_nodes);
  n_part = cells_get_n_particles();
  /* first collect number of particles on each node */
  MPI_Gather(&n_part, 1, MPI_INT, sizes, 1, MPI_INT, 0, comm_cart);
=======
  void cuda_mpi_send_forces(CUDA_particle_force *host_forces,
                            CUDA_particle_torque *host_torques,
                            CUDA_fluid_composition * host_composition){
    int n_part;
    int g, pnode;
    Cell *cell;
    int c;
    int i;  
    int *sizes;
    sizes = (int *) malloc(sizeof(int)*n_nodes);
    n_part = cells_get_n_particles();
    /* first collect number of particles on each node */
    MPI_Gather(&n_part, 1, MPI_INT, sizes, 1, MPI_INT, 0, comm_cart);
>>>>>>> f17bcda3

  /* call slave functions to provide the slave data */
  if(this_node > 0) {
    cuda_mpi_send_forces_slave();
  }
  else{
    /* fetch particle informations into 'result' */
    g = 0;
<<<<<<< HEAD
    for (pnode = 0; pnode < n_nodes; pnode++) {
      if (sizes[pnode] > 0) {
        if (pnode == 0) {
          for (c = 0; c < local_cells.n; c++) {
            int npart;  
            cell = local_cells.cell[c];
            npart = cell->n;
            for (i=0;i<npart;i++) {
              cell->part[i].f.f[0] += (double)host_forces[i+g].f[0];
              cell->part[i].f.f[1] += (double)host_forces[i+g].f[1];
              cell->part[i].f.f[2] += (double)host_forces[i+g].f[2];
=======
      for (pnode = 0; pnode < n_nodes; pnode++) {
        if (sizes[pnode] > 0) {
          if (pnode == 0) {
            for (c = 0; c < local_cells.n; c++) {
              int npart;  
              cell = local_cells.cell[c];
              npart = cell->n;
              for (i=0;i<npart;i++) {
                cell->part[i].f.f[0] += (double)host_forces[i+g].f[0];
                cell->part[i].f.f[1] += (double)host_forces[i+g].f[1];
                cell->part[i].f.f[2] += (double)host_forces[i+g].f[2];
#ifdef ROTATION
                cell->part[i].f.torque[0] += (double)host_torques[i+g].torque[0];
                cell->part[i].f.torque[1] += (double)host_torques[i+g].torque[1];
                cell->part[i].f.torque[2] += (double)host_torques[i+g].torque[2];
#endif

>>>>>>> f17bcda3
#ifdef SHANCHEN
              for (int ii=0;ii<LB_COMPONENTS;ii++) {
                cell->part[i].r.composition[ii] = (double)host_composition[i+g].weight[ii];
              }
#endif
            }
            g += npart;
          }
        }
        else {
          /* and send it back to the slave node */
          MPI_Send(&host_forces[g], sizes[pnode]*sizeof(CUDA_particle_force), MPI_BYTE, pnode, REQ_CUDAGETFORCES, comm_cart);      
#ifdef ROTATION          
	  MPI_Send(&host_torques[g], sizes[pnode]*sizeof(CUDA_particle_torque), MPI_BYTE, pnode, REQ_CUDAGETFORCES, comm_cart);      
#endif

#ifdef SHANCHEN
          MPI_Send(&host_composition[g], sizes[pnode]*sizeof(CUDA_fluid_composition), MPI_BYTE, pnode, REQ_CUDAGETPARTS, comm_cart);      
#endif
          g += sizes[pnode];
        }
      }
    }
  }
  COMM_TRACE(fprintf(stderr, "%d: finished send\n", this_node));

  free(sizes);
}

static void cuda_mpi_send_forces_slave(){

    int n_part;
#ifdef ROTATION
     CUDA_particle_torque *host_torques_sl=NULL;
#endif
    CUDA_particle_force *host_forces_sl=NULL;
#ifdef SHANCHEN
    CUDA_fluid_composition *host_composition_sl=NULL;
#endif
    Cell *cell;
    int c, i;
    MPI_Status status;

    n_part = cells_get_n_particles();

    COMM_TRACE(fprintf(stderr, "%d: send_particles_slave, %d particles\n", this_node, n_part));


    if (n_part > 0) {
      int g = 0;
      /* get (unsorted) particle informations as an array of type 'particle' */
      /* then get the particle information */
      host_forces_sl = (CUDA_particle_force *) malloc(n_part*sizeof(CUDA_particle_force));
#ifdef ROTATION
      host_torques_sl = (CUDA_particle_torque *) malloc(n_part*sizeof(CUDA_particle_torque));
#endif
      MPI_Recv(host_forces_sl, n_part*sizeof(CUDA_particle_force), MPI_BYTE, 0, REQ_CUDAGETFORCES,
        comm_cart, &status);
#ifdef ROTATION	
      MPI_Recv(host_torques_sl, n_part*sizeof(CUDA_particle_torque), MPI_BYTE, 0, REQ_CUDAGETFORCES,
        comm_cart, &status);
#endif
#ifdef SHANCHEN
      host_composition_sl = (CUDA_fluid_composition *) malloc(n_part*sizeof(CUDA_fluid_composition));
      MPI_Recv(host_composition_sl, n_part*sizeof(CUDA_particle_force), MPI_BYTE, 0, REQ_CUDAGETPARTS,
        comm_cart, &status);
#endif
      for (c = 0; c < local_cells.n; c++) {
        int npart;  
        cell = local_cells.cell[c];
        npart = cell->n;
        for (i=0;i<npart;i++) {
          cell->part[i].f.f[0] += (double)host_forces_sl[i+g].f[0];
          cell->part[i].f.f[1] += (double)host_forces_sl[i+g].f[1];
          cell->part[i].f.f[2] += (double)host_forces_sl[i+g].f[2];
#ifdef ROTATION
          cell->part[i].f.torque[0] += (double)host_torques_sl[i+g].torque[0];
          cell->part[i].f.torque[1] += (double)host_torques_sl[i+g].torque[1];
          cell->part[i].f.torque[2] += (double)host_torques_sl[i+g].torque[2];
#endif


#ifdef SHANCHEN
          for (int ii=0;ii<LB_COMPONENTS;ii++) {
             cell->part[i].r.composition[ii] = (double)host_composition_sl[i+g].weight[ii];
          }
#endif
        }
        g += npart;
      }
      free(host_forces_sl);
#ifdef ROTATION
      free(host_torques_sl);
#endif

#ifdef SHANCHEN
      free(host_composition_sl);
#endif 
    } 
}

#if defined(ENGINE) && defined(LB_GPU)
void cuda_mpi_send_v_cs(CUDA_v_cs *host_v_cs){
  int n_part;
  int g;
  Cell *cell;
  int *sizes;

  // first collect number of particles on each node
  sizes = (int *) malloc(sizeof(int)*n_nodes);
  n_part = cells_get_n_particles();
  MPI_Gather(&n_part, 1, MPI_INT, sizes, 1, MPI_INT, 0, comm_cart);

  // call slave functions to provide the slave data
  if(this_node > 0)
  {
    cuda_mpi_send_v_cs_slave();
  }
  else
  {
    // fetch particle informations into 'result'
    g = 0;
    for (int pnode = 0; pnode < n_nodes; pnode++)
    {
      if (sizes[pnode] > 0)
      {
        if (pnode == 0)
        {
          for (int c = 0; c < local_cells.n; c++)
          {
            int npart;  
            cell = local_cells.cell[c];
            npart = cell->n;
            for (int i = 0; i < npart; i++)
            {
              cell->part[i].swim.v_center[0] = (double)host_v_cs[i+g].v_cs[0];
              cell->part[i].swim.v_center[1] = (double)host_v_cs[i+g].v_cs[1];
              cell->part[i].swim.v_center[2] = (double)host_v_cs[i+g].v_cs[2];
              cell->part[i].swim.v_source[0] = (double)host_v_cs[i+g].v_cs[3];
              cell->part[i].swim.v_source[1] = (double)host_v_cs[i+g].v_cs[4];
              cell->part[i].swim.v_source[2] = (double)host_v_cs[i+g].v_cs[5];
            }
            g += npart;
          }
        }
        else
        {
          // and send it back to the slave node
          MPI_Send(&host_v_cs[g], sizes[pnode]*sizeof(CUDA_v_cs), MPI_BYTE, pnode, 73, comm_cart);      
          g += sizes[pnode];
        }
      }
    }
  }
  COMM_TRACE(fprintf(stderr, "%d: finished send\n", this_node));

  free(sizes);
}

static void cuda_mpi_send_v_cs_slave(){
  int n_part;
  CUDA_v_cs *host_v_cs_slave = NULL;
  Cell *cell;
  MPI_Status status;

  n_part = cells_get_n_particles();

  COMM_TRACE(fprintf(stderr, "%d: send_particles_slave, %d particles\n", this_node, n_part));


  if (n_part > 0)
  {
    int g = 0;
    // get (unsorted) particle informations as an array of type 'particle'
    // then get the particle information
    host_v_cs_slave = (CUDA_v_cs *) malloc(n_part*sizeof(CUDA_v_cs));
    MPI_Recv(host_v_cs_slave, n_part*sizeof(CUDA_v_cs), MPI_BYTE, 0, 73,
        comm_cart, &status);

    for (int c = 0; c < local_cells.n; c++)
    {
      int npart;  
      cell = local_cells.cell[c];
      npart = cell->n;
      for (int i = 0; i < npart; i++)
      {
        cell->part[i].swim.v_center[0] = (double)host_v_cs_slave[i+g].v_cs[0];
        cell->part[i].swim.v_center[1] = (double)host_v_cs_slave[i+g].v_cs[1];
        cell->part[i].swim.v_center[2] = (double)host_v_cs_slave[i+g].v_cs[2];
        cell->part[i].swim.v_source[0] = (double)host_v_cs_slave[i+g].v_cs[3];
        cell->part[i].swim.v_source[1] = (double)host_v_cs_slave[i+g].v_cs[4];
        cell->part[i].swim.v_source[2] = (double)host_v_cs_slave[i+g].v_cs[5];
      }
      g += npart;
    }
    free(host_v_cs_slave);
  } 
}
#endif // ifdef ENGINE

/** Takes a CUDA_energy struct and adds it to the core energy struct.
This cannot be done from inside cuda_common_cuda.cu:copy_energy_from_GPU() because energy.hpp indirectly includes on mpi.h while .cu files may not depend on mpi.h.*/
void copy_CUDA_energy_to_energy(CUDA_energy energy_host)
{
  energy.bonded[0] += energy_host.bonded;
  energy.non_bonded[0] += energy_host.non_bonded;
  energy.coulomb[0] += energy_host.coulomb;
  energy.dipolar[0] += energy_host.dipolar;
}

#endif /* ifdef CUDA */<|MERGE_RESOLUTION|>--- conflicted
+++ resolved
@@ -95,11 +95,9 @@
                 particle_data_host[i+g].v[0] = (float)part[i].m.v[0];
                 particle_data_host[i+g].v[1] = (float)part[i].m.v[1];
                 particle_data_host[i+g].v[2] = (float)part[i].m.v[2];
-<<<<<<< HEAD
 #ifdef IMMERSED_BOUNDARY
                 particle_data_host[i+g].isVirtual = part[i].p.isVirtual;
 #endif
-=======
 
 #ifdef DIPOLES
                 particle_data_host[i+g].dip[0] = (float)part[i].r.dip[0];
@@ -107,7 +105,6 @@
                 particle_data_host[i+g].dip[2] = (float)part[i].r.dip[2];
 #endif
 
->>>>>>> f17bcda3
 #ifdef SHANCHEN
                 // SAW TODO: does this really need to be copied every time?
                 int ii;
@@ -195,18 +192,16 @@
           particle_data_host_sl[i+g].v[0] = (float)part[i].m.v[0];
           particle_data_host_sl[i+g].v[1] = (float)part[i].m.v[1];
           particle_data_host_sl[i+g].v[2] = (float)part[i].m.v[2];
-<<<<<<< HEAD
 #ifdef IMMERSED_BOUNDARY
           particle_data_host_sl[i+g].isVirtual = part[i].p.isVirtual;
 #endif
-=======
+
 #ifdef DIPOLES
           particle_data_host_sl[i+g].dip[0] = (float)part[i].r.dip[0];
           particle_data_host_sl[i+g].dip[1] = (float)part[i].r.dip[1];
           particle_data_host_sl[i+g].dip[2] = (float)part[i].r.dip[2];
 #endif
 
->>>>>>> f17bcda3
           
 #ifdef SHANCHEN
         // SAW TODO: does this really need to be copied every time?
@@ -251,19 +246,6 @@
     }
 }
 
-<<<<<<< HEAD
-void cuda_mpi_send_forces(CUDA_particle_force *host_forces,CUDA_fluid_composition * host_composition){
-  int n_part;
-  int g, pnode;
-  Cell *cell;
-  int c;
-  int i;  
-  int *sizes;
-  sizes = (int *) malloc(sizeof(int)*n_nodes);
-  n_part = cells_get_n_particles();
-  /* first collect number of particles on each node */
-  MPI_Gather(&n_part, 1, MPI_INT, sizes, 1, MPI_INT, 0, comm_cart);
-=======
   void cuda_mpi_send_forces(CUDA_particle_force *host_forces,
                             CUDA_particle_torque *host_torques,
                             CUDA_fluid_composition * host_composition){
@@ -277,7 +259,6 @@
     n_part = cells_get_n_particles();
     /* first collect number of particles on each node */
     MPI_Gather(&n_part, 1, MPI_INT, sizes, 1, MPI_INT, 0, comm_cart);
->>>>>>> f17bcda3
 
   /* call slave functions to provide the slave data */
   if(this_node > 0) {
@@ -286,19 +267,6 @@
   else{
     /* fetch particle informations into 'result' */
     g = 0;
-<<<<<<< HEAD
-    for (pnode = 0; pnode < n_nodes; pnode++) {
-      if (sizes[pnode] > 0) {
-        if (pnode == 0) {
-          for (c = 0; c < local_cells.n; c++) {
-            int npart;  
-            cell = local_cells.cell[c];
-            npart = cell->n;
-            for (i=0;i<npart;i++) {
-              cell->part[i].f.f[0] += (double)host_forces[i+g].f[0];
-              cell->part[i].f.f[1] += (double)host_forces[i+g].f[1];
-              cell->part[i].f.f[2] += (double)host_forces[i+g].f[2];
-=======
       for (pnode = 0; pnode < n_nodes; pnode++) {
         if (sizes[pnode] > 0) {
           if (pnode == 0) {
@@ -316,7 +284,6 @@
                 cell->part[i].f.torque[2] += (double)host_torques[i+g].torque[2];
 #endif
 
->>>>>>> f17bcda3
 #ifdef SHANCHEN
               for (int ii=0;ii<LB_COMPONENTS;ii++) {
                 cell->part[i].r.composition[ii] = (double)host_composition[i+g].weight[ii];
