--- conflicted
+++ resolved
@@ -179,68 +179,6 @@
   }
 }
 
-<<<<<<< HEAD
-void calc_2d_grid(int n, int grid[3]) {
-  int i;
-  i = (int)sqrt((double)n);
-  while (i >= 1) {
-    if (n % i == 0) {
-      grid[0] = n / i;
-      grid[1] = i;
-      grid[2] = 1;
-      return;
-    }
-    i--;
-  }
-}
-
-int map_3don2d_grid(int const g3d[3], int g2d[3], int mult[3]) {
-  int i, row_dir = -1;
-  /* trivial case */
-  if (g3d[2] == 1) {
-    for (i = 0; i < 3; i++)
-      mult[i] = 1;
-    return 2;
-  }
-  if (g2d[0] % g3d[0] == 0) {
-    if (g2d[1] % g3d[1] == 0) {
-      row_dir = 2;
-    } else if (g2d[1] % g3d[2] == 0) {
-      row_dir = 1;
-      g2d[2] = g2d[1];
-      g2d[1] = 1;
-    }
-  } else if (g2d[0] % g3d[1] == 0) {
-    if (g2d[1] % g3d[0] == 0) {
-      row_dir = 2;
-      i = g2d[0];
-      g2d[0] = g2d[1];
-      g2d[1] = i;
-    } else if (g2d[1] % g3d[2] == 0) {
-      row_dir = 0;
-      g2d[2] = g2d[1];
-      g2d[1] = g2d[0];
-      g2d[0] = 1;
-    }
-  } else if (g2d[0] % g3d[2] == 0) {
-    if (g2d[1] % g3d[0] == 0) {
-      row_dir = 1;
-      g2d[2] = g2d[0];
-      g2d[0] = g2d[1];
-      g2d[1] = 1;
-    } else if (g2d[1] % g3d[1] == 0) {
-      row_dir = 0;
-      g2d[2] = g2d[0];
-      g2d[0] = 1;
-    }
-  }
-  for (i = 0; i < 3; i++)
-    mult[i] = g2d[i] / g3d[i];
-  return row_dir;
-}
-
-=======
->>>>>>> 31292d64
 void rescale_boxl(int dir, double d_new) {
   double scale = (dir - 3) ? d_new / box_l[dir] : d_new / box_l[0];
   if (scale < 1.) {
