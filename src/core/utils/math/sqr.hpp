--- conflicted
+++ resolved
@@ -19,13 +19,7 @@
 #ifndef UTILS_MATH_SQR_HPP
 #define UTILS_MATH_SQR_HPP
 
-<<<<<<< HEAD
-namespace Utils {
-/** Calculates the SQuaRe of x */
-template <typename T> constexpr T sqr(T x) { return x * x; }
-=======
 #include "utils/device_qualifier.hpp"
->>>>>>> 31292d64
 
 namespace Utils {
 /** Calculates the SQuaRe of x */
