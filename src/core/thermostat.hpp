/*
  Copyright (C) 2010,2011,2012,2013,2014,2015,2016 The ESPResSo project
  Copyright (C) 2002,2003,2004,2005,2006,2007,2008,2009,2010
    Max-Planck-Institute for Polymer Research, Theory Group

  This file is part of ESPResSo.

  ESPResSo is free software: you can redistribute it and/or modify
  it under the terms of the GNU General Public License as published by
  the Free Software Foundation, either version 3 of the License, or
  (at your option) any later version.

  ESPResSo is distributed in the hope that it will be useful,
  but WITHOUT ANY WARRANTY; without even the implied warranty of
  MERCHANTABILITY or FITNESS FOR A PARTICULAR PURPOSE.  See the
  GNU General Public License for more details.

  You should have received a copy of the GNU General Public License
  along with this program.  If not, see <http://www.gnu.org/licenses/>.
*/
#ifndef _THERMOSTAT_H
#define _THERMOSTAT_H
/** \file thermostat.hpp

*/

#include "config.hpp"

#include <cmath>
#include "debug.hpp"
#include "particle_data.hpp"
#include "random.hpp"
#include "global.hpp"
#include "integrate.hpp"
#include "cells.hpp"
#include "lb.hpp"
#include "dpd.hpp"
#include "virtual_sites.hpp"
#include "Vector.hpp"

/** \name Thermostat switches*/
/************************************************************/
/*@{*/

<<<<<<< HEAD
#define THERMO_OFF 0
#define THERMO_LANGEVIN 1
#define THERMO_DPD 2
#define THERMO_NPT_ISO 4
#define THERMO_LB 8
#define THERMO_INTER_DPD 16
#define THERMO_GHMC 32
#define THERMO_CPU 64
#define THERMO_BROWNIAN 128
/*@}*/

namespace Thermostat {
auto noise = []() { return (d_random() - 0.5); };
#ifdef BROWNIAN_DYNAMICS
// Only Gaussian noise is allowed for the BD, otherwise the Maxwell distribution will fail.
auto noise_g = []() { return gaussian_random(); };
#endif
=======
#define THERMO_OFF        0
#define THERMO_LANGEVIN   1
#define THERMO_DPD        2
#define THERMO_NPT_ISO    4
#define THERMO_LB         8
#define THERMO_GHMC       32
#define THERMO_CPU        64
/*@}*/

namespace Thermostat {
static auto noise = []() { return (d_random() - 0.5); };
>>>>>>> 23982e9a

#ifdef PARTICLE_ANISOTROPY
using GammaType = Vector3d;
#else
using GammaType = double;
#endif
}

/************************************************
 * exported variables
 ************************************************/

/** Switch determining which thermostat to use. This is a or'd value
    of the different possible thermostats (defines: \ref THERMO_OFF,
    \ref THERMO_LANGEVIN, \ref THERMO_DPD \ref THERMO_NPT_ISO). If it
    is zero all thermostats are switched off and the temperature is
    set to zero.  */
extern int thermo_switch;

/** temperature. */
extern double temperature;

/** Langevin friction coefficient gamma. */
extern Thermostat::GammaType langevin_gamma;
/** Langevin friction coefficient gamma. */
extern Thermostat::GammaType langevin_gamma_rotation;

/** Langevin for translations */
extern bool langevin_trans;

/** Langevin for rotations */
extern bool langevin_rotate;

/** Friction coefficient for nptiso-thermostat's inline-function
 * friction_therm0_nptiso */
extern double nptiso_gamma0;
/** Friction coefficient for nptiso-thermostat's inline-function
 * friction_thermV_nptiso */
extern double nptiso_gammav;

/** Number of NVE-MD steps in GHMC Cycle*/
extern int ghmc_nmd;
/** Phi parameter for GHMC partial momenum update step */
extern double ghmc_phi;

/************************************************
 * functions
 ************************************************/

/** initialize constants of the thermostat on
    start of integration */
void thermo_init();

/** very nasty: if we recalculate force when leaving/reentering the integrator,
    a(t) and a((t-dt)+dt) are NOT equal in the vv algorithm. The random
    numbers are drawn twice, resulting in a different variance of the random
   force.
    This is corrected by additional heat when restarting the integrator here.
    Currently only works for the Langevin thermostat, although probably also
   others
    are affected.
*/
void thermo_heat_up();

/** pendant to \ref thermo_heat_up */
void thermo_cool_down();
/** Get current temperature for CPU thermostat */
int get_cpu_temp();

/** Start the CPU thermostat */
void set_cpu_temp(int temp);

#ifdef ROTATION
inline void thermo_define_rotation_matrix(Particle *p, double A[9]) {
  double q0q0 = p->r.quat[0];
  q0q0 *= q0q0;

  double q1q1 = p->r.quat[1];
  q1q1 *= q1q1;

  double q2q2 = p->r.quat[2];
  q2q2 *= q2q2;

  double q3q3 = p->r.quat[3];
  q3q3 *= q3q3;

  A[0 + 3 * 0] = q0q0 + q1q1 - q2q2 - q3q3;
  A[1 + 3 * 1] = q0q0 - q1q1 + q2q2 - q3q3;
  A[2 + 3 * 2] = q0q0 - q1q1 - q2q2 + q3q3;

  A[0 + 3 * 1] =
      2 * (p->r.quat[1] * p->r.quat[2] + p->r.quat[0] * p->r.quat[3]);
  A[0 + 3 * 2] =
      2 * (p->r.quat[1] * p->r.quat[3] - p->r.quat[0] * p->r.quat[2]);
  A[1 + 3 * 0] =
      2 * (p->r.quat[1] * p->r.quat[2] - p->r.quat[0] * p->r.quat[3]);

  A[1 + 3 * 2] =
      2 * (p->r.quat[2] * p->r.quat[3] + p->r.quat[0] * p->r.quat[1]);
  A[2 + 3 * 0] =
      2 * (p->r.quat[1] * p->r.quat[3] + p->r.quat[0] * p->r.quat[2]);
  A[2 + 3 * 1] =
      2 * (p->r.quat[2] * p->r.quat[3] - p->r.quat[0] * p->r.quat[1]);
}

inline void thermo_convert_forces_body_to_space(Particle *p, double *force) {
  double A[9];
  thermo_define_rotation_matrix(p, A);

  force[0] = A[0 + 3 * 0] * p->f.f[0] + A[1 + 3 * 0] * p->f.f[1] +
             A[2 + 3 * 0] * p->f.f[2];
  force[1] = A[0 + 3 * 1] * p->f.f[0] + A[1 + 3 * 1] * p->f.f[1] +
             A[2 + 3 * 1] * p->f.f[2];
  force[2] = A[0 + 3 * 2] * p->f.f[0] + A[1 + 3 * 2] * p->f.f[1] +
             A[2 + 3 * 2] * p->f.f[2];
}

inline void thermo_convert_vel_space_to_body(Particle *p, double *vel_space,
                                             double *vel_body) {
  double A[9];
  thermo_define_rotation_matrix(p, A);

  vel_body[0] = A[0 + 3 * 0] * vel_space[0] + A[0 + 3 * 1] * vel_space[1] +
                A[0 + 3 * 2] * vel_space[2];
  vel_body[1] = A[1 + 3 * 0] * vel_space[0] + A[1 + 3 * 1] * vel_space[1] +
                A[1 + 3 * 2] * vel_space[2];
  vel_body[2] = A[2 + 3 * 0] * vel_space[0] + A[2 + 3 * 1] * vel_space[1] +
                A[2 + 3 * 2] * vel_space[2];
}
#endif // ROTATION

/** locally defined funcion to find Vx. In case of LEES_EDWARDS, that is
   relative to the LE shear frame
    @param i      coordinate index
    @param vel    velocity vector
    @param pos    position vector
    @return       adjusted (or not) i^th velocity coordinate */
inline double le_frameV(int i, double *vel, double *pos) {
#ifdef LEES_EDWARDS

  if (i == 0) {
    double relY = pos[1] * box_l_i[1] - 0.5;
    return (vel[0] - relY * lees_edwards_rate);
  }

#endif

  return vel[i];
}

#ifdef NPT
/** add velocity-dependend noise and friction for NpT-sims to the particle's
   velocity
    @param dt_vj  j-component of the velocity scaled by time_step dt
    @return       j-component of the noise added to the velocity, also scaled by
   dt (contained in prefactors) */
inline double friction_therm0_nptiso(double dt_vj) {
  extern double nptiso_pref1, nptiso_pref2;
  if (thermo_switch & THERMO_NPT_ISO)
    return (nptiso_pref1 * dt_vj + nptiso_pref2 * Thermostat::noise());

  return 0.0;
}

/** add p_diff-dependend noise and friction for NpT-sims to \ref
 * nptiso_struct::p_diff */
inline double friction_thermV_nptiso(double p_diff) {
  extern double nptiso_pref3, nptiso_pref4;
  if (thermo_switch & THERMO_NPT_ISO)
    return (nptiso_pref3 * p_diff + nptiso_pref4 * Thermostat::noise());
  return 0.0;
}
#endif

/** overwrite the forces of a particle with
    the friction term, i.e. \f$ F_i= -\gamma v_i + \xi_i\f$.
*/
inline void friction_thermo_langevin(Particle *p) {
  extern Thermostat::GammaType langevin_pref1, langevin_pref2;
  Thermostat::GammaType langevin_pref1_temp, langevin_pref2_temp;

#ifdef MULTI_TIMESTEP
  extern double langevin_pref1_small;
#ifndef LANGEVIN_PER_PARTICLE
  extern double langevin_pref2_small;
#endif /* LANGEVIN_PER_PARTICLE */
#endif /* MULTI_TIMESTEP */

  int j;
  double switch_trans = 1.0;
  if (langevin_trans == false) {
    switch_trans = 0.0;
  }

// Virtual sites related decision making
#ifdef VIRTUAL_SITES
#ifndef VIRTUAL_SITES_THERMOSTAT
  // In this case, virtual sites are NOT thermostated
  if (p->p.isVirtual) {
    for (j = 0; j < 3; j++)
      p->f.f[j] = 0;

    return;
  }
#endif /* VIRTUAL_SITES_THERMOSTAT */
#ifdef THERMOSTAT_IGNORE_NON_VIRTUAL
  // In this case NON-virtual particles are NOT thermostated
  if (!p->p.isVirtual) {
    for (j = 0; j < 3; j++)
      p->f.f[j] = 0;

    return;
  }
#endif /* THERMOSTAT_IGNORE_NON_VIRTUAL */
#endif /* VIRTUAL_SITES */

  // Get velocity effective in the thermostatting
  double velocity[3];
  for (int i = 0; i < 3; i++) {
    // Particle velocity
    velocity[i] = p->m.v[i];
#ifdef ENGINE
    // In case of the engine feature, the velocity is relaxed
    // towards a swimming velocity oriented parallel to the
    // particles director
    velocity[i] -= (p->swim.v_swim * time_step) * p->r.quatu[i];
#endif

    // Local effective velocity for leeds-edwards boundary conditions
    velocity[i] = le_frameV(i, velocity, p->r.p);
  } // for

// Determine prefactors for the friction and the noise term

// first, set defaults
  langevin_pref1_temp = langevin_pref1;
  langevin_pref2_temp = langevin_pref2;

// Override defaults if per-particle values for T and gamma are given
#ifdef LANGEVIN_PER_PARTICLE
  auto const constexpr langevin_temp_coeff = 24.0;

  if (p->p.gamma >= Thermostat::GammaType{}) {
    langevin_pref1_temp = -p->p.gamma / time_step;
    // Is a particle-specific temperature also specified?
    if (p->p.T >= 0.)
      langevin_pref2_temp =
          sqrt(langevin_temp_coeff * p->p.T * p->p.gamma / time_step);
    else
      // Default temperature but particle-specific gamma
      langevin_pref2_temp =
          sqrt(langevin_temp_coeff * temperature * p->p.gamma / time_step);

  } // particle specific gamma
  else {
    langevin_pref1_temp = -langevin_gamma / time_step;
    // No particle-specific gamma, but is there particle-specific temperature
    if (p->p.T >= 0.)
      langevin_pref2_temp =
          sqrt(langevin_temp_coeff * p->p.T * langevin_gamma / time_step);
    else
      // Defaut values for both
      langevin_pref2_temp = langevin_pref2;
  }

#endif /* LANGEVIN_PER_PARTICLE */

// Multi-timestep handling
// This has to be last, as it may set the prefactors to 0.
#ifdef MULTI_TIMESTEP
  if (smaller_time_step > 0.) {
    langevin_pref1_temp *= time_step / smaller_time_step;
    if (p->p.smaller_timestep == 1 && current_time_step_is_small == 1)
      langevin_pref2_temp *= sqrt(time_step / smaller_time_step);
    else if (p->p.smaller_timestep != current_time_step_is_small) {
      langevin_pref1_temp = 0.;
      langevin_pref2_temp = 0.;
    }
  }
#endif /* MULTI_TIMESTEP */

#ifdef PARTICLE_ANISOTROPY
  // Particle frictional isotropy check
  auto aniso_flag = (langevin_pref1_temp[0] != langevin_pref1_temp[1]) ||
               (langevin_pref1_temp[1] != langevin_pref1_temp[2]) ||
               (langevin_pref2_temp[0] != langevin_pref2_temp[1]) ||
               (langevin_pref2_temp[1] != langevin_pref2_temp[2]);
  double velocity_body[3] = {0.0, 0.0, 0.0};
  if (aniso_flag) {
     thermo_convert_vel_space_to_body(p, velocity, velocity_body);
  }
#endif

  // Do the actual thermostatting
  for (j = 0; j < 3; j++) {
#ifdef EXTERNAL_FORCES
    // If individual coordinates are fixed, set force to 0.
    if ((p->p.ext_flag & COORD_FIXED(j)))
      p->f.f[j] = 0;
    else
#endif
    {
// Apply the force
#ifndef PARTICLE_ANISOTROPY
      p->f.f[j] = langevin_pref1_temp * velocity[j] +
                  switch_trans * langevin_pref2_temp * Thermostat::noise();
#else
      // In case of anisotropic particle: body-fixed reference frame. Otherwise:
      // lab-fixed reference frame.
      if (aniso_flag)
        p->f.f[j] = langevin_pref1_temp[j] * velocity_body[j] +
                    switch_trans * langevin_pref2_temp[j] * Thermostat::noise();
      else
        p->f.f[j] = langevin_pref1_temp[j] * velocity[j] +
                    switch_trans * langevin_pref2_temp[j] * Thermostat::noise();
#endif
    }
  } // END LOOP OVER ALL COMPONENTS

#ifdef PARTICLE_ANISOTROPY
  if (aniso_flag) {
    double particle_force[3] = {0.0, 0.0, 0.0};

    thermo_convert_forces_body_to_space(p, particle_force);
    for (j = 0; j < 3; j++) {
#ifdef EXTERNAL_FORCES
      if (!(p->p.ext_flag & COORD_FIXED(j)))
#endif
      {
        p->f.f[j] = particle_force[j];
      }
    }
  }
#endif // PARTICLE_ANISOTROPY

  // printf("%d: %e %e %e %e %e %e\n",p->p.identity,
  // p->f.f[0],p->f.f[1],p->f.f[2], p->m.v[0],p->m.v[1],p->m.v[2]);
  ONEPART_TRACE(if (p->p.identity == check_id)
                    fprintf(stderr, "%d: OPT: LANG f = (%.3e,%.3e,%.3e)\n",
                            this_node, p->f.f[0], p->f.f[1], p->f.f[2]));
  THERMO_TRACE(fprintf(stderr, "%d: Thermo: P %d: force=(%.3e,%.3e,%.3e)\n",
                       this_node, p->p.identity, p->f.f[0], p->f.f[1],
                       p->f.f[2]));
}

#ifdef ROTATION
/** set the particle torques to the friction term, i.e. \f$\tau_i=-\gamma w_i +
   \xi_i\f$.
    The same friction coefficient \f$\gamma\f$ is used as that for translation.
*/
inline void friction_thermo_langevin_rotation(Particle *p) {
  extern Thermostat::GammaType langevin_pref2_rotation;
  Thermostat::GammaType langevin_pref1_temp, langevin_pref2_temp;

  double switch_rotate = 1.0;
  if (langevin_rotate == false) {
    switch_rotate = 0.0;
  }

  langevin_pref1_temp = langevin_gamma_rotation;
  langevin_pref2_temp = langevin_pref2_rotation;

// Override defaults if per-particle values for T and gamma are given
#ifdef LANGEVIN_PER_PARTICLE
  // If a particle-specific gamma is given
  auto const constexpr langevin_temp_coeff = 24.0;

  if (p->p.gamma_rot >= Thermostat::GammaType{}) {
    langevin_pref1_temp = p->p.gamma_rot;
    // Is a particle-specific temperature also specified?
    if (p->p.T >= 0.)
      langevin_pref2_temp =
          sqrt(langevin_temp_coeff * p->p.T * p->p.gamma_rot / time_step);
    else
      // Default temperature but particle-specific gamma
      langevin_pref2_temp =
          sqrt(langevin_temp_coeff * temperature * p->p.gamma_rot / time_step);

  } // particle specific gamma
  else {
    langevin_pref1_temp = langevin_gamma_rotation;
    // No particle-specific gamma, but is there particle-specific temperature
    if (p->p.T >= 0.)
      langevin_pref2_temp = sqrt(langevin_temp_coeff * p->p.T *
                                 langevin_gamma_rotation / time_step);
    else
      // Default values for both
      langevin_pref2_temp = langevin_pref2_rotation;
  }
#endif /* LANGEVIN_PER_PARTICLE */

  // Rotational degrees of virtual sites are thermostatted,
  // so no switching here

  // Here the thermostats happens
  for (int j = 0; j < 3; j++) {
#ifdef PARTICLE_ANISOTROPY
    p->f.torque[j] =
        -langevin_pref1_temp[j] * p->m.omega[j] +
        switch_rotate * langevin_pref2_temp[j] * Thermostat::noise();
#else
    p->f.torque[j] = -langevin_pref1_temp * p->m.omega[j] +
                     switch_rotate * langevin_pref2_temp * Thermostat::noise();
#endif
  }

  ONEPART_TRACE(if (p->p.identity == check_id)
                    fprintf(stderr, "%d: OPT: LANG f = (%.3e,%.3e,%.3e)\n",
                            this_node, p->f.f[0], p->f.f[1], p->f.f[2]));
  THERMO_TRACE(fprintf(stderr, "%d: Thermo: P %d: force=(%.3e,%.3e,%.3e)\n",
                       this_node, p->p.identity, p->f.f[0], p->f.f[1],
                       p->f.f[2]));
}

#endif // ROTATION
#endif<|MERGE_RESOLUTION|>--- conflicted
+++ resolved
@@ -42,25 +42,6 @@
 /************************************************************/
 /*@{*/
 
-<<<<<<< HEAD
-#define THERMO_OFF 0
-#define THERMO_LANGEVIN 1
-#define THERMO_DPD 2
-#define THERMO_NPT_ISO 4
-#define THERMO_LB 8
-#define THERMO_INTER_DPD 16
-#define THERMO_GHMC 32
-#define THERMO_CPU 64
-#define THERMO_BROWNIAN 128
-/*@}*/
-
-namespace Thermostat {
-auto noise = []() { return (d_random() - 0.5); };
-#ifdef BROWNIAN_DYNAMICS
-// Only Gaussian noise is allowed for the BD, otherwise the Maxwell distribution will fail.
-auto noise_g = []() { return gaussian_random(); };
-#endif
-=======
 #define THERMO_OFF        0
 #define THERMO_LANGEVIN   1
 #define THERMO_DPD        2
@@ -68,11 +49,15 @@
 #define THERMO_LB         8
 #define THERMO_GHMC       32
 #define THERMO_CPU        64
+#define THERMO_BROWNIAN 128
 /*@}*/
 
 namespace Thermostat {
 static auto noise = []() { return (d_random() - 0.5); };
->>>>>>> 23982e9a
+#ifdef BROWNIAN_DYNAMICS
+// Only Gaussian noise is allowed for the BD, otherwise the Maxwell distribution will fail.
+auto noise_g = []() { return gaussian_random(); };
+#endif
 
 #ifdef PARTICLE_ANISOTROPY
 using GammaType = Vector3d;
