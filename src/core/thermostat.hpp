/*
  Copyright (C) 2010-2018 The ESPResSo project
  Copyright (C) 2002,2003,2004,2005,2006,2007,2008,2009,2010
    Max-Planck-Institute for Polymer Research, Theory Group

  This file is part of ESPResSo.

  ESPResSo is free software: you can redistribute it and/or modify
  it under the terms of the GNU General Public License as published by
  the Free Software Foundation, either version 3 of the License, or
  (at your option) any later version.

  ESPResSo is distributed in the hope that it will be useful,
  but WITHOUT ANY WARRANTY; without even the implied warranty of
  MERCHANTABILITY or FITNESS FOR A PARTICULAR PURPOSE.  See the
  GNU General Public License for more details.

  You should have received a copy of the GNU General Public License
  along with this program.  If not, see <http://www.gnu.org/licenses/>.
*/
#ifndef CORE_THERMOSTAT_HPP
#define CORE_THERMOSTAT_HPP
/** \file

*/

#include "config.hpp"

#include "debug.hpp"
#include "integrate.hpp"
#include "particle_data.hpp"
#include "random.hpp"
#include "rotation.hpp"

#include <utils/Vector.hpp>

#include <Random123/philox.h>
#include <utils/Counter.hpp>
#include <utils/uniform.hpp>

#include <cmath>
#include <tuple>

/** \name Thermostat switches*/
/************************************************************/
/*@{*/

#define THERMO_OFF 0
#define THERMO_LANGEVIN 1
#define THERMO_DPD 2
#define THERMO_NPT_ISO 4
#define THERMO_LB 8
<<<<<<< HEAD
#define THERMO_GHMC 32
#define THERMO_BROWNIAN 64
=======
>>>>>>> 0520af90
/*@}*/

namespace Thermostat {

static auto noise = []() { return (d_random() - 0.5); };
// Only Gaussian noise is allowed for the BD, otherwise the Maxwell distribution
// will fail.
static auto noise_g = []() { return gaussian_random(); };

#ifdef PARTICLE_ANISOTROPY
using GammaType = Utils::Vector3d;
#else
using GammaType = double;
#endif
} // namespace Thermostat

/************************************************
 * exported variables
 ************************************************/

/** Switch determining which thermostat to use. This is a or'd value
    of the different possible thermostats (defines: \ref THERMO_OFF,
    \ref THERMO_LANGEVIN, \ref THERMO_DPD \ref THERMO_NPT_ISO). If it
    is zero all thermostats are switched off and the temperature is
    set to zero.  */
extern int thermo_switch;

/** temperature. */
extern double temperature;

/** True if the thermostat should act on virtual particles. */
extern bool thermo_virtual;

/** Langevin friction coefficient gamma. */
extern Thermostat::GammaType langevin_gamma;
/** Langevin friction coefficient gamma. */
extern Thermostat::GammaType langevin_gamma_rotation;

/** Friction coefficient for nptiso-thermostat's inline-function
 * friction_therm0_nptiso */
extern double nptiso_gamma0;
/** Friction coefficient for nptiso-thermostat's inline-function
 * friction_thermV_nptiso */
extern double nptiso_gammav;

extern std::unique_ptr<Utils::Counter<uint64_t>> langevin_rng_counter;

/************************************************
 * functions
 ************************************************/

/** only require seed if rng is not initialized */
bool langevin_is_seed_required();

/** philox functiontality: increment, get/set */
void langevin_rng_counter_increment();
void langevin_set_rng_state(uint64_t counter);
uint64_t langevin_get_rng_state();

/** initialize constants of the thermostat on
    start of integration */
void thermo_init();

/** very nasty: if we recalculate force when leaving/reentering the integrator,
    a(t) and a((t-dt)+dt) are NOT equal in the vv algorithm. The random
    numbers are drawn twice, resulting in a different variance of the random
   force.
    This is corrected by additional heat when restarting the integrator here.
    Currently only works for the Langevin thermostat, although probably also
   others
    are affected.
*/
void thermo_heat_up();

/** pendant to \ref thermo_heat_up */
void thermo_cool_down();

#ifdef NPT
/** add velocity-dependent noise and friction for NpT-sims to the particle's
   velocity
    @param vj     j-component of the velocity
    @return       j-component of the noise added to the velocity, also scaled by
   dt (contained in prefactors) */
inline double friction_therm0_nptiso(double vj) {
  extern double nptiso_pref1, nptiso_pref2;
  if (thermo_switch & THERMO_NPT_ISO) {
    if (nptiso_pref2 > 0.0) {
      return (nptiso_pref1 * vj + nptiso_pref2 * Thermostat::noise());
    }
    return nptiso_pref1 * vj;
  }
  return 0.0;
}

/** add p_diff-dependent noise and friction for NpT-sims to \ref
 * nptiso_struct::p_diff */
inline double friction_thermV_nptiso(double p_diff) {
  extern double nptiso_pref3, nptiso_pref4;
  if (thermo_switch & THERMO_NPT_ISO) {
    if (nptiso_pref4 > 0.0) {
      return (nptiso_pref3 * p_diff + nptiso_pref4 * Thermostat::noise());
    }
    return nptiso_pref3 * p_diff;
  }
  return 0.0;
}
#endif

/** Return a random 3d vector with the philox thermostat.
    Random numbers depend on
    1. langevin_rng_counter (initialized by seed) which is increased on
   integration
    2. Salt (decorrelates different counter)
    3. Particle ID (decorrelates particles, gets rid of seed-per-node)
*/
inline Utils::Vector3d v_noise(int particle_id) {

  using rng_type = r123::Philox4x64;
  using ctr_type = rng_type::ctr_type;
  using key_type = rng_type::key_type;

  ctr_type c{{langevin_rng_counter->value(),
              static_cast<uint64_t>(RNGSalt::LANGEVIN)}};

  key_type k{{static_cast<uint32_t>(particle_id)}};

  auto const noise = rng_type{}(c, k);

  using Utils::uniform;
  return Utils::Vector3d{uniform(noise[0]), uniform(noise[1]),
                         uniform(noise[2])} -
         Utils::Vector3d::broadcast(0.5);
}

/** Langevin thermostat core function.
    Collects the particle velocity (different for ENGINE, PARTICLE_ANISOTROPY).
    Collects the langevin parameters kt, gamma (different for
   LANGEVIN_PER_PARTICLE). Applies the noise and friction term.
*/

inline void friction_thermo_langevin(Particle *p) {

  // Eary exit for virtual particles without thermostat
  if (p->p.is_virtual && !thermo_virtual) {
    p->f.f = Utils::Vector3d{};
    return;
  }

  // Determine prefactors for the friction (pref1) and the noise (pref2) term
  extern Thermostat::GammaType langevin_pref1;
  extern Thermostat::GammaType langevin_pref2;
  // first, set defaults
  Thermostat::GammaType langevin_pref_friction_buf = langevin_pref1;
  Thermostat::GammaType langevin_pref_noise_buf = langevin_pref2;
// Override defaults if per-particle values for T and gamma are given
#ifdef LANGEVIN_PER_PARTICLE
  auto const constexpr langevin_temp_coeff = 24.0;
  if (p->p.gamma >= Thermostat::GammaType{}) {
    langevin_pref_friction_buf = -p->p.gamma;
    // Is a particle-specific temperature also specified?
    if (p->p.T >= 0.)
      langevin_pref_noise_buf =
          sqrt(langevin_temp_coeff * p->p.T * p->p.gamma / time_step);
    else
      // Default temperature but particle-specific gamma
      langevin_pref_noise_buf =
          sqrt(langevin_temp_coeff * temperature * p->p.gamma / time_step);

  } // particle specific gamma
  else {
    langevin_pref_friction_buf = -langevin_gamma;
    // No particle-specific gamma, but is there particle-specific temperature
    if (p->p.T >= 0.)
      langevin_pref_noise_buf =
          sqrt(langevin_temp_coeff * p->p.T * langevin_gamma / time_step);
    else
      // Default values for both
      langevin_pref_noise_buf = langevin_pref2;
  }
#endif /* LANGEVIN_PER_PARTICLE */

  // Get velocity effective in the thermostatting
  Utils::Vector3d velocity = p->m.v;
#ifdef ENGINE
  if (p->swim.v_swim != 0) {
    // In case of the engine feature, the velocity is relaxed
    // towards a swimming velocity oriented parallel to the
    // particles director
    velocity -= p->swim.v_swim * p->r.calc_director();
  }
#endif
#ifdef PARTICLE_ANISOTROPY
  // Particle frictional isotropy check
  auto aniso_flag =
      (langevin_pref_friction_buf[0] != langevin_pref_friction_buf[1]) ||
      (langevin_pref_friction_buf[1] != langevin_pref_friction_buf[2]) ||
      (langevin_pref_noise_buf[0] != langevin_pref_noise_buf[1]) ||
      (langevin_pref_noise_buf[1] != langevin_pref_noise_buf[2]);
  // In case of anisotropic particle: body-fixed reference frame. Otherwise:
  // lab-fixed reference frame.
  if (aniso_flag)
    velocity = convert_vector_space_to_body(*p, velocity);

  // Do the actual (anisotropic) hermostatting
  Utils::Vector3d noise = v_noise(p->p.identity);
  for (int j = 0; j < 3; j++) {
    p->f.f[j] = langevin_pref_friction_buf[j] * velocity[j] +
                langevin_pref_noise_buf[j] * noise[j];
  }

  if (aniso_flag)
    p->f.f = convert_vector_body_to_space(*p, p->f.f);
#else
  // Do the actual (isotropic) thermostatting
  p->f.f = langevin_pref_friction_buf * velocity +
           langevin_pref_noise_buf * v_noise(p->p.identity);
#endif // PARTICLE_ANISOTROPY

  // printf("%d: %e %e %e %e %e %e\n",p->p.identity,
  // p->f.f[0],p->f.f[1],p->f.f[2], p->m.v[0],p->m.v[1],p->m.v[2]);
  ONEPART_TRACE(if (p->p.identity == check_id)
                    fprintf(stderr, "%d: OPT: LANG f = (%.3e,%.3e,%.3e)\n",
                            this_node, p->f.f[0], p->f.f[1], p->f.f[2]));
  THERMO_TRACE(fprintf(stderr, "%d: Thermo: P %d: force=(%.3e,%.3e,%.3e)\n",
                       this_node, p->p.identity, p->f.f[0], p->f.f[1],
                       p->f.f[2]));
}

#ifdef ROTATION
/** set the particle torques to the friction term, i.e. \f$\tau_i=-\gamma w_i +
   \xi_i\f$.
    The same friction coefficient \f$\gamma\f$ is used as that for translation.
*/
inline void friction_thermo_langevin_rotation(Particle *p) {
  extern Thermostat::GammaType langevin_pref2_rotation;
  Thermostat::GammaType langevin_pref_friction_buf, langevin_pref_noise_buf;

  langevin_pref_friction_buf = langevin_gamma_rotation;
  langevin_pref_noise_buf = langevin_pref2_rotation;

// Override defaults if per-particle values for T and gamma are given
#ifdef LANGEVIN_PER_PARTICLE
  // If a particle-specific gamma is given
  auto const constexpr langevin_temp_coeff = 24.0;

  if (p->p.gamma_rot >= Thermostat::GammaType{}) {
    langevin_pref_friction_buf = p->p.gamma_rot;
    // Is a particle-specific temperature also specified?
    if (p->p.T >= 0.)
      langevin_pref_noise_buf =
          sqrt(langevin_temp_coeff * p->p.T * p->p.gamma_rot / time_step);
    else
      // Default temperature but particle-specific gamma
      langevin_pref_noise_buf =
          sqrt(langevin_temp_coeff * temperature * p->p.gamma_rot / time_step);

  } // particle specific gamma
  else {
    langevin_pref_friction_buf = langevin_gamma_rotation;
    // No particle-specific gamma, but is there particle-specific temperature
    if (p->p.T >= 0.)
      langevin_pref_noise_buf = sqrt(langevin_temp_coeff * p->p.T *
                                     langevin_gamma_rotation / time_step);
    else
      // Default values for both
      langevin_pref_noise_buf = langevin_pref2_rotation;
  }
#endif /* LANGEVIN_PER_PARTICLE */

  // Rotational degrees of virtual sites are thermostatted,
  // so no switching here

  // Here the thermostats happens
  Utils::Vector3d noise = v_noise(p->p.identity);
  for (int j = 0; j < 3; j++) {
#ifdef PARTICLE_ANISOTROPY
    if (langevin_pref_noise_buf[j] > 0.0) {
      p->f.torque[j] = -langevin_pref_friction_buf[j] * p->m.omega[j] +
                       langevin_pref_noise_buf[j] * noise[j];
    } else {
      p->f.torque[j] = -langevin_pref_friction_buf[j] * p->m.omega[j];
    }
#else
    if (langevin_pref_noise_buf > 0.0) {
      p->f.torque[j] = -langevin_pref_friction_buf * p->m.omega[j] +
                       langevin_pref_noise_buf * noise[j];
    } else {
      p->f.torque[j] = -langevin_pref_friction_buf * p->m.omega[j];
    }
#endif
  }

  ONEPART_TRACE(if (p->p.identity == check_id)
                    fprintf(stderr, "%d: OPT: LANG f = (%.3e,%.3e,%.3e)\n",
                            this_node, p->f.f[0], p->f.f[1], p->f.f[2]));
  THERMO_TRACE(fprintf(stderr, "%d: Thermo: P %d: force=(%.3e,%.3e,%.3e)\n",
                       this_node, p->p.identity, p->f.f[0], p->f.f[1],
                       p->f.f[2]));
}

#endif // ROTATION
#endif<|MERGE_RESOLUTION|>--- conflicted
+++ resolved
@@ -50,11 +50,7 @@
 #define THERMO_DPD 2
 #define THERMO_NPT_ISO 4
 #define THERMO_LB 8
-<<<<<<< HEAD
-#define THERMO_GHMC 32
-#define THERMO_BROWNIAN 64
-=======
->>>>>>> 0520af90
+#define THERMO_BROWNIAN 16
 /*@}*/
 
 namespace Thermostat {
@@ -164,20 +160,21 @@
 #endif
 
 /** Return a random 3d vector with the philox thermostat.
+    Each component has a uniform distribution (-1..1).
     Random numbers depend on
     1. langevin_rng_counter (initialized by seed) which is increased on
    integration
     2. Salt (decorrelates different counter)
     3. Particle ID (decorrelates particles, gets rid of seed-per-node)
 */
-inline Utils::Vector3d v_noise(int particle_id) {
+inline Utils::Vector3d v_noise(int particle_id, RNGSalt salt) {
 
   using rng_type = r123::Philox4x64;
   using ctr_type = rng_type::ctr_type;
   using key_type = rng_type::key_type;
 
   ctr_type c{{langevin_rng_counter->value(),
-              static_cast<uint64_t>(RNGSalt::LANGEVIN)}};
+              static_cast<uint64_t>(salt)}};
 
   key_type k{{static_cast<uint32_t>(particle_id)}};
 
@@ -187,6 +184,77 @@
   return Utils::Vector3d{uniform(noise[0]), uniform(noise[1]),
                          uniform(noise[2])} -
          Utils::Vector3d::broadcast(0.5);
+}
+
+/** @brief Generator for Gaussian random 3d vector.
+ * 
+ * Box-Muller transformation uses two
+ * uniform random numbers from the philox thermostat.
+ * The standard deviation = 1.0.
+ *
+ * @param particle_id Particle ID (decorrelates particles)
+ * @param the salt (decorrelates different thermostat types)
+ * 
+ * @return 3D vector of Gaussian random numbers.
+ *
+ */
+inline Utils::Vector3d v_noise_g(int particle_id, RNGSalt salt) {
+
+  Utils::Vector3d v_noise_gaussian = {NAN, NAN, NAN};
+
+  for (int j=0; j < 3; j++) {
+    int repeat_flag = 1;
+    double s_noise_val = NAN; // scalar (component) noise value
+    while (repeat_flag) /*means NAN*/ {
+      // just 2 random doubles are needed to be generated
+      // somewhere
+      Utils::Vector3d v_noise_val = v_noise(particle_id, salt);
+      // .. and we use these doubles by the box-muller
+      // Gaussian number generator
+      s_noise_val = gaussian_random_box_muller(v_noise_val[0],
+                                               v_noise_val[1],
+                                               repeat_flag);
+      // brownian thermostat uses Langevin counter /
+      // philox RNG as well
+      langevin_rng_counter_increment();
+    }
+    v_noise_gaussian[j] = s_noise_val;
+  }
+
+  return v_noise_gaussian;
+}
+
+/** @brief Generator for Gaussian random 3d vector
+ *  with the max values cap aligned in a way to have
+ *  to have the unitary standard deviation.
+ *
+ * @param particle_id Particle ID (decorrelates particles)
+ * @param the salt (decorrelates different thermostat types)
+ * 
+ * @return 3D vector of Gaussian random numbers.
+ *
+ */
+inline Utils::Vector3d v_noise_gcut(int particle_id, RNGSalt salt) {
+
+  Utils::Vector3d v_noise_gaussian_cut = {NAN, NAN, NAN};;
+
+  // a result of the probability distribution integral
+  // (inculding the Dirac deltas at the cut points +-2*renorm_coef
+  // containing the cut integrals towards +-inf).
+  // to give the unitary standard deviation requirement.
+  double coef = 1.042267973;
+
+  const Utils::Vector3d random_vector = coef * v_noise_g(particle_id, salt);
+  for (int j=0; j < 3; j++) {
+    if (fabs(random_vector[j]) > 2 * coef) {
+      if (random_vector[j] > 0) {
+        v_noise_gaussian_cut[j] = 2 * coef;
+      } else {
+        v_noise_gaussian_cut[j] = -2 * coef;
+      }
+    }
+  }
+  return v_noise_gaussian_cut;
 }
 
 /** Langevin thermostat core function.
@@ -259,7 +327,7 @@
     velocity = convert_vector_space_to_body(*p, velocity);
 
   // Do the actual (anisotropic) hermostatting
-  Utils::Vector3d noise = v_noise(p->p.identity);
+  Utils::Vector3d noise = v_noise(p->p.identity, RNGSalt::LANGEVIN);
   for (int j = 0; j < 3; j++) {
     p->f.f[j] = langevin_pref_friction_buf[j] * velocity[j] +
                 langevin_pref_noise_buf[j] * noise[j];
@@ -270,7 +338,7 @@
 #else
   // Do the actual (isotropic) thermostatting
   p->f.f = langevin_pref_friction_buf * velocity +
-           langevin_pref_noise_buf * v_noise(p->p.identity);
+           langevin_pref_noise_buf * v_noise(p->p.identity, RNGSalt::LANGEVIN);
 #endif // PARTICLE_ANISOTROPY
 
   // printf("%d: %e %e %e %e %e %e\n",p->p.identity,
@@ -328,7 +396,7 @@
   // so no switching here
 
   // Here the thermostats happens
-  Utils::Vector3d noise = v_noise(p->p.identity);
+  Utils::Vector3d noise = v_noise(p->p.identity, RNGSalt::LANGEVIN);
   for (int j = 0; j < 3; j++) {
 #ifdef PARTICLE_ANISOTROPY
     if (langevin_pref_noise_buf[j] > 0.0) {
