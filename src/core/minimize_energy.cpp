--- conflicted
+++ resolved
@@ -92,7 +92,6 @@
         }
     }
 #ifdef ROTATION
-<<<<<<< HEAD
     {
       // Rotational increment
       auto const dq = params->gamma * p.f.torque; // Vector parallel to torque
@@ -107,28 +106,10 @@
                                : l;
 
         // Rotate the particle around axis dq by amount l
-        local_rotate_particle(&(p), axis, angle);
+        local_rotate_particle(p, axis, angle);
       }
 
       f_max = std::max(f_max, t);
-=======
-    // Rotational increment
-    Vector3d dq = params->gamma * p.f.torque;
-    t += p.f.torque.norm2();
-
-    // Normalize rotation axis and compute amount of rotation
-    double l = dq.norm();
-    if (l > 0.0) {
-      for (int j = 0; j < 3; j++)
-        dq[j] /= l;
-
-      if (fabs(l) > params->max_displacement)
-        // Crop to maximum allowed by user
-        l = sgn(l) * params->max_displacement;
-
-      // Rotate the particle around axis dq by amount l
-      local_rotate_particle(p, dq, l);
->>>>>>> 59f081bb
     }
 #endif
     // Note maximum force/torque encountered
