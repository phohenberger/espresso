/*
  Copyright (C) 2010-2018 The ESPResSo project
  Copyright (C) 2002,2003,2004,2005,2006,2007,2008,2009,2010
    Max-Planck-Institute for Polymer Research, Theory Group

  This file is part of ESPResSo.

  ESPResSo is free software: you can redistribute it and/or modify
  it under the terms of the GNU General Public License as published by
  the Free Software Foundation, either version 3 of the License, or
  (at your option) any later version.

  ESPResSo is distributed in the hope that it will be useful,
  but WITHOUT ANY WARRANTY; without even the implied warranty of
  MERCHANTABILITY or FITNESS FOR A PARTICULAR PURPOSE.  See the
  GNU General Public License for more details.

  You should have received a copy of the GNU General Public License
  along with this program.  If not, see <http://www.gnu.org/licenses/>.
*/
/** \file
 * All 3d non P3M methods to deal with the
 * magnetic dipoles
 *
 *  DAWAANR => DIPOLAR_ALL_WITH_ALL_AND_NO_REPLICA
 *   Handling of a system of dipoles where no replicas
 *   Assumes minimum image convention for those axis in which the
 *   system is periodic as defined by setmd.
 *
 *   MDDS => Calculates dipole-dipole interaction of a periodic system
 *   by explicitly summing the dipole-dipole interaction over several copies of
 * the system
 *   Uses spherical summation order
 *
 */

#include "electrostatics_magnetostatics/magnetic_non_p3m_methods.hpp"

#ifdef DIPOLES
#include "cells.hpp"
#include "communication.hpp"
#include "dipole.hpp"
#include "electrostatics_magnetostatics/dipole.hpp"
#include "errorhandling.hpp"
#include "grid.hpp"
#include "nonbonded_interactions/nonbonded_interaction_data.hpp"

#include <utils/constants.hpp>

// Calculates dipolar energy and/or force between two particles
double calc_dipole_dipole_ia(Particle *p1, const Utils::Vector3d &dip1,
                             Particle *p2, int force_flag) {

  // Cache dipole moment
  auto const dip2 = p2->calc_dip();

  // Distance between particles
  auto const dr = get_mi_vector(p1->r.p, p2->r.p, box_geo);

  // Powers of distance
  auto const r2 = dr.norm2();
  auto const r = sqrt(r2);
  auto const r3 = r2 * r;
  auto const r5 = r3 * r2;
  auto const r7 = r5 * r2;

  // Dot products
  auto const pe1 = dip1 * dip2;
  auto const pe2 = dip1 * dr;
  auto const pe3 = dip2 * dr;
  auto const pe4 = 3.0 / r5;

  // Energy, if requested
  auto const u = dipole.prefactor * (pe1 / r3 - pe4 * pe2 * pe3);

  // Force, if requested
  if (force_flag) {
    auto const a = pe4 * pe1;
    auto const b = -15.0 * pe2 * pe3 / r7;
    auto const ab = a + b;
    auto const cc = pe4 * pe3;
    auto const d = pe4 * pe2;

    //  Result
    auto const ffx = ab * dr[0] + cc * dip1[0] + d * dip2[0];
    auto const ffy = ab * dr[1] + cc * dip1[1] + d * dip2[1];
    auto const ffz = ab * dr[2] + cc * dip1[2] + d * dip2[2];
    // Add the force to the particles
    p1->f.f[0] += dipole.prefactor * ffx;
    p1->f.f[1] += dipole.prefactor * ffy;
    p1->f.f[2] += dipole.prefactor * ffz;
    p2->f.f[0] -= dipole.prefactor * ffx;
    p2->f.f[1] -= dipole.prefactor * ffy;
    p2->f.f[2] -= dipole.prefactor * ffz;

// Torques
#ifdef ROTATION
    auto const ax = dip1[1] * dip2[2] - dip2[1] * dip1[2];
    auto const ay = dip2[0] * dip1[2] - dip1[0] * dip2[2];
    auto const az = dip1[0] * dip2[1] - dip2[0] * dip1[1];

    auto bx = dip1[1] * dr[2] - dr[1] * dip1[2];
    auto by = dr[0] * dip1[2] - dip1[0] * dr[2];
    auto bz = dip1[0] * dr[1] - dr[0] * dip1[1];

    p1->f.torque[0] += dipole.prefactor * (-ax / r3 + bx * cc);
    p1->f.torque[1] += dipole.prefactor * (-ay / r3 + by * cc);
    p1->f.torque[2] += dipole.prefactor * (-az / r3 + bz * cc);

    // 2nd particle
    bx = dip2[1] * dr[2] - dr[1] * dip2[2];
    by = dr[0] * dip2[2] - dip2[0] * dr[2];
    bz = dip2[0] * dr[1] - dr[0] * dip2[1];

    p2->f.torque[0] += dipole.prefactor * (ax / r3 + bx * d);
    p2->f.torque[1] += dipole.prefactor * (ay / r3 + by * d);
    p2->f.torque[2] += dipole.prefactor * (az / r3 + bz * d);
#endif
  }

  // Return energy
  return u;
}

/* =============================================================================
                  DAWAANR => DIPOLAR_ALL_WITH_ALL_AND_NO_REPLICA
   =============================================================================
*/

double dawaanr_calculations(int force_flag, int energy_flag) {

  if (n_nodes != 1) {
    fprintf(stderr, "error: DAWAANR is just for one cpu...\n");
    errexit();
  }
  if (!(force_flag) && !(energy_flag)) {
    fprintf(stderr, "I don't know why you call dawaanr_calculations() "
                    "with all flags zero.\n");
    return 0;
  }

  // Variable to sum up the energy
  double u = 0;

  auto parts = local_cells.particles();

  // Iterate over all cells
  for (auto it = parts.begin(), end = parts.end(); it != end; ++it) {
    // If the particle has no dipole moment, ignore it
    if (it->p.dipm == 0.0)
      continue;

    const Utils::Vector3d dip1 = it->calc_dip();
    auto jt = it;
    /* Skip diagonal */
    ++jt;
    for (; jt != end; ++jt) {
      // If the particle has no dipole moment, ignore it
      if (jt->p.dipm == 0.0)
        continue;
      // Calculate energy and/or force between the particles
      u += calc_dipole_dipole_ia(&(*it), dip1, &(*jt), force_flag);
    }
  }

  // Return energy
  return u;
}

/* =============================================================================
                  DIRECT SUM FOR MAGNETIC SYSTEMS
   =============================================================================
*/

int Ncut_off_magnetic_dipolar_direct_sum = 0;

/************************************************************/

int magnetic_dipolar_direct_sum_sanity_checks() {
  /* left for the future , at this moment nothing to do */

  return 0;
}

/************************************************************/

double magnetic_dipolar_direct_sum_calculations(int force_flag,
                                                int energy_flag) {
  std::vector<double> x, y, z;
  std::vector<double> mx, my, mz;
  std::vector<double> fx, fy, fz;
#ifdef ROTATION
  std::vector<double> tx, ty, tz;
#endif
  double u;

  if (n_nodes != 1) {
    fprintf(stderr, "error: magnetic Direct Sum is just for one cpu...\n");
    errexit();
  }
  if (!(force_flag) && !(energy_flag)) {
    fprintf(stderr, "I don't know why you call magnetic_dipolar_direct_sum_"
                    "calculations() with all flags zero\n");
    return 0;
  }

  x.resize(n_part);
  y.resize(n_part);
  z.resize(n_part);

  mx.resize(n_part);
  my.resize(n_part);
  mz.resize(n_part);

  if (force_flag) {
    fx.resize(n_part);
    fy.resize(n_part);
    fz.resize(n_part);

#ifdef ROTATION
    tx.resize(n_part);
    ty.resize(n_part);
    tz.resize(n_part);
#endif
  }

  int dip_particles = 0;
  for (auto const &p : local_cells.particles()) {
    if (p.p.dipm != 0.0) {
      const Utils::Vector3d dip = p.calc_dip();

      mx[dip_particles] = dip[0];
      my[dip_particles] = dip[1];
      mz[dip_particles] = dip[2];

      /* here we wish the coordinates to be folded into the primary box */
      auto const ppos = folded_position(p.r.p, box_geo);
      x[dip_particles] = ppos[0];
      y[dip_particles] = ppos[1];
      z[dip_particles] = ppos[2];

      if (force_flag) {
        fx[dip_particles] = 0;
        fy[dip_particles] = 0;
        fz[dip_particles] = 0;

#ifdef ROTATION
        tx[dip_particles] = 0;
        ty[dip_particles] = 0;
        tz[dip_particles] = 0;
#endif
      }

      dip_particles++;
    }
  }

  /*now we do the calculations */

  { /* beginning of the area of calculation */
    int NCUT[3], NCUT2;

    for (int i = 0; i < 3; i++) {
      NCUT[i] = Ncut_off_magnetic_dipolar_direct_sum;
      if (box_geo.periodic(i) == 0) {
        NCUT[i] = 0;
      }
    }
    NCUT2 = Ncut_off_magnetic_dipolar_direct_sum *
            Ncut_off_magnetic_dipolar_direct_sum;

    u = 0;

<<<<<<< HEAD
    for (i = 0; i < dip_particles; i++) {
      for (j = 0; j < dip_particles; j++) {
        pe1 = mx[i] * mx[j] + my[i] * my[j] + mz[i] * mz[j];
        rx = x[i] - x[j];
        ry = y[i] - y[j];
        rz = z[i] - z[j];

        for (nx = -NCUT[0]; nx <= NCUT[0]; nx++) {
          rnx = rx + nx * box_geo.length()[0];
          rnx2 = rnx * rnx;
          for (ny = -NCUT[1]; ny <= NCUT[1]; ny++) {
            rny = ry + ny * box_geo.length()[1];
            rny2 = rny * rny;
            for (nz = -NCUT[2]; nz <= NCUT[2]; nz++) {
              if (!(i == j && nx == 0 && ny == 0 && nz == 0)) {
                if (nx * nx + ny * ny + nz * nz <= NCUT2) {
                  rnz = rz + nz * box_geo.length()[2];
                  r2 = rnx2 + rny2 + rnz * rnz;
                  r = sqrt(r2);
                  r3 = r2 * r;
                  r5 = r3 * r2;
                  r7 = r5 * r2;
=======
    for (int i = 0; i < dip_particles; i++) {
      for (int j = 0; j < dip_particles; j++) {
        auto const pe1 = mx[i] * mx[j] + my[i] * my[j] + mz[i] * mz[j];
        auto const rx = x[i] - x[j];
        auto const ry = y[i] - y[j];
        auto const rz = z[i] - z[j];

        for (int nx = -NCUT[0]; nx <= NCUT[0]; nx++) {
          auto const rnx = rx + nx * box_geo.length()[0];
          auto const rnx2 = rnx * rnx;
          for (int ny = -NCUT[1]; ny <= NCUT[1]; ny++) {
            auto const rny = ry + ny * box_geo.length()[1];
            auto const rny2 = rny * rny;
            for (int nz = -NCUT[2]; nz <= NCUT[2]; nz++) {
              if (!(i == j && nx == 0 && ny == 0 && nz == 0)) {
                if (nx * nx + ny * ny + nz * nz <= NCUT2) {
                  auto const rnz = rz + nz * box_geo.length()[2];
                  auto const r2 = rnx2 + rny2 + rnz * rnz;
                  auto const r = sqrt(r2);
                  auto const r3 = r2 * r;
                  auto const r5 = r3 * r2;
                  auto const r7 = r5 * r2;
>>>>>>> 326f5708

                  auto const pe2 = mx[i] * rnx + my[i] * rny + mz[i] * rnz;
                  auto const pe3 = mx[j] * rnx + my[j] * rny + mz[j] * rnz;

                  // Energy ............................

                  u += pe1 / r3 - 3.0 * pe2 * pe3 / r5;

                  if (force_flag) {
                    double a, b, c, d;
                    // force ............................
                    a = mx[i] * mx[j] + my[i] * my[j] + mz[i] * mz[j];
                    a = 3.0 * a / r5;
                    b = -15.0 * pe2 * pe3 / r7;
                    c = 3.0 * pe3 / r5;
                    d = 3.0 * pe2 / r5;

                    fx[i] += (a + b) * rnx + c * mx[i] + d * mx[j];
                    fy[i] += (a + b) * rny + c * my[i] + d * my[j];
                    fz[i] += (a + b) * rnz + c * mz[i] + d * mz[j];

#ifdef ROTATION
                    // torque ............................
                    c = 3.0 / r5 * pe3;
                    auto const ax = my[i] * mz[j] - my[j] * mz[i];
                    auto const ay = mx[j] * mz[i] - mx[i] * mz[j];
                    auto const az = mx[i] * my[j] - mx[j] * my[i];

                    auto const bx = my[i] * rnz - rny * mz[i];
                    auto const by = rnx * mz[i] - mx[i] * rnz;
                    auto const bz = mx[i] * rny - rnx * my[i];

                    tx[i] += -ax / r3 + bx * c;
                    ty[i] += -ay / r3 + by * c;
                    tz[i] += -az / r3 + bz * c;
#endif
                  } /* of force_flag  */
                }
              } /* of nx*nx+ny*ny +nz*nz< NCUT*NCUT   and   !(i==j && nx==0 &&
                   ny==0 && nz==0) */
            }   /* of  for nz */
          }     /* of  for ny  */
        }       /* of  for nx  */
      }
    } /* of  j and i  */
  }   /* end of the area of calculation */

  /* set the forces, and torques of the particles within Espresso */
  if (force_flag) {

    int dip_particles2 = 0;

    for (auto &p : local_cells.particles()) {
      if (p.p.dipm != 0.0) {

        p.f.f[0] += dipole.prefactor * fx[dip_particles2];
        p.f.f[1] += dipole.prefactor * fy[dip_particles2];
        p.f.f[2] += dipole.prefactor * fz[dip_particles2];

#ifdef ROTATION
        p.f.torque[0] += dipole.prefactor * tx[dip_particles2];
        p.f.torque[1] += dipole.prefactor * ty[dip_particles2];
        p.f.torque[2] += dipole.prefactor * tz[dip_particles2];
#endif
        dip_particles2++;
      }
    }
  } /*of if force_flag */

  return 0.5 * dipole.prefactor * u;
}

int dawaanr_set_params() {
  if (n_nodes > 1) {
    runtimeErrorMsg() << "MPI parallelization not supported by "
                      << "DipolarDirectSumCpu.";
    return ES_ERROR;
  }
  if (dipole.method != DIPOLAR_ALL_WITH_ALL_AND_NO_REPLICA) {
    Dipole::set_method_local(DIPOLAR_ALL_WITH_ALL_AND_NO_REPLICA);
  }
  // also necessary on 1 CPU, does more than just broadcasting
  mpi_bcast_coulomb_params();

  return ES_OK;
}

int mdds_set_params(int n_cut) {
  if (n_nodes > 1) {
    runtimeErrorMsg() << "MPI parallelization not supported by "
                      << "DipolarDirectSumWithReplicaCpu.";
    return ES_ERROR;
  }

  Ncut_off_magnetic_dipolar_direct_sum = n_cut;

  if (Ncut_off_magnetic_dipolar_direct_sum == 0) {
    fprintf(stderr, "Careful: the number of extra replicas to take into "
                    "account during the direct sum calculation is zero\n");
  }

  if (dipole.method != DIPOLAR_DS && dipole.method != DIPOLAR_MDLC_DS) {
    Dipole::set_method_local(DIPOLAR_DS);
  }

  // also necessary on 1 CPU, does more than just broadcasting
  mpi_bcast_coulomb_params();
  return ES_OK;
}

#endif<|MERGE_RESOLUTION|>--- conflicted
+++ resolved
@@ -271,30 +271,6 @@
 
     u = 0;
 
-<<<<<<< HEAD
-    for (i = 0; i < dip_particles; i++) {
-      for (j = 0; j < dip_particles; j++) {
-        pe1 = mx[i] * mx[j] + my[i] * my[j] + mz[i] * mz[j];
-        rx = x[i] - x[j];
-        ry = y[i] - y[j];
-        rz = z[i] - z[j];
-
-        for (nx = -NCUT[0]; nx <= NCUT[0]; nx++) {
-          rnx = rx + nx * box_geo.length()[0];
-          rnx2 = rnx * rnx;
-          for (ny = -NCUT[1]; ny <= NCUT[1]; ny++) {
-            rny = ry + ny * box_geo.length()[1];
-            rny2 = rny * rny;
-            for (nz = -NCUT[2]; nz <= NCUT[2]; nz++) {
-              if (!(i == j && nx == 0 && ny == 0 && nz == 0)) {
-                if (nx * nx + ny * ny + nz * nz <= NCUT2) {
-                  rnz = rz + nz * box_geo.length()[2];
-                  r2 = rnx2 + rny2 + rnz * rnz;
-                  r = sqrt(r2);
-                  r3 = r2 * r;
-                  r5 = r3 * r2;
-                  r7 = r5 * r2;
-=======
     for (int i = 0; i < dip_particles; i++) {
       for (int j = 0; j < dip_particles; j++) {
         auto const pe1 = mx[i] * mx[j] + my[i] * my[j] + mz[i] * mz[j];
@@ -317,7 +293,6 @@
                   auto const r3 = r2 * r;
                   auto const r5 = r3 * r2;
                   auto const r7 = r5 * r2;
->>>>>>> 326f5708
 
                   auto const pe2 = mx[i] * rnx + my[i] * rny + mz[i] * rnz;
                   auto const pe3 = mx[j] * rnx + my[j] * rny + mz[j] * rnz;
