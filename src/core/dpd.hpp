--- conflicted
+++ resolved
@@ -31,7 +31,17 @@
 
 #ifdef DPD
 #include "particle_data.hpp"
-#include "random.hpp"
+
+#include <utils/Vector.hpp>
+
+struct IA_parameters;
+
+struct DPDParameters {
+  double gamma = 0.;
+  double cutoff = -1.;
+  int wf = 0;
+  double pref = 0.0;
+};
 
 #include "utils/uniform.hpp"
 #include "utils/u32_to_u64.hpp"
@@ -44,16 +54,6 @@
 void dpd_set_rng_state(uint64_t counter);
 uint64_t dpd_get_rng_state();
 
-#include <utils/Vector.hpp>
-
-struct IA_parameters;
-
-struct DPDParameters {
-  double gamma = 0.;
-  double cutoff = -1.;
-  int wf = 0;
-  double pref = 0.0;
-};
 
 void dpd_heat_up();
 void dpd_cool_down();
@@ -62,11 +62,10 @@
 void dpd_init();
 void dpd_update_params(double pref2_scale);
 
-<<<<<<< HEAD
-Vector3d dpd_pair_force(Particle const *p1, Particle const *p2,
-                        IA_parameters *ia_params, double const *d, double dist,
-                        double dist2);
-
+Utils::Vector3d dpd_pair_force(Particle const *p1, Particle const *p2,
+                               const IA_parameters *ia_params, double const *d,
+                               double dist, double dist2);
+Utils::Vector9d dpd_stress();
 
 /** Return a random 4d vector with the philox thermostat.
     Random numbers depend on
@@ -99,11 +98,5 @@
          Vector4d::broadcast(0.5);
 }
 
-=======
-Utils::Vector3d dpd_pair_force(Particle const *p1, Particle const *p2,
-                               const IA_parameters *ia_params, double const *d,
-                               double dist, double dist2);
-Utils::Vector9d dpd_stress();
->>>>>>> 7b957df8
 #endif
 #endif