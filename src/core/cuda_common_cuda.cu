/* 
   Copyright (C) 2010,2011,2012,2013,2014 The ESPResSo project

   This file is part of ESPResSo.
  
   ESPResSo is free software: you can redistribute it and/or modify
   it under the terms of the GNU General Public License as published by
   the Free Software Foundation, either version 3 of the License, or
   (at your option) any later version.
   
   ESPResSo is distributed in the hope that it will be useful,
   but WITHOUT ANY WARRANTY; without even the implied warranty of
   MERCHANTABILITY or FITNESS FOR A PARTICULAR PURPOSE.  See the
   GNU General Public License for more details.
   
   You should have received a copy of the GNU General Public License
   along with this program.  If not, see <http://www.gnu.org/licenses/>.
*/

#include "cuda_utils.hpp"
#include "cuda_interface.hpp"
#include "config.hpp"
#include "random.hpp"
#include "particle_data.hpp"
#include "interaction_data.hpp"
#include "cuda_init.hpp"

#if defined(OMPI_MPI_H) || defined(_MPI_H)
#error CU-file includes mpi.h! This should not happen!
#endif

static int max_ran = 1000000;
static CUDA_global_part_vars global_part_vars_host = {0,0,0};
static __device__ __constant__ CUDA_global_part_vars global_part_vars_device;
  
/** struct for particle force */
static CUDA_particle_force *particle_forces_device = NULL;
/** struct for particle position and veloctiy */
static CUDA_particle_data *particle_data_device = NULL;
/** struct for storing particle rn seed */
static CUDA_particle_seed *particle_seeds_device = NULL;
  /** struct for fluid composition */
static CUDA_fluid_composition *fluid_composition_device = NULL;
/** struct for energies */
static CUDA_energy *energy_device = NULL;

CUDA_particle_data *particle_data_host = NULL;
CUDA_particle_force *particle_forces_host = NULL;
CUDA_energy energy_host;
CUDA_fluid_composition *fluid_composition_host = NULL;
#ifdef ENGINE
CUDA_v_cs *host_v_cs = NULL;
#endif

/**cuda streams for parallel computing on cpu and gpu */
cudaStream_t stream[1];

cudaError_t err;

void _cuda_safe_mem(cudaError_t err, char *file, unsigned int line){
  if( cudaSuccess != err) {                                             
    fprintf(stderr, "Cuda Memory error at %s:%u.\n", file, line);
    printf("CUDA error: %s\n", cudaGetErrorString(err));
    if ( err == cudaErrorInvalidValue )
      fprintf(stderr, "You may have tried to allocate zero memory at %s:%u.\n", file, line);
    exit(EXIT_FAILURE);
  } else {
    err=cudaGetLastError();
    if (err != cudaSuccess) {
      fprintf(stderr, "Error found during memory operation. Possibly however from an failed operation before. %s:%u.\n", file, line);
      printf("CUDA error: %s\n", cudaGetErrorString(err));
      if ( err == cudaErrorInvalidValue )
	fprintf(stderr, "You may have tried to allocate zero memory before %s:%u.\n", file, line);
      exit(EXIT_FAILURE);
    }
  }
}

void _cuda_check_errors(const dim3 &block, const dim3 &grid,
                        char *function, char *file, unsigned int line) {
  err=cudaGetLastError();
  if (err!=cudaSuccess) {
    fprintf(stderr, "%d: error \"%s\" calling %s with dim %d %d %d, grid %d %d %d in %s:%u\n",
            this_node, cudaGetErrorString(err), function, block.x, block.y, block.z, grid.x, grid.y, grid.z,
            file, line);
    exit(EXIT_FAILURE);
  }
}

__device__ unsigned int getThreadIndex() {

  return blockIdx.y * gridDim.x * blockDim.x +
         blockDim.x * blockIdx.x +
         threadIdx.x;
}



/** kernel for the initalisation of the particle force array
 * @param *particle_forces_device	    Pointer to local particle force (Output)
 * @param *particle_seeds_device			Pointer to the particle rn seed storearray (Output)
*/
__global__ void init_particle_force(CUDA_particle_force *particle_forces_device, CUDA_particle_seed *particle_seeds_device){

  unsigned int part_index = getThreadIndex();

  if(part_index<global_part_vars_device.number_of_particles){
    particle_forces_device[part_index].f[0] = 0.0f;
    particle_forces_device[part_index].f[1] = 0.0f;
    particle_forces_device[part_index].f[2] = 0.0f;

    particle_seeds_device[part_index].seed = global_part_vars_device.seed + part_index;
  }

}

/** kernel for the initalisation of the fluid composition 
 * @param *fluid_composition_device Pointer to local fluid composition (Output)
*/
__global__ void init_fluid_composition(CUDA_fluid_composition *fluid_composition_device){

 /* Note: these are initialized to zero and not to the fluid density because we cannot assume that 
          particles have been created after the fluid */
  unsigned int part_index = getThreadIndex();

  if(part_index<global_part_vars_device.number_of_particles){
    for(int ii=0;ii<LB_COMPONENTS;ii++){
      fluid_composition_device[part_index].weight[ii] = 0.0f;
    }
  }
}




/** kernel for the initalisation of the partikel force array
 * @param *particle_forces_device	pointer to local particle force (Input)
*/
__global__ void reset_particle_force(CUDA_particle_force *particle_forces_device){
	
  unsigned int part_index = getThreadIndex();
	
  if(part_index<global_part_vars_device.number_of_particles){
    particle_forces_device[part_index].f[0] = 0.0f;
    particle_forces_device[part_index].f[1] = 0.0f;
    particle_forces_device[part_index].f[2] = 0.0f;
  }			
}

/** change number of particles to be communicated to the GPU
 *  Note that in addition to calling this function the parameters must be broadcast with either:
 * 1) cuda_bcast_global_part_params(); (when just being executed on the master node) or
 * 2) MPI_Bcast(gpu_get_global_particle_vars_pointer_host(), sizeof(CUDA_global_part_vars), MPI_BYTE, 0, comm_cart); (when executed on all nodes)
 */
void gpu_change_number_of_part_to_comm() {
  //we only run the function if there are new particles which have been created since the last call of this function

  if ( global_part_vars_host.number_of_particles != n_part && global_part_vars_host.communication_enabled == 1 && this_node == 0) {
    
    global_part_vars_host.seed = (unsigned int)i_random(max_ran);
    global_part_vars_host.number_of_particles = n_part;

    cuda_safe_mem(cudaMemcpyToSymbol(global_part_vars_device, &global_part_vars_host, sizeof(CUDA_global_part_vars)));

    //if the arrays exists free them to prevent memory leaks
    if ( particle_forces_host )    cudaFreeHost(particle_forces_host);
    if ( particle_data_host )      cudaFreeHost(particle_data_host);
    if ( particle_forces_device )  cudaFree(particle_forces_device);
    if ( particle_data_device )    cudaFree(particle_data_device);
    if ( particle_seeds_device )   cudaFree(particle_seeds_device);
#ifdef ENGINE
    if ( host_v_cs )               cudaFreeHost(host_v_cs);
#endif
#ifdef SHANCHEN
    if ( fluid_composition_host )  cudaFreeHost(fluid_composition_host); 
#endif

    if ( global_part_vars_host.number_of_particles ) {
      
#if !defined __CUDA_ARCH__ || __CUDA_ARCH__ >= 200
      /**pinned memory mode - use special function to get OS-pinned memory*/
      cudaHostAlloc((void**)&particle_data_host, global_part_vars_host.number_of_particles * sizeof(CUDA_particle_data), cudaHostAllocWriteCombined);
      cudaHostAlloc((void**)&particle_forces_host, global_part_vars_host.number_of_particles * sizeof(CUDA_particle_force), cudaHostAllocWriteCombined);
#ifdef ENGINE
      cudaHostAlloc((void**)&host_v_cs, global_part_vars_host.number_of_particles * sizeof(CUDA_v_cs), cudaHostAllocWriteCombined);
#endif
#ifdef SHANCHEN
      cudaHostAlloc((void**)&fluid_composition_host, global_part_vars_host.number_of_particles * sizeof(CUDA_fluid_composition), cudaHostAllocWriteCombined);
#endif
#else // __CUDA_ARCH__
      cudaMallocHost((void**)&particle_data_host, global_part_vars_host.number_of_particles * sizeof(CUDA_particle_data));
      cudaMallocHost((void**)&particle_forces_host, global_part_vars_host.number_of_particles * sizeof(CUDA_particle_force));
#ifdef ENGINE
      cudaMallocHost((void**)&host_v_cs, global_part_vars_host.number_of_particles * sizeof(CUDA_v_cs));
#endif
#ifdef SHANCHEN
      cudaMallocHost((void**)&fluid_composition_host, global_part_vars_host.number_of_particles * sizeof(CUDA_fluid_composition));
#endif
#endif // __CUDA_ARCH__
      
      cuda_safe_mem(cudaMalloc((void**)&particle_forces_device, global_part_vars_host.number_of_particles * sizeof(CUDA_particle_force)));

      cuda_safe_mem(cudaMalloc((void**)&particle_data_device, global_part_vars_host.number_of_particles * sizeof(CUDA_particle_data)));
      cuda_safe_mem(cudaMalloc((void**)&particle_seeds_device, global_part_vars_host.number_of_particles * sizeof(CUDA_particle_seed)));
#ifdef SHANCHEN
      cuda_safe_mem(cudaMalloc((void**)&fluid_composition_device, global_part_vars_host.number_of_particles * sizeof(CUDA_fluid_composition)));
#endif
      
      /** values for the particle kernel */
      int threads_per_block_particles = 64;
      int blocks_per_grid_particles_y = 4;
      int blocks_per_grid_particles_x = (global_part_vars_host.number_of_particles + threads_per_block_particles * blocks_per_grid_particles_y - 1)/(threads_per_block_particles * blocks_per_grid_particles_y);
      dim3 dim_grid_particles = make_uint3(blocks_per_grid_particles_x, blocks_per_grid_particles_y, 1);
      
      KERNELCALL(init_particle_force, dim_grid_particles, threads_per_block_particles, (particle_forces_device, particle_seeds_device));
#ifdef SHANCHEN
      KERNELCALL(init_fluid_composition, dim_grid_particles, threads_per_block_particles, (fluid_composition_device));
#endif
    }
    
  }
  
}

/** setup and call particle reallocation from the host
 *  Note that in addition to calling this function the parameters must be broadcast with either:
 * 1) cuda_bcast_global_part_params(); (when just being executed on the master node) or
 * 2) MPI_Bcast(gpu_get_global_particle_vars_pointer_host(), sizeof(CUDA_global_part_vars), MPI_BYTE, 0, comm_cart); (when executed on all nodes)
 */
void gpu_init_particle_comm() {
  if ( this_node == 0  && global_part_vars_host.communication_enabled == 0 ) {
    if( cuda_get_n_gpus() == -1 ) {
      fprintf(stderr, "Unable to initialize CUDA as no sufficient GPU is available.\n");
      exit(0);
    }
    if (cuda_get_n_gpus()>1) {
      fprintf (stderr, "More than one GPU detected, please note Espresso uses device 0 by default regardless of usage or capability\n");
      fprintf (stderr, "Note that the GPU to be used can be modified using cuda setdevice <int>\n");
      if (cuda_check_gpu(0)!=ES_OK) {
        fprintf (stderr, "WARNING!  CUDA device 0 is not capable of running Espresso but is used by default.  Espresso has detected a CUDA capable card but it is not the one used by Espresso by default\n");
        fprintf (stderr, "Please set the GPU to use with the cuda setdevice <int> command.\n");
        fprintf (stderr, "A list of available GPUs can be accessed using cuda list.\n");
      }
    }
  }
  gpu_change_number_of_part_to_comm(); 
  global_part_vars_host.communication_enabled = 1;
}

CUDA_particle_data* gpu_get_particle_pointer() {
  return particle_data_device;
}
CUDA_global_part_vars* gpu_get_global_particle_vars_pointer_host() {
  return &global_part_vars_host;
}  
CUDA_global_part_vars* gpu_get_global_particle_vars_pointer() {
  return &global_part_vars_device;
}
CUDA_particle_force* gpu_get_particle_force_pointer() {
  return particle_forces_device;
}
CUDA_energy* gpu_get_energy_pointer() {
  return energy_device;
}

CUDA_particle_seed* gpu_get_particle_seed_pointer() {
  return particle_seeds_device;
}

CUDA_fluid_composition* gpu_get_fluid_composition_pointer() {
  return fluid_composition_device;
}

void copy_part_data_to_gpu() {
  COMM_TRACE(printf("global_part_vars_host.communication_enabled = %d && global_part_vars_host.number_of_particles = %d\n", global_part_vars_host.communication_enabled, global_part_vars_host.number_of_particles));
  if ( global_part_vars_host.communication_enabled == 1 && global_part_vars_host.number_of_particles ) {
    cuda_mpi_get_particles(particle_data_host);
    
    /** get espresso md particle values*/
    if ( this_node == 0 ) cudaMemcpyAsync(particle_data_device, particle_data_host, global_part_vars_host.number_of_particles * sizeof(CUDA_particle_data), cudaMemcpyHostToDevice, stream[0]);
    
  }
}

/** setup and call kernel to copy particle forces to host
 */
void copy_forces_from_GPU() {
  
  if ( global_part_vars_host.communication_enabled == 1 && global_part_vars_host.number_of_particles ) {

    /** Copy result from device memory to host memory*/
    if ( this_node == 0 ) {
      cuda_safe_mem(cudaMemcpy(particle_forces_host, particle_forces_device, global_part_vars_host.number_of_particles * sizeof(CUDA_particle_force), cudaMemcpyDeviceToHost));
#ifdef SHANCHEN
      cuda_safe_mem(cudaMemcpy(fluid_composition_host, fluid_composition_device, global_part_vars_host.number_of_particles * sizeof(CUDA_fluid_composition), cudaMemcpyDeviceToHost));
#endif
      
      
      /** values for the particle kernel */
      int threads_per_block_particles = 64;
      int blocks_per_grid_particles_y = 4;
      int blocks_per_grid_particles_x = (global_part_vars_host.number_of_particles + threads_per_block_particles * blocks_per_grid_particles_y - 1)/(threads_per_block_particles * blocks_per_grid_particles_y);
      dim3 dim_grid_particles = make_uint3(blocks_per_grid_particles_x, blocks_per_grid_particles_y, 1);
      
      /** reset part forces with zero*/
      
      KERNELCALL(reset_particle_force, dim_grid_particles, threads_per_block_particles, (particle_forces_device));
      cudaThreadSynchronize();
    }
    cuda_mpi_send_forces(particle_forces_host,fluid_composition_host);
  }
}

<<<<<<< HEAD
#ifdef ENGINE
// setup and call kernel to copy v_cs to host
void copy_v_cs_from_GPU() {
  if ( global_part_vars_host.communication_enabled == 1 && global_part_vars_host.number_of_particles )
  {
    // Copy result from device memory to host memory
    if ( this_node == 0 )
    {
      cuda_safe_mem(cudaMemcpy2D(host_v_cs, sizeof(CUDA_v_cs), particle_data_device, sizeof(CUDA_particle_data), sizeof(CUDA_v_cs), global_part_vars_host.number_of_particles, cudaMemcpyDeviceToHost));
    }
    cuda_mpi_send_v_cs(host_v_cs);
  }
}
#endif
=======
void clear_energy_on_GPU() {
  if ( !global_part_vars_host.communication_enabled || !global_part_vars_host.number_of_particles )
    return;
  if (energy_device == NULL)
    cuda_safe_mem( cudaMalloc((void**) &energy_device, sizeof(CUDA_energy)) );
 cuda_safe_mem(cudaMemset(energy_device, 0, sizeof(CUDA_energy)) );
}

void copy_energy_from_GPU() {
  if ( !global_part_vars_host.communication_enabled || !global_part_vars_host.number_of_particles )
    return;
  cuda_safe_mem (cudaMemcpy(&energy_host, energy_device, sizeof(CUDA_energy), cudaMemcpyDeviceToHost));
  copy_CUDA_energy_to_energy(energy_host);
}
>>>>>>> 6ab98d1b

/** Generic copy functions from an to device **/

void cuda_copy_to_device(void *host_data, void *device_data, size_t n) {
  cuda_safe_mem( cudaMemcpy(host_data, device_data, n, cudaMemcpyHostToDevice) );
}

void cuda_copy_to_host(void *host_device, void *device_host, size_t n) {
  cuda_safe_mem( cudaMemcpy(host_device, device_host, n, cudaMemcpyDeviceToHost) );
}
<|MERGE_RESOLUTION|>--- conflicted
+++ resolved
@@ -311,7 +311,7 @@
   }
 }
 
-<<<<<<< HEAD
+
 #ifdef ENGINE
 // setup and call kernel to copy v_cs to host
 void copy_v_cs_from_GPU() {
@@ -326,7 +326,7 @@
   }
 }
 #endif
-=======
+
 void clear_energy_on_GPU() {
   if ( !global_part_vars_host.communication_enabled || !global_part_vars_host.number_of_particles )
     return;
@@ -341,7 +341,6 @@
   cuda_safe_mem (cudaMemcpy(&energy_host, energy_device, sizeof(CUDA_energy), cudaMemcpyDeviceToHost));
   copy_CUDA_energy_to_energy(energy_host);
 }
->>>>>>> 6ab98d1b
 
 /** Generic copy functions from an to device **/
 
