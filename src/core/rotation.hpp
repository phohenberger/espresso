--- conflicted
+++ resolved
@@ -94,15 +94,7 @@
 #endif
 
 /** Rotate the particle p around the NORMALIZED axis a by amount phi */
-<<<<<<< HEAD
-void local_rotate_particle(Particle *p, double *a, double phi);
-/** Rotate the particle p around the body axis "a" by amount phi */
-void rotate_particle_body(Particle *p, double *a, double phi);
-/** Rotate the particle p around the j-th body axis by amount phi */
-void rotate_particle_body_j(Particle *p, int j, double phi);
-=======
 void local_rotate_particle(Particle &p, const Vector3d &a, const double phi);
->>>>>>> e3cf300e
 
 inline void normalize_quaternion(double *q) {
   double tmp = sqrt(q[0] * q[0] + q[1] * q[1] + q[2] * q[2] + q[3] * q[3]);
@@ -112,7 +104,6 @@
   q[3] /= tmp;
 }
 
-<<<<<<< HEAD
 #ifdef BROWNIAN_DYNAMICS
 /** Propagate quaternions: viscous drag driven by conservative torques.*/
 void bd_drag_rot(Particle &p, double dt);
@@ -125,7 +116,5 @@
 void bd_random_walk_vel_rot(Particle &p, double dt);
 #endif // BROWNIAN_DYNAMICS
 
-=======
 #endif
->>>>>>> e3cf300e
 #endif