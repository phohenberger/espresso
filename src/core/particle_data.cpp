--- conflicted
+++ resolved
@@ -168,9 +168,8 @@
  *  @brief Get the mpi rank which owns the particle with id.
 */
 int get_particle_node(int id) {
-  if ((id < 0) or (id > max_seen_particle)){
+  if ((id < 0) or (id > max_seen_particle))
     return -1;
-  }
 
   if (particle_node.empty())
     build_particle_node();
@@ -1198,18 +1197,7 @@
 
   /* partners is a list containing the currently found excluded particles for
      each particle, and their distance, as a interleaved list */
-<<<<<<< HEAD
-  IntList *partners;
-
-  /* setup bond partners and distance list. Since we need to identify particles
-     via their identity, we use a full sized array */
-  partners =
-      (IntList *)calloc((max_seen_particle + 1), sizeof(IntList));
-  for (p = 0; p <= max_seen_particle; p++)
-    init_intlist(&partners[p]);
-=======
   std::unordered_map<int, IntList> partners;
->>>>>>> 48dde25a
 
   /* We need bond information */
   partCfg().update_bonds();
