--- conflicted
+++ resolved
@@ -488,20 +488,12 @@
     type = iaparams->type;
     n_partners = iaparams->num;
 
-<<<<<<< HEAD
     if (n_partners) 
     {
       /* fetch particle 2, which is always needed */
       p2 = local_particles[p1->bl.e[i++]];
       if (!p2) {
         runtimeErrorMsg() << "bond broken between particles " << p1->p.identity
-=======
-    /* fetch particle 2, which is always needed */
-    p2 = local_particles[p1->bl.e[i++]];
-    
-    if (!p2) {
-      runtimeErrorMsg() << "bond broken between particles " << p1->p.identity
->>>>>>> 453aec8b
                         << " and " << p1->bl.e[i - 1]
                         << " (particles are not stored on the same node)";
         return;
