--- conflicted
+++ resolved
@@ -119,13 +119,8 @@
 inline Utils::Vector3d calc_non_bonded_pair_force_parts(
     Particle const *const p1, Particle const *const p2,
     IA_parameters const *const ia_params, Utils::Vector3d const &d,
-<<<<<<< HEAD
-    double const dist, double const dist2, Utils::Vector3d *torque1 = nullptr,
+    double const dist, Utils::Vector3d *torque1 = nullptr,
     Utils::Vector3d *torque2 = nullptr) {
-=======
-    double const dist, Utils::Vector3d &force,
-    Utils::Vector3d *torque1 = nullptr, Utils::Vector3d *torque2 = nullptr) {
->>>>>>> 2a32c8e3
 #ifdef NO_INTRA_NB
   if (p1->p.mol_id == p2->p.mol_id)
     return {};
@@ -137,75 +132,39 @@
 #endif
 /* WCA */
 #ifdef WCA
-<<<<<<< HEAD
-  force += add_wca_pair_force(p1, p2, ia_params, d, dist);
+  force += add_wca_pair_force(ia_params, d, dist);
 #endif
 /* Lennard-Jones generic */
 #ifdef LENNARD_JONES_GENERIC
-  force += add_ljgen_pair_force(p1, p2, ia_params, d, dist);
+  force += add_ljgen_pair_force(ia_params, d, dist);
 #endif
 /* smooth step */
 #ifdef SMOOTH_STEP
-  force += add_SmSt_pair_force(p1, p2, ia_params, d, dist, dist2);
+  force += add_SmSt_pair_force(ia_params, d, dist);
 #endif
 /* Hertzian force */
 #ifdef HERTZIAN
-  force += add_hertzian_pair_force(p1, p2, ia_params, d, dist, dist2);
+  force += add_hertzian_pair_force(ia_params, d, dist);
 #endif
 /* Gaussian force */
 #ifdef GAUSSIAN
-  force += add_gaussian_pair_force(p1, p2, ia_params, d, dist, dist2);
+  force += add_gaussian_pair_force(ia_params, d, dist);
 #endif
 /* BMHTF NaCl */
 #ifdef BMHTF_NACL
-  force += add_BMHTF_pair_force(p1, p2, ia_params, d, dist, dist2);
+  force += add_BMHTF_pair_force(ia_params, d, dist);
 #endif
 /* Buckingham*/
 #ifdef BUCKINGHAM
-  force += add_buck_pair_force(p1, p2, ia_params, d, dist);
+  force += add_buck_pair_force(ia_params, d, dist);
 #endif
 /* Morse*/
 #ifdef MORSE
-  force += add_morse_pair_force(p1, p2, ia_params, d, dist);
+  force += add_morse_pair_force(ia_params, d, dist);
 #endif
 /*soft-sphere potential*/
 #ifdef SOFT_SPHERE
-  force += add_soft_pair_force(p1, p2, ia_params, d, dist);
-=======
-  add_wca_pair_force(ia_params, d, dist, force);
-#endif
-/* Lennard-Jones generic */
-#ifdef LENNARD_JONES_GENERIC
-  add_ljgen_pair_force(ia_params, d, dist, force);
-#endif
-/* smooth step */
-#ifdef SMOOTH_STEP
-  add_SmSt_pair_force(ia_params, d, dist, force);
-#endif
-/* Hertzian force */
-#ifdef HERTZIAN
-  add_hertzian_pair_force(ia_params, d, dist, force);
-#endif
-/* Gaussian force */
-#ifdef GAUSSIAN
-  add_gaussian_pair_force(ia_params, d, dist, force);
-#endif
-/* BMHTF NaCl */
-#ifdef BMHTF_NACL
-  add_BMHTF_pair_force(ia_params, d, dist, force);
-#endif
-/* Buckingham*/
-#ifdef BUCKINGHAM
-  add_buck_pair_force(ia_params, d, dist, force);
-#endif
-/* Morse*/
-#ifdef MORSE
-  add_morse_pair_force(ia_params, d, dist, force);
-#endif
-/*soft-sphere potential*/
-#ifdef SOFT_SPHERE
-  add_soft_pair_force(ia_params, d, dist, force);
->>>>>>> 2a32c8e3
+  force += add_soft_pair_force(ia_params, d, dist);
 #endif
 /*repulsive membrane potential*/
 #ifdef MEMBRANE_COLLISION
@@ -213,27 +172,15 @@
 #endif
 /*hat potential*/
 #ifdef HAT
-<<<<<<< HEAD
-  force += add_hat_pair_force(p1, p2, ia_params, d, dist);
+  force += add_hat_pair_force(ia_params, d, dist);
 #endif
 /* Lennard-Jones cosine */
 #ifdef LJCOS
-  force += add_ljcos_pair_force(p1, p2, ia_params, d, dist);
+  force += add_ljcos_pair_force(ia_params, d, dist);
 #endif
 /* Lennard-Jones cosine */
 #ifdef LJCOS2
-  force += add_ljcos2_pair_force(p1, p2, ia_params, d, dist);
-=======
-  add_hat_pair_force(ia_params, d, dist, force);
-#endif
-/* Lennard-Jones cosine */
-#ifdef LJCOS
-  add_ljcos_pair_force(ia_params, d, dist, force);
-#endif
-/* Lennard-Jones cosine */
-#ifdef LJCOS2
-  add_ljcos2_pair_force(ia_params, d, dist, force);
->>>>>>> 2a32c8e3
+  force += add_ljcos2_pair_force(ia_params, d, dist);
 #endif
 /* Thole damping */
 #ifdef THOLE
@@ -241,19 +188,15 @@
 #endif
 /* tabulated */
 #ifdef TABULATED
-<<<<<<< HEAD
-  force += add_tabulated_pair_force(p1, p2, ia_params, d, dist);
-=======
-  add_tabulated_pair_force(ia_params, d, dist, force);
->>>>>>> 2a32c8e3
+  force += add_tabulated_pair_force(ia_params, d, dist);
 #endif
 /* Gay-Berne */
 #ifdef GAY_BERNE
   // The gb force function isn't inlined, probably due to its size
   if (dist < ia_params->gay_berne.cut) {
-<<<<<<< HEAD
     auto const forces =
-        add_gb_pair_force(p1, p2, ia_params, d, dist, torque1, torque2);
+        add_gb_pair_force(p1->r.calc_director(), p2->r.calc_director(),
+                          ia_params, d, dist, torque1, torque2);
     force += std::get<0>(forces);
     if (torque1) {
       *torque1 += std::get<1>(forces);
@@ -261,51 +204,27 @@
     if (torque2) {
       *torque2 += std::get<2>(forces);
     }
-=======
-    add_gb_pair_force(p1->r.calc_director(), p2->r.calc_director(), ia_params,
-                      d, dist, force, torque1, torque2);
->>>>>>> 2a32c8e3
   }
 #endif
   return force;
 }
 
-<<<<<<< HEAD
 inline Utils::Vector3d
 calc_non_bonded_pair_force(Particle const *const p1, Particle const *const p2,
                            IA_parameters const *const ia_params,
-                           Utils::Vector3d const &d, double dist, double dist2,
+                           Utils::Vector3d const &d, double dist,
                            Utils::Vector3d *torque1 = nullptr,
                            Utils::Vector3d *torque2 = nullptr) {
-  return calc_non_bonded_pair_force_parts(p1, p2, ia_params, d, dist, dist2,
-                                          torque1, torque2);
+  return calc_non_bonded_pair_force_parts(p1, p2, ia_params, d, dist, torque1,
+                                          torque2);
 }
 
 inline Utils::Vector3d calc_non_bonded_pair_force(Particle const *const p1,
                                                   Particle const *const p2,
                                                   Utils::Vector3d const &d,
-                                                  double dist, double dist2) {
+                                                  double dist) {
   IA_parameters const *const ia_params = get_ia_param(p1->p.type, p2->p.type);
-  return calc_non_bonded_pair_force(p1, p2, ia_params, d, dist, dist2);
-=======
-inline void calc_non_bonded_pair_force(Particle const *const p1,
-                                       Particle const *const p2,
-                                       IA_parameters const *const ia_params,
-                                       Utils::Vector3d const &d, double dist,
-                                       Utils::Vector3d &force,
-                                       Utils::Vector3d *torque1 = nullptr,
-                                       Utils::Vector3d *torque2 = nullptr) {
-  calc_non_bonded_pair_force_parts(p1, p2, ia_params, d, dist, force, torque1,
-                                   torque2);
-}
-
-inline void calc_non_bonded_pair_force(Particle const *const p1,
-                                       Particle const *const p2,
-                                       Utils::Vector3d const &d, double dist,
-                                       Utils::Vector3d &force) {
-  IA_parameters const *const ia_params = get_ia_param(p1->p.type, p2->p.type);
-  calc_non_bonded_pair_force(p1, p2, ia_params, d, dist, force);
->>>>>>> 2a32c8e3
+  return calc_non_bonded_pair_force(p1, p2, ia_params, d, dist);
 }
 
 /** Calculate non-bonded forces between a pair of particles and update their
@@ -350,13 +269,8 @@
 #ifdef EXCLUSIONS
     if (do_nonbonded(p1, p2))
 #endif
-<<<<<<< HEAD
-      force += calc_non_bonded_pair_force(p1, p2, ia_params, d, dist, dist2,
-                                          torque1, torque2);
-=======
-      calc_non_bonded_pair_force(p1, p2, ia_params, d, dist, force, torque1,
-                                 torque2);
->>>>>>> 2a32c8e3
+      force += calc_non_bonded_pair_force(p1, p2, ia_params, d, dist, torque1,
+                                          torque2);
   }
 
   /***********************************************/
@@ -445,20 +359,14 @@
     break;
 #ifdef ROTATION
   case BONDED_IA_HARMONIC_DUMBBELL: {
-<<<<<<< HEAD
-    auto values = calc_harmonic_dumbbell_pair_force(p1, iaparams, dx);
+    auto values = calc_harmonic_dumbbell_pair_force(
+        p1->r.calc_director(), iaparams, dx);
     if (values) {
       result = boost::optional<Utils::Vector3d>(std::get<0>(values.get()));
       torque = std::get<1>(values.get());
     } else {
       result = boost::optional<Utils::Vector3d>();
     }
-=======
-    Utils::Vector3d torque;
-    bond_broken = calc_harmonic_dumbbell_pair_force(
-        p1->r.calc_director(), iaparams, dx, force, torque);
-    p1->f.torque += torque;
->>>>>>> 2a32c8e3
     break;
   }
 #endif
@@ -470,12 +378,7 @@
     break;
 #ifdef ELECTROSTATICS
   case BONDED_IA_BONDED_COULOMB:
-<<<<<<< HEAD
-    result = calc_bonded_coulomb_pair_force(p1, p2, iaparams, dx);
-=======
-    bond_broken =
-        calc_bonded_coulomb_pair_force(p1->p.q * p2->p.q, iaparams, dx, force);
->>>>>>> 2a32c8e3
+    result = calc_bonded_coulomb_pair_force(p1->p.q * p2->p.q, iaparams, dx);
     break;
   case BONDED_IA_BONDED_COULOMB_SR:
     result = calc_bonded_coulomb_sr_pair_force(iaparams, dx);
@@ -483,12 +386,7 @@
 #endif
 #ifdef LENNARD_JONES
   case BONDED_IA_SUBT_LJ:
-<<<<<<< HEAD
-    result = calc_subt_lj_pair_force(p1, p2, iaparams, dx);
-=======
-    bond_broken = calc_subt_lj_pair_force(get_ia_param(p1->p.type, p2->p.type),
-                                          dx, force);
->>>>>>> 2a32c8e3
+    result = calc_subt_lj_pair_force(get_ia_param(p1->p.type, p2->p.type), dx);
     break;
 #endif
   case BONDED_IA_TABULATED_DISTANCE:
@@ -496,11 +394,7 @@
     break;
 #ifdef UMBRELLA
   case BONDED_IA_UMBRELLA:
-<<<<<<< HEAD
-    result = calc_umbrella_pair_force(p1, p2, iaparams, dx);
-=======
-    bond_broken = calc_umbrella_pair_force(iaparams, dx, force);
->>>>>>> 2a32c8e3
+    result = calc_umbrella_pair_force(iaparams, dx);
     break;
 #endif
   default:
@@ -599,32 +493,19 @@
     else if (n_partners == 2) {
       switch (type) {
       case BONDED_IA_ANGLE_HARMONIC:
-<<<<<<< HEAD
         std::tie(force1, force2, force3) =
-            calc_angle_harmonic_force(p1, p2, p3, iaparams);
+            calc_angle_harmonic_force(p1->r.p, p2->r.p, p3->r.p, iaparams);
         bond_broken = false;
         break;
       case BONDED_IA_ANGLE_COSINE:
         std::tie(force1, force2, force3) =
-            calc_angle_cosine_force(p1, p2, p3, iaparams);
+            calc_angle_cosine_force(p1->r.p, p2->r.p, p3->r.p, iaparams);
         bond_broken = false;
         break;
       case BONDED_IA_ANGLE_COSSQUARE:
         std::tie(force1, force2, force3) =
-            calc_angle_cossquare_force(p1, p2, p3, iaparams);
-        bond_broken = false;
-=======
-        bond_broken = calc_angle_harmonic_force(
-            p1->r.p, p2->r.p, p3->r.p, iaparams, force1, force2, force3);
-        break;
-      case BONDED_IA_ANGLE_COSINE:
-        bond_broken = calc_angle_cosine_force(p1->r.p, p2->r.p, p3->r.p,
-                                              iaparams, force1, force2, force3);
-        break;
-      case BONDED_IA_ANGLE_COSSQUARE:
-        bond_broken = calc_angle_cossquare_force(
-            p1->r.p, p2->r.p, p3->r.p, iaparams, force1, force2, force3);
->>>>>>> 2a32c8e3
+            calc_angle_cossquare_force(p1->r.p, p2->r.p, p3->r.p, iaparams);
+        bond_broken = false;
         break;
 #ifdef OIF_GLOBAL_FORCES
       case BONDED_IA_OIF_GLOBAL_FORCES:
@@ -632,14 +513,9 @@
         break;
 #endif
       case BONDED_IA_TABULATED_ANGLE:
-<<<<<<< HEAD
         std::tie(force1, force2, force3) =
-            calc_tab_angle_force(p1, p2, p3, iaparams);
-        bond_broken = false;
-=======
-        bond_broken = calc_tab_angle_force(p1->r.p, p2->r.p, p3->r.p, iaparams,
-                                           force1, force2, force3);
->>>>>>> 2a32c8e3
+            calc_tab_angle_force(p1->r.p, p2->r.p, p3->r.p, iaparams);
+        bond_broken = false;
         break;
       case BONDED_IA_IBM_TRIEL: {
         auto result = IBM_Triel_CalcForce(p1, p2, p3, iaparams);
@@ -679,9 +555,8 @@
             IBM_Tribend_CalcForce(p1, p2, p3, p4, iaparams);
         bond_broken = false;
         break;
-<<<<<<< HEAD
       case BONDED_IA_DIHEDRAL: {
-        auto result = calc_dihedral_force(p1, p2, p3, p4, iaparams);
+        auto result = calc_dihedral_force(p2->r.p, p1->r.p, p3->r.p, p4->r.p, iaparams);
         if (result) {
           std::tie(force1, force2, force3) = result.get();
           force4 = -(force1 + force2 + force3);
@@ -690,23 +565,12 @@
         break;
       }
       case BONDED_IA_TABULATED_DIHEDRAL: {
-        auto result = calc_tab_dihedral_force(p1, p2, p3, p4, iaparams);
+        auto result = calc_tab_dihedral_force(p2->r.p, p1->r.p, p3->r.p, p4->r.p, iaparams);
         if (result) {
           std::tie(force1, force2, force3) = result.get();
           force4 = -(force1 + force2 + force3);
           bond_broken = false;
         }
-=======
-      }
-      case BONDED_IA_DIHEDRAL:
-        bond_broken = calc_dihedral_force(p2->r.p, p1->r.p, p3->r.p, p4->r.p,
-                                          iaparams, force1, force2, force3);
-        break;
-      case BONDED_IA_TABULATED_DIHEDRAL:
-        bond_broken =
-            calc_tab_dihedral_force(p2->r.p, p1->r.p, p3->r.p, p4->r.p,
-                                    iaparams, force1, force2, force3);
->>>>>>> 2a32c8e3
         break;
       }
       default:
