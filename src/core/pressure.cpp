--- conflicted
+++ resolved
@@ -28,19 +28,12 @@
 #include "initialize.hpp"
 #include "virtual_sites_relative.hpp" 
 
-<<<<<<< HEAD
 #include "short_range_loop.hpp"
 
-Observable_stat virials  = {0, {NULL,0,0}, 0,0,0,0,0};
-Observable_stat total_pressure = {0, {NULL,0,0}, 0,0,0,0,0};
-Observable_stat p_tensor = {0, {NULL,0,0},0,0,0,0,0};
-Observable_stat total_p_tensor = {0, {NULL,0,0},0,0,0,0,0};
-=======
 Observable_stat virials  = {0, {}, 0,0,0,0,0};
 Observable_stat total_pressure = {0, {}, 0,0,0,0,0};
 Observable_stat p_tensor = {0, {},0,0,0,0,0};
 Observable_stat total_p_tensor = {0, {},0,0,0,0,0};
->>>>>>> ee9bbbc4
 
 /* Observables used in the calculation of intra- and inter- molecular
    non-bonded contributions to pressure and to stress tensor */
