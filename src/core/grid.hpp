--- conflicted
+++ resolved
@@ -186,16 +186,10 @@
   *  @param b the vector to subtract
   *  @param res where to store the result
 */
-<<<<<<< HEAD
-inline void get_mi_vector(double res[3], double const a[3], double const b[3]) {
-  int i;
-
-  for (i = 0; i < 3; i++) {
-=======
+
 template <typename T, typename U, typename V>
 inline void get_mi_vector(T &res, U const &a, V const &b) {
   for (int i = 0; i < 3; i++) {
->>>>>>> 0921e08c
     res[i] = a[i] - b[i];
     if (PERIODIC(i))
       res[i] -= dround(res[i] * box_l_i[i]) * box_l[i];
