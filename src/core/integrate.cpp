--- conflicted
+++ resolved
@@ -119,7 +119,6 @@
 
 void finalize_p_inst_npt();
 
-<<<<<<< HEAD
 #ifdef BROWNIAN_DYNAMICS
 /** Propagate position: translational random walk part.*/
 void bd_random_walk(Particle &p, double dt);
@@ -132,10 +131,8 @@
 /** Propagate positions: all the rotations.*/
 void bd_pos_steps_rot(Particle &p, double dt);
 #endif
-=======
 /** Thermostats increment the RNG counter here. */
 void philox_counter_increment();
->>>>>>> 13bf0afb
 
 /*@}*/
 
@@ -641,15 +638,11 @@
        positions and velocities and check Verlet list criterion (only NPT) */
     propagate_press_box_pos_and_rescale_npt(particles);
   else {
-<<<<<<< HEAD
     for (auto &p : local_cells.particles()) {
 #if defined(ROTATION) && defined(BROWNIAN_DYNAMICS)
       bd_pos_steps_rot(p, time_step);
 #endif
 // Don't propagate translational degrees of freedom of vs
-=======
-    for (auto &p : particles) {
->>>>>>> 13bf0afb
 #ifdef VIRTUAL_SITES
       if (p.p.is_virtual)
         continue;
