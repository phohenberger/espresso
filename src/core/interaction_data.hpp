/*
  Copyright (C) 2010,2011,2012,2013,2014,2015,2016 The ESPResSo project
  Copyright (C) 2002,2003,2004,2005,2006,2007,2008,2009,2010
    Max-Planck-Institute for Polymer Research, Theory Group

  This file is part of ESPResSo.

  ESPResSo is free software: you can redistribute it and/or modify
  it under the terms of the GNU General Public License as published by
  the Free Software Foundation, either version 3 of the License, or
  (at your option) any later version.

  ESPResSo is distributed in the hope that it will be useful,
  but WITHOUT ANY WARRANTY; without even the implied warranty of
  MERCHANTABILITY or FITNESS FOR A PARTICULAR PURPOSE.  See the
  GNU General Public License for more details.

  You should have received a copy of the GNU General Public License
  along with this program.  If not, see <http://www.gnu.org/licenses/>.
*/
#ifndef _INTERACTION_DATA_H
#define _INTERACTION_DATA_H
/** \file interaction_data.hpp
    Various procedures concerning interactions between particles.
*/

#include "particle_data.hpp" /* needed for constraints */
#include "utils.hpp"

/** \name Type codes of bonded interactions
    Enumeration of implemented bonded interactions.
*/
/************************************************************/
/*@{*/

enum BondedInteraction {
  /** This bonded interaction was not set. */
  BONDED_IA_NONE = -1,
  /** Type of bonded interaction is a FENE potential
      (to be combined with Lennard Jones). */
  BONDED_IA_FENE,
  /** Type of bonded interaction is a HARMONIC potential. */
  BONDED_IA_HARMONIC,
  /** Type of bonded interaction is a HARMONIC_DUMBBELL potential. */
  BONDED_IA_HARMONIC_DUMBBELL,
  /** Type of bonded interaction is a QUARTIC potential. */
  BONDED_IA_QUARTIC,
  /** Type of bonded interaction is a BONDED_COULOMB */
  BONDED_IA_BONDED_COULOMB,
  /** Type of bonded interaction is a bond angle potential. */
  BONDED_IA_ANGLE_OLD,
  /** Type of bonded interaction is a dihedral potential. */
  BONDED_IA_DIHEDRAL,
  /** Type of tabulated bonded interaction potential,
      may be of bond length, of bond angle or of dihedral type. */
  BONDED_IA_TABULATED,
  /** Type of bonded interaction is a (-LJ) potential. */
  BONDED_IA_SUBT_LJ,
  /** Type of a Rigid/Constrained bond*/
  BONDED_IA_RIGID_BOND,
  /** Type of a virtual bond*/
  BONDED_IA_VIRTUAL_BOND,
  /** Type of bonded interaction is a bond angle -- constraint distance
     potential. */
  BONDED_IA_ANGLEDIST,
  /** Type of bonded interaction is a bond angle -- chain ends have angle with
     wall constraint */
  BONDED_IA_ENDANGLEDIST,
  /** Type of overlapped bonded interaction potential,
      may be of bond length, of bond angle or of dihedral type. */
  BONDED_IA_OVERLAPPED,
  /** Type of bonded interaction is a bond angle cosine potential. */
  BONDED_IA_ANGLE_HARMONIC,
  /** Type of bonded interaction is a bond angle cosine potential. */
  BONDED_IA_ANGLE_COSINE,
  /** Type of bonded interaction is a bond angle cosine potential. */
  BONDED_IA_ANGLE_COSSQUARE,
  /** Type of bonded interaction: oif local forces. */
  BONDED_IA_OIF_LOCAL_FORCES,
  /** Type of bonded interaction: oif global forces. */
  BONDED_IA_OIF_GLOBAL_FORCES,
  /** Type of bonded interaction: determining outward direction of oif membrane.
     */
  BONDED_IA_OIF_OUT_DIRECTION,
  /** Type of bonded interaction for cg DNA */
  BONDED_IA_CG_DNA_BASEPAIR,
  /** Type of bonded interaction for cg DNA */
  BONDED_IA_CG_DNA_STACKING,
  /** Type of bonded interaction for cg DNA */
  BONDED_IA_CG_DNA_BACKBONE,
  /** Type of bonded interaction is a wall repulsion (immersed boundary). */
  BONDED_IA_IBM_TRIEL,
  /** Type of bonded interaction is volume conservation force (immersed
     boundary). */
  BONDED_IA_IBM_VOLUME_CONSERVATION,
  /** Type of bonded interaction is bending force (immersed boundary). */
  BONDED_IA_IBM_TRIBEND,
  /** Type of bonded interaction is umbrella. */
  BONDED_IA_UMBRELLA
};

/** Specify tabulated bonded interactions  */
enum TabulatedBondedInteraction{
    TAB_UNKNOWN = 0,
    TAB_BOND_LENGTH = 1,
    TAB_BOND_ANGLE = 2,
    TAB_BOND_DIHEDRAL = 3
};

/** Specify overlapped bonded interactions  */
enum OverlappedBondedInteraction {
  OVERLAP_UNKNOWN = 0,
  OVERLAP_BOND_LENGTH,
  OVERLAP_BOND_ANGLE,
  OVERLAP_BOND_DIHEDRAL
};

/** cutoff for deactivated interactions. Below 0, so that even particles on
    top of each other don't interact by chance. */
#define INACTIVE_CUTOFF -1.0

/*@}*/

/** \name Type codes for the type of Coulomb interaction
    Enumeration of implemented methods for the electrostatic
    interaction.
*/
/************************************************************/
/*@{*/

#ifdef ELECTROSTATICS
enum CoulombMethod {
  COULOMB_NONE,      //< Coulomb interaction switched off (NONE)
  COULOMB_DH,        //< Coulomb method is Debye-Hueckel
  COULOMB_P3M,       //< Coulomb method is P3M
  COULOMB_MMM1D,     //< Coulomb method is one-dimensional MMM
  COULOMB_MMM2D,     //< Coulomb method is two-dimensional MMM
  COULOMB_MAGGS,     //< Coulomb method is "Maggs"
  COULOMB_ELC_P3M,   //< Coulomb method is P3M plus ELC
  COULOMB_RF,        //< Coulomb method is Reaction-Field
  COULOMB_INTER_RF,  //< Coulomb method is Reaction-Field BUT as interaction
  COULOMB_P3M_GPU,   //< Coulomb method is P3M with GPU based long range part
                     //calculation
  COULOMB_MMM1D_GPU, //< Coulomb method is one-dimensional MMM running on GPU
  COULOMB_EWALD_GPU, //< Coulomb method is Ewald running on GPU
  COULOMB_EK,        //< Coulomb method is electrokinetics
  COULOMB_SCAFACOS,  //< Coulomb method is scafacos
};

#endif
/*@}*/

#ifdef DIPOLES
/** \name Type codes for the type of dipolar interaction
  Enumeration of implemented methods for the magnetostatic
  interaction.
 */
/************************************************************/
/*@{*/
enum DipolarInteraction {
  /** dipolar interation switched off (NONE). */
  DIPOLAR_NONE = 0,
  /** dipolar method is P3M. */
  DIPOLAR_P3M,
  /** Dipolar method is P3M plus DLC. */
  DIPOLAR_MDLC_P3M,
  /** Dipolar method is all with all and no replicas */
  DIPOLAR_ALL_WITH_ALL_AND_NO_REPLICA,
  /** Dipolar method is magnetic dipolar direct sum */
  DIPOLAR_DS,
  /** Dipolar method is direct sum plus DLC. */
  DIPOLAR_MDLC_DS,
  /** Direct summation on gpu */
  DIPOLAR_DS_GPU,
  /** Scafacos library */
  DIPOLAR_SCAFACOS

};
#endif

/** \name Type codes for constraints
    Enumeration of implemented constraint types.
*/
/************************************************************/
/*@{*/
enum ConstraintApplied {
  /** No constraint applied */
  CONSTRAINT_NONE = 0,
  /** wall constraint applied */
  CONSTRAINT_WAL,
  /** spherical constraint applied */
  CONSTRAINT_SPH,
  /** (finite) cylinder shaped constraint applied */
  CONSTRAINT_CYL,
  /** Rod-like charge. */
  CONSTRAINT_ROD,
  /** Plate-like charge. */
  CONSTRAINT_PLATE,
  /** maze-like constraint applied */
  CONSTRAINT_MAZE,
  /** pore constraint applied */
  CONSTRAINT_PORE,
  // ER
  /** External magnetic field constraint applied */
  CONSTRAINT_EXT_MAGN_FIELD,
  // end ER
  /** Constraint for tunable-lsip boundary conditions */
  CONSTRAINT_PLANE,
  /** Constraint for tunable-lsip boundary conditions */
  CONSTRAINT_RHOMBOID,
  /** Constraint for a stomatocyte boundary */
  CONSTRAINT_STOMATOCYTE,
  /** slitpore constraint applied */
  CONSTRAINT_SLITPORE,
  /** Constraint for a hollow cone boundary */
  CONSTRAINT_HOLLOW_CONE,
  /** Constraint for spherocylinder boundary */
  CONSTRAINT_SPHEROCYLINDER,
  /** Constraint for a voxel boundary */
  CONSTRAINT_VOXEL
};
/*@}*/

/* Data Types */
/************************************************************/

/** field containing the interaction parameters for
 *  nonbonded interactions. Access via
 * get_ia_param(i, j), i,j < n_particle_types */
typedef struct {

  /** flag that tells whether there is any short-ranged interaction,
   i.e. one that contributes to the "nonbonded" section of the
   energy/pressure. Note that even if there is no short-ranged
   interaction present, the \ref max_cut can be non-zero due to
   e.g. electrostatics. */
  int particlesInteract;

  /** maximal cutoff for this pair of particle types. This contains
      contributions from the short-ranged interactions, plus any
      cutoffs from global interactions like electrostatics.
  */
  double max_cut;

  /** \name Lennard-Jones with shift */
  /*@{*/
  double LJ_eps;
  double LJ_sig;
  double LJ_cut;
  double LJ_shift;
  double LJ_offset;
  double LJ_capradius;
  double LJ_min;
  /*@}*/

  /** \name Generic Lennard-Jones with shift */
  /*@{*/
  double LJGEN_eps;
  double LJGEN_sig;
  double LJGEN_cut;
  double LJGEN_shift;
  double LJGEN_offset;
  double LJGEN_capradius;
  int LJGEN_a1;
  int LJGEN_a2;
  double LJGEN_b1;
  double LJGEN_b2;
  double LJGEN_lambda;
  double LJGEN_softrad;
/*@}*/

#ifdef LJ_ANGLE
  /** \name Directional Lennard-Jones */
  /*@{*/
  double LJANGLE_eps;
  double LJANGLE_sig;
  double LJANGLE_cut;
  /* Locate bonded partners */
  int LJANGLE_bonded1type;
  int LJANGLE_bonded1pos;
  int LJANGLE_bonded1neg;
  int LJANGLE_bonded2pos;
  int LJANGLE_bonded2neg;
  /* Cap */
  double LJANGLE_capradius;
  /* Optional 2nd environment */
  double LJANGLE_z0;
  double LJANGLE_dz;
  double LJANGLE_kappa;
  double LJANGLE_epsprime;
/*@}*/
#endif

#ifdef SMOOTH_STEP
  /** \name smooth step potential */
  /*@{*/
  double SmSt_eps;
  double SmSt_sig;
  double SmSt_cut;
  double SmSt_d;
  int SmSt_n;
  double SmSt_k0;
/*@}*/
#endif

#ifdef HERTZIAN
  /** \name Hertzian potential */
  /*@{*/
  double Hertzian_eps;
  double Hertzian_sig;
/*@}*/
#endif

#ifdef GAUSSIAN
  /** \name Gaussian potential */
  /*@{*/
  double Gaussian_eps;
  double Gaussian_sig;
  double Gaussian_cut;
/*@}*/
#endif

#ifdef BMHTF_NACL
  /** \name BMHTF NaCl potential */
  /*@{*/
  double BMHTF_A;
  double BMHTF_B;
  double BMHTF_C;
  double BMHTF_D;
  double BMHTF_sig;
  double BMHTF_cut;
  double BMHTF_computed_shift;
/*@}*/
#endif

#ifdef MORSE
  /** \name Morse potential */
  /*@{*/
  double MORSE_eps;
  double MORSE_alpha;
  double MORSE_rmin;
  double MORSE_cut;
  double MORSE_rest;
  double MORSE_capradius;
/*@}*/
#endif

#ifdef BUCKINGHAM
  /** \name Buckingham potential */
  /*@{*/
  double BUCK_A;
  double BUCK_B;
  double BUCK_C;
  double BUCK_D;
  double BUCK_cut;
  double BUCK_discont;
  double BUCK_shift;
  double BUCK_capradius;
  double BUCK_F1;
  double BUCK_F2;
/*@}*/
#endif

#ifdef SOFT_SPHERE
  /** \name soft-sphere potential */
  /*@{*/
  double soft_a;
  double soft_n;
  double soft_cut;
  double soft_offset;
/*@}*/
#endif

#ifdef AFFINITY
  /** \name affinity potential */
  /*@{*/
  int affinity_type;
  double affinity_kappa;
  double affinity_r0;
  double affinity_Kon;
  double affinity_Koff;
  double affinity_maxBond;
  double affinity_cut;
/*@}*/
#endif

#ifdef MEMBRANE_COLLISION
  /** \name membrane collision potential */
  /*@{*/
  double membrane_a;
  double membrane_n;
  double membrane_cut;
  double membrane_offset;
/*@}*/
#endif

#ifdef HAT
  /** \name hat potential */
  /*@{*/
  double HAT_Fmax;
  double HAT_r;
/*@}*/
#endif

#ifdef LJCOS
  /** \name Lennard-Jones+Cos potential */
  /*@{*/
  double LJCOS_eps;
  double LJCOS_sig;
  double LJCOS_cut;
  double LJCOS_offset;
  double LJCOS_alfa;
  double LJCOS_beta;
  double LJCOS_rmin;
/*@}*/
#endif

#ifdef LJCOS2
  /** \name Lennard-Jones with a different Cos potential */
  /*@{*/
  double LJCOS2_eps;
  double LJCOS2_sig;
  double LJCOS2_cut;
  double LJCOS2_offset;
  double LJCOS2_w;
  double LJCOS2_rchange;
  double LJCOS2_capradius;
/*@}*/
#endif

#ifdef COS2
  /** \name Cos2 potential */
  /*@{*/
  double COS2_eps;
  double COS2_cut;
  double COS2_offset;
  double COS2_w;
/*@}*/
#endif

#ifdef GAY_BERNE
  /** \name Gay-Berne potential */
  /*@{*/
  double GB_eps;
  double GB_sig;
  double GB_cut;
  double GB_k1;
  double GB_k2;
  double GB_mu;
  double GB_nu;
  double GB_chi1;
  double GB_chi2;
/*@}*/
#endif

#ifdef TABULATED
  /** \name Tabulated potential */
  /*@{*/
  int TAB_npoints;
  int TAB_startindex;
  double TAB_minval;
  double TAB_minval2;
  double TAB_maxval;
  double TAB_stepsize;
/** The maximum allowable filename length for a tabulated potential file*/
#define MAXLENGTH_TABFILE_NAME 256
  char TAB_filename[MAXLENGTH_TABFILE_NAME];
/*@}*/
#endif

#ifdef COMFORCE
  /** \name center of mass directed force */
  /*@{*/
  int COMFORCE_flag;
  int COMFORCE_dir;
  double COMFORCE_force;
  double COMFORCE_fratio;
/*@}*/
#endif

#ifdef COMFIXED
  /** \name center of mass directed force */
  /*@{*/
  int COMFIXED_flag;
/*@}*/
#endif

#ifdef INTER_DPD
  /** \name DPD as interaction */
  /*@{*/
  double dpd_gamma;
  double dpd_r_cut;
  int dpd_wf;
  double dpd_pref1;
  double dpd_pref2;
  double dpd_tgamma;
  double dpd_tr_cut;
  int dpd_twf;
  double dpd_pref3;
  double dpd_pref4;
/*@}*/
#endif

#ifdef INTER_RF
  int rf_on;
#endif

#ifdef MOL_CUT
  int mol_cut_type;
  double mol_cut_cutoff;
#endif

#ifdef TUNABLE_SLIP
  double TUNABLE_SLIP_temp;
  double TUNABLE_SLIP_gamma;
  double TUNABLE_SLIP_r_cut;
  double TUNABLE_SLIP_time;
  double TUNABLE_SLIP_vx;
  double TUNABLE_SLIP_vy;
  double TUNABLE_SLIP_vz;
#endif

#ifdef CATALYTIC_REACTIONS
  double REACTION_range;
#endif

#ifdef SHANCHEN
  double affinity[LB_COMPONENTS];
  int affinity_on;
#endif

} IA_parameters;

/** thermodynamic force parameters */

/** \name Compounds for Coulomb interactions */
/*@{*/

/** field containing the interaction parameters for
 *  the coulomb  interaction.  */
typedef struct {

#ifdef ELECTROSTATICS
  /** Bjerrum length. */
  double bjerrum;
  /** bjerrum length times temperature. */
  double prefactor;

  /** Method to treat coulomb interaction. */
  CoulombMethod method;
#endif

#ifdef DIPOLES
  double Dbjerrum;
  double Dprefactor;
  DipolarInteraction Dmethod;
#endif

} Coulomb_parameters;

#ifdef ELECTROSTATICS

/** Induced field (for const. potential feature). **/
extern double field_induced;
/** Applied field (for const. potential feature) **/
extern double field_applied;

#endif

/*@}*/
/** Parameters for FENE bond Potential.
k - spring constant.
drmax - maximal bond streching.
r0 - equilibrium bond length.
drmax2 - square of drmax (internal parameter).
*/
typedef struct {
  double k;
  double drmax;
  double r0;
  double drmax2;
  double drmax2i;
} Fene_bond_parameters;

#ifdef HYDROGEN_BOND
/** Parameters for the cg_dna potential
    Insert documentation here.
**/
typedef struct {
  double r0;
  double alpha;
  double E0;
  double kd;
  double sigma1;
  double sigma2;
  double psi10;
  double psi20;
  /* Parameters for the sugar base interaction */
  double E0sb;
  double r0sb;
  double alphasb;
  double f2;
  double f3;
} Cg_dna_basepair_parameters;
#endif
#ifdef TWIST_STACK
typedef struct {
  double rm;
  double epsilon;
  double ref_pot;
  double a[8];
  double b[7];
} Cg_dna_stacking_parameters;
#endif

/** Parameters for oif_global_forces */
typedef struct {
  double A0_g;
  double ka_g;
  double V0;
  double kv;
} Oif_global_forces_bond_parameters;

/** Parameters for oif_local_forces */
typedef struct {
<<<<<<< HEAD
  double r0;
  double ks;
  double kslin;
  double phi0;
  double kb;
  double A01;
  double A02;
  double kal;
=======
    double r0;
    double ks;
    double kslin;
    double phi0;
    double kb;
    double A01;
    double A02;
    double kal;
    double kvisc;
>>>>>>> 2a4c2cbd
} Oif_local_forces_bond_parameters;

/** Parameters for oif_out_direction */
typedef struct {

} Oif_out_direction_bond_parameters;

/** Parameters for harmonic bond Potential */
typedef struct {
  double k;
  double r;
  double r_cut;
} Harmonic_bond_parameters;

#ifdef ROTATION
/** Parameters for harmonic dumbbell bond Potential */
typedef struct {
  double k1;
  double k2;
  double r;
  double r_cut;
} Harmonic_dumbbell_bond_parameters;
#endif

/** Parameters for quartic bond Potential */
typedef struct {
  double k0, k1;
  double r;
  double r_cut;
} Quartic_bond_parameters;

/** Parameters for coulomb bond Potential */
typedef struct { double prefactor; } Bonded_coulomb_bond_parameters;

/** Parameters for three body angular potential (bond-angle potentials).
        ATTENTION: Note that there are different implementations of the bond
   angle
        potential which you may chose with a compiler flag in the file \ref
   config.hpp !
        bend - bending constant.
        phi0 - equilibrium angle (default is 180 degrees / Pi) */
typedef struct {
  double bend;
  double phi0;
  double cos_phi0;
  double sin_phi0;

} Angle_bond_parameters;

/** Parameters for three body angular potential (bond_angle_harmonic).
    bend - bending constant.
    phi0 - equilibrium angle (default is 180 degrees / Pi) */
typedef struct {
  double bend;
  double phi0;
} Angle_harmonic_bond_parameters;

/** Parameters for three body angular potential (bond_angle_cosine).
    bend - bending constant.
    phi0 - equilibrium angle (default is 180 degrees / Pi) */
typedef struct {
  double bend;
  double phi0;
  double cos_phi0;
  double sin_phi0;
} Angle_cosine_bond_parameters;

/** Parameters for three body angular potential (bond_angle_cossquare).
    bend - bending constant.
    phi0 - equilibrium angle (default is 180 degrees / Pi) */
typedef struct {
  double bend;
  double phi0;
  double cos_phi0;
} Angle_cossquare_bond_parameters;

/** Parameters for four body angular potential (dihedral-angle potentials). */
typedef struct {
  double mult;
  double bend;
  double phase;
} Dihedral_bond_parameters;

/** Parameters for n-body tabulated potential (n=2,3,4). */
typedef struct {
  char *filename;
  TabulatedBondedInteraction type;
  int npoints;
  double minval;
  double maxval;
  double invstepsize;
  double *f;
  double *e;
} Tabulated_bond_parameters;

/** Parameters for n-body overlapped potential (n=2,3,4). */
typedef struct {
  char *filename;
  OverlappedBondedInteraction type;
  double maxval;
  int noverlaps;
  double *para_a;
  double *para_b;
  double *para_c;
} Overlap_bond_parameters;

#ifdef UMBRELLA
/** Parameters for umbrella potential */
typedef struct {
  double k;
  int dir;
  double r;
} Umbrella_bond_parameters;
#endif

/** Dummy parameters for -LJ Potential */
typedef struct {
  double k;
  double r;
  double r2;
} Subt_lj_bond_parameters;

/**Parameters for the rigid_bond/SHAKE/RATTLE ALGORITHM*/
typedef struct {
  /**Length of rigid bond/Constrained Bond*/
  // double d;
  /**Square of the length of Constrained Bond*/
  double d2;
  /**Positional Tolerance/Accuracy value for termination of RATTLE/SHAKE
   * iterations during position corrections*/
  double p_tol;
  /**Velocity Tolerance/Accuracy for termination of RATTLE/SHAKE iterations
   * during velocity corrections */
  double v_tol;
} Rigid_bond_parameters;

/** Parameters for three body angular potential (bond-angle potentials) that
    depends on distance to wall constraint.
        ATTENTION: Note that there are different implementations of the bond
   angle
        potential which you may chose with a compiler flag in the file \ref
   config.hpp !
        bend - bending constant.
        phi0 - equilibrium angle (default is 180 degrees / Pi)
        dist0 - equilibrium distance (no default) */
typedef struct {
  double bend;
  double phimin;
  double distmin;
  double phimax;
  double distmax;
  double cos_phi0;
  double sin_phi0;
} Angledist_bond_parameters;

/** Parameters for chainend angular potential with wall  */
typedef struct {
  double bend;
  double phi0;
  double distmin;
  double distmax;
} Endangledist_bond_parameters;

typedef enum { NeoHookean, Skalak } tElasticLaw;

/** Parameters for IBM elastic triangle (triel) **/
typedef struct {
  // These values encode the reference state
  double l0;
  double lp0;
  double sinPhi0;
  double cosPhi0;
  double area0;

  // These values are cache values to speed up computation
  double a1;
  double a2;
  double b1;
  double b2;

  // These are interaction parameters
  // k1 is used for Neo-Hookean
  // k1 and k2 are used Skalak
  double maxdist;
  tElasticLaw elasticLaw;
  double k1;
  double k2;

} IBM_Triel_Parameters;

/** Parameters for IBM volume conservation bond **/
typedef struct {
  int softID; // ID of the large soft particle to which this node belongs
  // Reference volume
  double volRef;
  // Spring constant for volume force
  double kappaV;
  // Whether to write out center-of-mass at each time step
  // Actually this is more of an analysis function and does not strictly belong
  // to volume conservation
  //  bool writeCOM;
} IBM_VolCons_Parameters;

typedef enum { TriangleNormals, NodeNeighbors } tBendingMethod;

/** Parameters for IBM tribend **/
typedef struct {
  // Interaction data
  double kb;
  tBendingMethod method;

  // Reference angle
  double theta0;

} IBM_Tribend_Parameters;

/** Union in which to store the parameters of an individual bonded interaction
 */
typedef union {
  Fene_bond_parameters fene;
  Oif_global_forces_bond_parameters oif_global_forces;
  Oif_local_forces_bond_parameters oif_local_forces;
  Oif_out_direction_bond_parameters oif_out_direction;
  Harmonic_bond_parameters harmonic;
#ifdef ROTATION
  Harmonic_dumbbell_bond_parameters harmonic_dumbbell;
#endif
  Quartic_bond_parameters quartic;
  Bonded_coulomb_bond_parameters bonded_coulomb;
  Angle_bond_parameters angle;
  Angle_harmonic_bond_parameters angle_harmonic;
  Angle_cosine_bond_parameters angle_cosine;
  Angle_cossquare_bond_parameters angle_cossquare;
  Dihedral_bond_parameters dihedral;
  Tabulated_bond_parameters tab;
  Overlap_bond_parameters overlap;
#ifdef UMBRELLA
  Umbrella_bond_parameters umbrella;
#endif
  Subt_lj_bond_parameters subt_lj;
  Rigid_bond_parameters rigid_bond;
  Angledist_bond_parameters angledist;
#if defined(CG_DNA) || defined(HYDROGEN_BOND)
  Cg_dna_basepair_parameters hydrogen_bond;
#endif
#if defined(CG_DNA) || defined(TWIST_STACK)
  Cg_dna_stacking_parameters twist_stack;
#endif
  Endangledist_bond_parameters endangledist;
  IBM_Triel_Parameters ibm_triel;
  IBM_VolCons_Parameters ibmVolConsParameters;
  IBM_Tribend_Parameters ibm_tribend;
} Bond_parameters;

/** Defines parameters for a bonded interaction. */
typedef struct {
  /** bonded interaction type. See \ref BONDED_IA_FENE "Type code for bonded" */
  BondedInteraction type;
  /** (Number of particles - 1) interacting for that type */
  int num;
  /** union to store the different bonded interaction parameters. */
  Bond_parameters p;
} Bonded_ia_parameters;

#ifdef CONSTRAINTS
/** \name Compounds for constraints */
/*@{*/

/** Parameters for a WALL constraint (or a plane if you like that more). */
typedef struct {
  /** normal vector on the plane. */
  double n[3];
  /** distance of the wall from the origin. */
  double d;
  /** whether the constraint is penetrable 1 or not 0*/
  int penetrable;
  int reflecting;
  int only_positive;
  /** whether to calculate tunable slip forces 1 or not 0 */
  int tunable_slip;
} Constraint_wall;

/** Parameters for a SPHERE constraint. */
typedef struct {
  /** sphere center. */
  double pos[3];
  /** sphere radius. */
  double rad;
  /** sphere direction. (+1 outside -1 inside interaction direction)*/
  double direction;
  /** whether the constraint is penetrable 1 or not 0*/
  int penetrable;
  int reflecting;
} Constraint_sphere;

/** Parameters for a CYLINDER constraint. */
typedef struct {
  /** center of the cylinder. */
  double pos[3];
  /** Axis of the cylinder .*/
  double axis[3];
  /** cylinder radius. */
  double rad;
  /** cylinder length. (!!!NOTE this is only the half length of the cylinder.)*/
  double length;
  /** cylinder direction. (+1 outside -1 inside interaction direction)*/
  double direction;
  /** whether the constraint is penetrable 1 or not 0*/
  int penetrable;
  int reflecting;
} Constraint_cylinder;

/** Parameters for a SPHEROCYLINDER constraint. */
typedef struct {
  /** center of the cylinder. */
  double pos[3];
  /** Axis of the cylinder .*/
  double axis[3];
  /** cylinder radius. */
  double rad;
  /** cylinder length. (!!!NOTE this is only the half length of the cylinder.)*/
  double length;
  /** cylinder direction. (+1 outside -1 inside interaction direction)*/
  double direction;
  /** whether the constraint is penetrable 1 or not 0*/
  int penetrable;
  int reflecting;
} Constraint_spherocylinder;

/** Parameters for a RHOMBOID constraint. */
typedef struct {
  /** corner of the rhomboid */
  double pos[3];
  /** edges adjacent to the corner */
  double a[3];
  double b[3];
  double c[3];
  /** rhomboid direction. (+1 outside -1 inside interaction direction)*/
  double direction;
  /** whether the constraint is penetrable 1 or not 0*/
  int penetrable;
  int reflecting;
} Constraint_rhomboid;

/** Parameters for a PORE constraint. */
typedef struct {
  /** center of the cylinder. */
  double pos[3];
  /** Axis of the cylinder .*/
  double axis[3];
  /** cylinder radius. */
  double rad_left;
  double rad_right;
  double smoothing_radius;
  /** cylinder length. (!!!NOTE this is only the half length of the cylinder.)*/
  double length;
  int reflecting;
  double outer_rad_left;
  double outer_rad_right;
} Constraint_pore;

/** Parameters for a SLITPORE constraint. */
typedef struct {
  /** center of the cylinder. */
  double pore_mouth;
  /** Axis of the cylinder .*/
  double upper_smoothing_radius;
  double lower_smoothing_radius;
  /** cylinder length. (!!!NOTE this is only the half length of the cylinder.)*/
  double channel_width;
  double pore_width;
  double pore_length;
  int reflecting;
} Constraint_slitpore;

/** Parameters for a ROD constraint. */
typedef struct {
  /** center of the cylinder in the x-y plane. */
  double pos[2];
  /** line charge density. Only makes sense if the axis along the rod is
      periodically replicated and only with MMM1D. */
  double lambda;
} Constraint_rod;

/** Parameters for a PLATE constraint. */
typedef struct {
  /** height of plane in z-axis. */
  double pos;
  /** charge density. Only makes sense if the axis along the rod is
      periodically replicated and only with MMM2D. */
  double sigma;
} Constraint_plate;

/** Parameters for a MAZE constraint. */
typedef struct {
  /** number of spheres. */
  double nsphere;
  /** dimension of the maze. */
  double dim;
  /** sphere radius. */
  double sphrad;
  /** cylinder (connecting the spheres) radius*/
  double cylrad;
  /** whether the constraint is penetrable 1 or not 0*/
  int penetrable;
} Constraint_maze;

/** Parameters for a STOMATOCYTE constraint. */
typedef struct {

  /** Stomatocyte position. */

  double position_x;
  double position_y;
  double position_z;

  /** Stomatocyte orientation. */

  double orientation_x;
  double orientation_y;
  double orientation_z;

  /** Stomatocyte dimensions. */

  double outer_radius;
  double inner_radius;
  double layer_width;

  /** Inside/Outside (+1 outside -1 inside interaction direction)*/

  double direction;

  /** whether the constraint is penetrable 1 or not 0*/

  int penetrable;
  int reflecting;

} Constraint_stomatocyte;

/** Parameters for a HOLLOW_CONE constraint. */
typedef struct {

  /** Hollow cone position. */

  double position_x;
  double position_y;
  double position_z;

  /** Hollow cone orientation. */

  double orientation_x;
  double orientation_y;
  double orientation_z;

  /** Hollow cone dimensions. */

  double inner_radius;
  double outer_radius;
  double width;
  double opening_angle;

  /** Inside/Outside (+1 outside -1 inside interaction direction)*/

  double direction;

  /** whether the constraint is penetrable 1 or not 0*/

  int penetrable;
  int reflecting;

} Constraint_hollow_cone;

/** Parameters for a VOXEL constraint. */
typedef struct {

/** Voxel position. x y z*/
// double pos[3];
/** normal vector towards fluid. */
// double n[3];

#define MAXLENGTH_VOXELFILE_NAME 256
  char filename[MAXLENGTH_VOXELFILE_NAME];
} Constraint_voxel;

/** Parameters for a BOX constraint. */
typedef struct { int value; } Constraint_box;

// ER
/** Parameters for a EXTERNAL MAGNETIC FIELD constraint */
typedef struct {
  /** vector (direction and magnitude) of the external magnetic field */
  double ext_magn_field[3];
} Constraint_ext_magn_field;
// end ER

typedef struct {
  double omega;
  double Prefactor;
} SinusoidalField;

/** Structure to specify a constraint. */
struct Constraint {
  Constraint() : type(CONSTRAINT_NONE) {}

  /** type of the constraint. */
  ConstraintApplied type;

  union {
    Constraint_wall wal;
    Constraint_sphere sph;
    Constraint_cylinder cyl;
    Constraint_spherocylinder spherocyl;
    Constraint_rhomboid rhomboid;
    Constraint_rod rod;
    Constraint_plate plate;
    Constraint_maze maze;
    Constraint_pore pore;
    Constraint_slitpore slitpore;
    Constraint_stomatocyte stomatocyte;
    Constraint_hollow_cone hollow_cone;
    Constraint_voxel voxel;
    // ER
    Constraint_ext_magn_field emfield;
  } c;

  /** particle representation of this constraint. Actually needed are only the
     identity,
      the type and the force. */
  Particle part_rep;
};
/*@}*/
#endif

/************************************************
 * exported variables
 ************************************************/

/** Maximal particle type seen so far. */
extern int n_particle_types;
/* Number of nonbonded (short range) interactions. Not used so far.*/
extern int n_interaction_types;

/** Structure containing the coulomb parameters. */
extern Coulomb_parameters coulomb;

/** number of bonded interactions. Not used so far. */
extern int n_bonded_ia;
/** Field containing the paramters of the bonded ia types */
extern Bonded_ia_parameters *bonded_ia_params;

/** Array containing all tabulated forces*/
extern DoubleList tabulated_forces;
/** Array containing all tabulated energies*/
extern DoubleList tabulated_energies;

/** Maximal interaction cutoff (real space/short range interactions). */
extern double max_cut;
/** Maximal interaction cutoff (real space/short range non-bonded interactions).
 */
extern double max_cut_nonbonded;
/** Maximal interaction cutoff (real space/short range bonded interactions). */
extern double max_cut_bonded;
/** Cutoff of coulomb real space part */
extern double coulomb_cutoff;
/** Cutoff of dipolar real space part */
extern double dipolar_cutoff;

/** Minimal global interaction cutoff. Particles with a distance
    smaller than this are guaranteed to be available on the same node
    (through ghosts).  */
extern double min_global_cut;

/** Switch for nonbonded interaction exclusion */
extern int ia_excl;

/************************************************
 * exported functions
 ************************************************/
/** Function for initializing force and energy tables */
void force_and_energy_tables_init();

#ifdef ELECTROSTATICS
int coulomb_set_bjerrum(double bjerrum);
#endif

#ifdef DIPOLES
int dipolar_set_Dbjerrum(double bjerrum);
#endif

/** copy a set of interaction parameters. */
void copy_ia_params(IA_parameters *dst, IA_parameters *src);

/** get interaction parameters between particle sorts i and j */
inline IA_parameters *get_ia_param(int i, int j) {
  extern IA_parameters *ia_params;
  extern int n_particle_types;
  return &ia_params[i * n_particle_types + j];
}

/** get interaction parameters between particle sorts i and j.
    Slower than @ref get_ia_param, but can also be used on not
    yet present particle types*/
IA_parameters *get_ia_param_safe(int i, int j);

/** Makes sure that ia_params is large enough to cover interactions
    for this particle type. The interactions are initialized with values
    such that no physical interaction occurs. */
void make_particle_type_exist(int type);

/** Makes sure that \ref bonded_ia_params is large enough to cover the
    parameters for the bonded interaction type. Attention: 1: There is
    no initialization done here. 2: Use only in connection with
    creating new or overwriting old bond types*/
void make_bond_type_exist(int type);

/** This function increases the LOCAL ia_params field
    to the given size. Better use
    \ref make_particle_type_exist since it takes care of
    the other nodes.  */
void realloc_ia_params(int nsize);

/** calculates the maximal cutoff of all real space
    interactions. these are: bonded, non bonded + real space
    electrostatics. The result is stored in the global variable
    max_cut. The maximal cutoff of the non-bonded + real space
    electrostatic interactions is stored in max_cut_non_bonded. This
    value is used in the verlet pair list algorithm (see \ref
    verlet.hpp). */
void recalc_maximal_cutoff();

/** call when the temperature changes, for Bjerrum length adjusting. */
void recalc_coulomb_prefactor();

/** check whether all force calculation routines are properly initialized. */
int interactions_sanity_checks();

/**  check if a non bonded interaction is defined */
inline int checkIfInteraction(IA_parameters *data) {
  return data->particlesInteract;
}

/** check if the types of particles i and j have any non bonded
    interaction defined. */
inline int checkIfParticlesInteract(int i, int j) {
  return checkIfInteraction(get_ia_param(i, j));
}

///
const char *get_name_of_bonded_ia(BondedInteraction type);

#ifdef BOND_VIRTUAL
int virtual_set_params(int bond_type);
#endif

#ifdef DIPOLES
void set_dipolar_method_local(DipolarInteraction method);
#endif

#endif<|MERGE_RESOLUTION|>--- conflicted
+++ resolved
@@ -623,16 +623,6 @@
 
 /** Parameters for oif_local_forces */
 typedef struct {
-<<<<<<< HEAD
-  double r0;
-  double ks;
-  double kslin;
-  double phi0;
-  double kb;
-  double A01;
-  double A02;
-  double kal;
-=======
     double r0;
     double ks;
     double kslin;
@@ -642,7 +632,6 @@
     double A02;
     double kal;
     double kvisc;
->>>>>>> 2a4c2cbd
 } Oif_local_forces_bond_parameters;
 
 /** Parameters for oif_out_direction */
