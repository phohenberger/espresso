--- conflicted
+++ resolved
@@ -29,15 +29,7 @@
 #include "bonded_interactions/bonded_interaction_data.hpp"
 #include "grid.hpp"
 #include "particle_data.hpp"
-<<<<<<< HEAD
-
 #include "utils/math/triangle_functions.hpp"
-using Utils::angle_btw_triangles;
-using Utils::area_triangle;
-using Utils::get_n_triangle;
-=======
-#include "utils/math/triangle_functions.hpp"
->>>>>>> 4aa99a01
 
 // set parameters for local forces
 int oif_local_forces_set_params(int bond_type, double r0, double ks,
@@ -150,24 +142,13 @@
      force for triangle p2,p3,p4 p1 += forceT1; p2 -= 0.5*forceT1+0.5*forceT2;
      p3 -= 0.5*forceT1+0.5*forceT2; p4 += forceT2; */
   if (iaparams->p.oif_local_forces.kb > TINY_OIF_ELASTICITY_COEFFICIENT) {
-<<<<<<< HEAD
-    auto const n1 = get_n_triangle(fp2, fp1, fp3).normalize();
-    auto const n2 = get_n_triangle(fp2, fp3, fp4).normalize();
-
-    auto const phi = angle_btw_triangles(fp1, fp2, fp3, fp4);
-    auto const aa = (phi -
-                     iaparams->p.oif_local_forces
-                         .phi0); // no renormalization by phi0, to be
-                                 // consistent with Krueger and Fedosov
-=======
     auto const n1 = Utils::get_n_triangle(fp2, fp1, fp3).normalize();
     auto const n2 = Utils::get_n_triangle(fp2, fp3, fp4).normalize();
 
-    auto const phi = angle_btw_triangles(fp1, fp2, fp3, fp4);
+    auto const phi = Utils::angle_btw_triangles(fp1, fp2, fp3, fp4);
     auto const aa = (phi - iaparams->p.oif_local_forces
                                .phi0); // no renormalization by phi0, to be
                                        // consistent with Krueger and Fedosov
->>>>>>> 4aa99a01
     auto const fac = iaparams->p.oif_local_forces.kb * aa;
 
     for (int i = 0; i < 3; i++) {
@@ -196,7 +177,7 @@
                               double force1[3], double force2[3],
                               double force3[3]) {
       auto const h = (1. / 3.) * (fp1 + fp2 + fp3);
-      auto const A = area_triangle(fp1, fp2, fp3);
+      auto const A = Utils::area_triangle(fp1, fp2, fp3);
       auto const t = sqrt(A / A0) - 1.0;
 
       auto const m1 = h - fp1;
