--- conflicted
+++ resolved
@@ -28,278 +28,9 @@
 */
 int oif_global_forces_set_params(int bond_type, double A0_g, double ka_g,
                                  double V0, double kv);
-
-int oif_global_forces_set_params(int bond_type, double A0_g, double ka_g,
-                                 double V0, double kv);
-
+void calc_oif_global(double *area_volume, int molType);
 void add_oif_global_forces(double *area_volume, int molType);
 
-<<<<<<< HEAD
-	/* Loop local cells */
-	for (c = 0; c < local_cells.n; c++) {
-		cell = local_cells.cell[c];
-		p   = cell->part;
-		np  = cell->n;
-		/* Loop cell particles */
-		for(i=0; i < np; i++) {				
-			j = 0;
-			p1 = &p[i];
-			while(j<p1->bl.n){
-				/* bond type */
-				type_num = p1->bl.e[j++];
-				iaparams = &bonded_ia_params[type_num];			
-				type = iaparams->type;
-				n_partners = iaparams->num;
-				id=p1->p.mol_id;
-				if(type == BONDED_IA_OIF_GLOBAL_FORCES && id == molType){ // BONDED_IA_OIF_GLOBAL_FORCES with correct molType  
-					test++;
-					/* fetch particle 2 */
-					p2 = local_particles[p1->bl.e[j++]];
-                    if (!p2) {
-                      runtimeErrorMsg() <<"oif global calc: bond broken between particles " << p1->p.identity << " and " << p1->bl.e[j-1] << " (particles not stored on the same node - oif_global_forces1); n " << p1->bl.n << " max " << p1->bl.max ;
-                      return;
-					}
-					/* fetch particle 3 */
-					//if(n_partners>2){
-					p3 = local_particles[p1->bl.e[j++]];
-                    if (!p3) {
-                      runtimeErrorMsg() <<"oif global calc: bond broken between particles " << p1->p.identity << ", " << p1->bl.e[j-2] << " and " << p1->bl.e[j-1] << " (particles not stored on the same node - oif_global_forces1); n " << p1->bl.n << " max " << p1->bl.max ;
-                      return;
-					}
-					// remaining neighbors fetched
-					
-					// getting unfolded positions of all particles
-					#ifdef GHOST_FLAG
-					// first find out which particle out of p1, p2 (possibly p3, p4) is not a ghost particle. In almost all cases it is p1, however, it might be other one. we call this particle reference particle.
-					if (p1->l.ghost != 1) {
-						//unfold non-ghost particle using image, because for physical particles, the structure p->l.i is correctly set
-						memmove(p11, p1->r.p, 3*sizeof(double));
-						memmove(img, p1->l.i, 3*sizeof(int));
-						unfold_position(p11,img);
-						// other coordinates are obtained from its relative positions to the reference particle
-						get_mi_vector(AA, p2->r.p, p11);
-						get_mi_vector(BB, p3->r.p, p11);
-						for (int i=0; i < 3; i++) { p22[i] = p11[i] + AA[i]; p33[i] = p11[i] + BB[i]; }
-					} else {
-						// in case the first particle is a ghost particle
-						if (p2->l.ghost != 1) {
-							memmove(p22, p2->r.p, 3*sizeof(double));
-							memmove(img, p2->l.i, 3*sizeof(int));
-							unfold_position(p22,img);
-							get_mi_vector(AA, p1->r.p, p22);
-							get_mi_vector(BB, p3->r.p, p22);
-							for (int i=0; i < 3; i++) { p11[i] = p22[i] + AA[i]; p33[i] = p22[i] + BB[i]; }
-						} else {
-							// in case the first and the second particle are ghost particles
-							if (p3->l.ghost != 1) {
-								memmove(p33, p3->r.p, 3*sizeof(double));
-								memmove(img, p3->l.i, 3*sizeof(int));
-								unfold_position(p33,img);
-								get_mi_vector(AA, p1->r.p, p33);
-								get_mi_vector(BB, p2->r.p, p33);
-								for (int i=0; i < 3; i++) { p11[i] = p33[i] + AA[i]; p22[i] = p33[i] + BB[i]; }
-							} else {
-								printf("Something wrong in oif_global_forces.hpp: All particles in a bond are ghost particles, impossible to unfold the positions...");
-								return;
-							}
-						}
-					}
-					#endif
-					#ifndef GHOST_FLAG
-						// if ghost flag was not defined we have no other option than to assume the first particle is a physical one.
-						memmove(p11, p1->r.p, 3*sizeof(double));
-						memmove(img, p1->l.i, 3*sizeof(int));
-						unfold_position(p11,img);
-						// other coordinates are obtained from its relative positions to the reference particle
-						get_mi_vector(AA, p2->r.p, p11);
-						get_mi_vector(BB, p3->r.p, p11);
-						for (int i=0; i < 3; i++) { p22[i] = p11[i] + AA[i]; p33[i] = p11[i] + BB[i]; }
-					#endif
-					// unfolded positions correct
-					VOL_A=area_triangle(p11,p22,p33);
-					partArea += VOL_A;
-
-					get_n_triangle(p11,p22,p33,VOL_norm);
-					VOL_dn=normr(VOL_norm);
-					VOL_hz=1.0/3.0 *(p11[2]+p22[2]+p33[2]);
-					VOL_partVol += VOL_A * -1*VOL_norm[2]/VOL_dn * VOL_hz;	
-				}
-				else{
-					j+=n_partners;
-				}	
-			}
-		}
-    }
-	part_area_volume[0] = partArea;
-	part_area_volume[1] = VOL_partVol;
-	
-	MPI_Allreduce(part_area_volume, area_volume, 2, MPI_DOUBLE, MPI_SUM, MPI_COMM_WORLD);
-}
-
-
-inline void add_oif_global_forces(double *area_volume, int molType){  //first-fold-then-the-same approach
-	double area = area_volume[0];
-	double VOL_volume = area_volume[1];
-	double VOL_force[3];
-	double VOL_A, VOL_norm[3], VOL_dn, VOL_vv; 
-
-    double m1[3],m2[3],m3[3];
-    double m1_length,m2_length,m3_length,t,fac;
-
-	double deltaA, force1[3], force2[3], force3[3], rh[3], hn, h[3];
-	int k;
-	
-	/** loop over particles */
-	int c, np, i ,j;
-	Cell *cell;
-	Particle *p, *p1, *p2, *p3;
-	double p11[3],p22[3],p33[3];
-	double AA[3],BB[3];
-	int img[3];
-
-	Bonded_ia_parameters *iaparams;
-    int type_num, n_partners,id;
-    BondedInteraction type;
-
-	int test=0;
-
-	/* Loop local cells */
-	for (c = 0; c < local_cells.n; c++) {
-		cell = local_cells.cell[c];
-		p   = cell->part;
-		np  = cell->n;
-		
-		/* Loop cell particles */
-		for(i=0; i < np; i++) {				
-			j = 0;
-			p1=&p[i];
-			//printf("i=%d neigh=%d\n", i, p1->bl.n);
-			while(j<p1->bl.n){
-				/* bond type */
-				type_num = p1->bl.e[j++];
-				iaparams = &bonded_ia_params[type_num];
-				type = iaparams->type;
-				n_partners = iaparams->num;
-				id=p1->p.mol_id;
-				//printf("neigh=%d, type=%d type_num=%d\n", p1->bl.n-1, type, type_num);
-				//printf("id %d molType %d\n", id, molType); 
-				if(type == BONDED_IA_OIF_GLOBAL_FORCES && id == molType){ // BONDED_IA_OIF_GLOBAL_FORCES with correct molType
-					test++;
-					/* fetch particle 2 */
-					p2 = local_particles[p1->bl.e[j++]];
-                                        if (!p2) {
-                                          runtimeErrorMsg() <<"add area: bond broken between particles " << p1->p.identity << " and " << p1->bl.e[j-1] << " (particles not stored on the same node - oif_globalforce2); n " << p1->bl.n << " max " << p1->bl.max ;
-                                          return;
-					}
-					/* fetch particle 3 */
-					//if(n_partners>2){
-					p3 = local_particles[p1->bl.e[j++]];
-                                        if (!p3) {
-                                          runtimeErrorMsg() <<"add area: bond broken between particles " << p1->p.identity << ", " << p1->bl.e[j-2] << " and " << p1->bl.e[j-1] << " (particles not stored on the same node); n " << p1->bl.n << " max " << p1->bl.max;
-                                          return;
-					}
-					
-					// getting unfolded positions of all particles
-					#ifdef GHOST_FLAG
-					// first find out which particle out of p1, p2 (possibly p3, p4) is not a ghost particle. In almost all cases it is p1, however, it might be other one. we call this particle reference particle.
-					if (p1->l.ghost != 1) {
-						//unfold non-ghost particle using image, because for physical particles, the structure p->l.i is correctly set
-						memmove(p11, p1->r.p, 3*sizeof(double));
-						memmove(img, p1->l.i, 3*sizeof(int));
-						unfold_position(p11,img);
-						// other coordinates are obtained from its relative positions to the reference particle
-						get_mi_vector(AA, p2->r.p, p11);
-						get_mi_vector(BB, p3->r.p, p11);
-						for (int i=0; i < 3; i++) { p22[i] = p11[i] + AA[i]; p33[i] = p11[i] + BB[i]; }
-					} else {
-						// in case the first particle is a ghost particle
-						if (p2->l.ghost != 1) {
-							memmove(p22, p2->r.p, 3*sizeof(double));
-							memmove(img, p2->l.i, 3*sizeof(int));
-							unfold_position(p22,img);
-							get_mi_vector(AA, p1->r.p, p22);
-							get_mi_vector(BB, p3->r.p, p22);
-							for (int i=0; i < 3; i++) { p11[i] = p22[i] + AA[i]; p33[i] = p22[i] + BB[i]; }
-						} else {
-							// in case the first and the second particle are ghost particles
-							if (p3->l.ghost != 1) {
-								memmove(p33, p3->r.p, 3*sizeof(double));
-								memmove(img, p3->l.i, 3*sizeof(int));
-								unfold_position(p33,img);
-								get_mi_vector(AA, p1->r.p, p33);
-								get_mi_vector(BB, p2->r.p, p33);
-								for (int i=0; i < 3; i++) { p11[i] = p33[i] + AA[i]; p22[i] = p33[i] + BB[i]; }
-							} else {
-								printf("Something wrong in oif_global_forces.hpp: All particles in a bond are ghost particles, impossible to unfold the positions...");
-								return;
-							}
-						}
-					}
-					#endif
-					#ifndef GHOST_FLAG
-						// if ghost flag was not defined we have no other option than to assume the first particle is a physical one.
-						memmove(p11, p1->r.p, 3*sizeof(double));
-						memmove(img, p1->l.i, 3*sizeof(int));
-						unfold_position(p11,img);
-						// other coordinates are obtained from its relative positions to the reference particle
-						get_mi_vector(AA, p2->r.p, p11);
-						get_mi_vector(BB, p3->r.p, p11);
-						for (int i=0; i < 3; i++) { p22[i] = p11[i] + AA[i]; p33[i] = p11[i] + BB[i]; }
-					#endif
-					// unfolded positions correct
-					/// starting code from volume force
-					get_n_triangle(p11,p22,p33,VOL_norm);
-					VOL_dn=normr(VOL_norm);
-					VOL_A=area_triangle(p11,p22,p33);
-					VOL_vv=(VOL_volume - iaparams->p.oif_global_forces.V0)/iaparams->p.oif_global_forces.V0;					
-					for(k=0;k<3;k++) {
-						VOL_force[k]=iaparams->p.oif_global_forces.kv * VOL_vv * VOL_A * VOL_norm[k]/VOL_dn * 1.0 / 3.0;
-						//printf("%e ",force[k]);
-						p1->f.f[k] += VOL_force[k]; 
-						p2->f.f[k] += VOL_force[k];
-						p3->f.f[k] += VOL_force[k];
-					}
-					///  ending code from volume force
-
-					for(k=0;k<3;k++){
-						h[k]=1.0/3.0 *(p11[k]+p22[k]+p33[k]);
-					}
-					deltaA = area - iaparams->p.oif_global_forces.A0_g;
-			        vecsub(h,p11,m1);
-			        vecsub(h,p22,m2);
-			        vecsub(h,p33,m3);	
-			        
-			        m1_length = normr(m1);
-					m2_length = normr(m2);
-					m3_length = normr(m3);
-									
-			        fac = iaparams->p.oif_global_forces.ka_g*VOL_A * deltaA/(m1_length*m1_length + m2_length*m2_length + m3_length*m3_length);
-
-					for(k=0; k<3; k++) {          // local area force for p1
-						force1[k] = fac*m1[k];
-					}    
-					for(k=0; k<3; k++) {          // local area force for p2
-						force2[k] = fac*m2[k];
-					}
-					for(k=0; k<3; k++) {          // local area force for p3
-						force3[k] = fac*m3[k];
-					}	
-
-					for(k=0;k<3;k++) {
-						p1->f.f[k] += force1[k]; 
-						p2->f.f[k] += force2[k];
-						p3->f.f[k] += force3[k];
-					}
-				}
-				else{
-					j+=n_partners;
-				}
-			}
-		}
-    }
-}
-=======
 /************************************************************/
->>>>>>> dc7c3c1d
 
 #endif