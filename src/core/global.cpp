/*
  Copyright (C) 2010-2018 The ESPResSo project
  Copyright (C) 2002,2003,2004,2005,2006,2007,2008,2009,2010
  Max-Planck-Institute for Polymer Research, Theory Group

  This file is part of ESPResSo.

  ESPResSo is free software: you can redistribute it and/or modify
  it under the terms of the GNU General Public License as published by
  the Free Software Foundation, either version 3 of the License, or
  (at your option) any later version.

  ESPResSo is distributed in the hope that it will be useful,
  but WITHOUT ANY WARRANTY; without even the implied warranty of
  MERCHANTABILITY or FITNESS FOR A PARTICULAR PURPOSE.  See the
  GNU General Public License for more details.

  You should have received a copy of the GNU General Public License
  along with this program.  If not, see <http://www.gnu.org/licenses/>.
*/
/** \file
    Implementation of \ref global.hpp "global.hpp".
*/
#include "global.hpp"

#include "bonded_interactions/thermalized_bond.hpp"
#include "communication.hpp"
#include "domain_decomposition.hpp"
#include "errorhandling.hpp"
#include "ghmc.hpp"
#include "grid.hpp"
#include "initialize.hpp"
#include "lattice.hpp"
#include "layered.hpp"
#include "nonbonded_interactions/nonbonded_interaction_data.hpp"
#include "npt.hpp"
#include "object-in-fluid/oif_global_forces.hpp"
#include "rattle.hpp"
#include "thermostat.hpp"
#include "tuning.hpp"
#include "utils/mpi/all_compare.hpp"

#include <boost/functional/hash.hpp>

#include <functional>
#include <unordered_map>

extern double force_cap;

namespace {

/** Type describing global variables. These are accessible from the
    front end, and are distributed to all compute nodes. */
typedef struct {
  enum class Type { INT = 0, DOUBLE = 1, BOOL = 2 };
  /** Physical address of the variable. */
  void *data;
  /** Type of the variable, either \ref TYPE_INT or \ref TYPE_DOUBLE.*/
  Type type;
  /** Dimension of the variable. Limited to \ref MAX_DIMENSION */
  int dimension;
  /** Name of the variable, mainly used for the front end and debugging */
  const char *name;
} Datafield;

/** This array contains the description of all global variables.

    Please declare where the variables come from.
*/

const std::unordered_map<int, Datafield> fields{
    {FIELD_BOXL,
     {box_l, Datafield::Type::DOUBLE, 3, "box_l"}}, /* 0  from grid.cpp */
    {FIELD_CELLGRID,
     {dd.cell_grid, Datafield::Type::INT, 3,
      "cell_grid"}}, /* 1  from cells.cpp */
#ifndef PARTICLE_ANISOTROPY
    {FIELD_LANGEVIN_GAMMA,
     {&langevin_gamma, Datafield::Type::DOUBLE, 1,
      "gamma"}}, /* 5  from thermostat.cpp */
#else
    {FIELD_LANGEVIN_GAMMA,
     {langevin_gamma.data(), Datafield::Type::DOUBLE, 3,
      "gamma"}}, /* 5  from thermostat.cpp */
#endif // PARTICLE_ANISOTROPY
    {FIELD_INTEG_SWITCH,
     {&integ_switch, Datafield::Type::INT, 1,
      "integ_switch"}}, /* 7  from integrate.cpp */
<<<<<<< HEAD
    {FIELD_MCUT,
     {&max_cut, Datafield::Type::DOUBLE, 1,
      "max_cut"}}, /* 9  from interaction_data.cpp */
=======
>>>>>>> 126cadfa
    {FIELD_MAXNUMCELLS,
     {&max_num_cells, Datafield::Type::INT, 1,
      "max_num_cells"}}, /* 10 from cells.cpp */
    {FIELD_MAXPART,
     {&max_seen_particle, Datafield::Type::INT, 1,
      "max_part"}}, /* 11 from particle_data.cpp */
    {FIELD_MINNUMCELLS,
     {&min_num_cells, Datafield::Type::INT, 1,
      "min_num_cells"}}, /* 14  from cells.cpp */
    {FIELD_NLAYERS,
     {&n_layers, Datafield::Type::INT, 1,
      "n_layers"}}, /* 15 from layered.cpp */
    {FIELD_RIGIDBONDS,
     {&n_rigidbonds, Datafield::Type::INT, 1,
      "n_rigidbonds"}}, /* 19 from rattle.cpp */
    {FIELD_NODEGRID,
     {node_grid, Datafield::Type::INT, 3, "node_grid"}}, /* 20 from grid.cpp */
    {FIELD_NPTISO_G0,
     {&nptiso_gamma0, Datafield::Type::DOUBLE, 1,
      "nptiso_gamma0"}}, /* 21 from thermostat.cpp */
    {FIELD_NPTISO_GV,
     {&nptiso_gammav, Datafield::Type::DOUBLE, 1,
      "nptiso_gammav"}}, /* 22 from thermostat.cpp */
    {FIELD_NPTISO_PEXT,
     {&nptiso.p_ext, Datafield::Type::DOUBLE, 1,
      "npt_p_ext"}}, /* 23 from pressure.cpp */
    {FIELD_NPTISO_PINST,
     {&nptiso.p_inst, Datafield::Type::DOUBLE, 1,
      "npt_p_inst"}}, /* 24 from pressure.cpp */
    {FIELD_NPTISO_PINSTAV,
     {&nptiso.p_inst_av, Datafield::Type::DOUBLE, 1,
      "npt_p_inst_av"}}, /* 25 from pressure.cpp */
    {FIELD_NPTISO_PDIFF,
     {&nptiso.p_diff, Datafield::Type::DOUBLE, 1,
      "npt_p_diff"}}, /* 26 from pressure.cpp */
    {FIELD_NPTISO_PISTON,
     {&nptiso.piston, Datafield::Type::DOUBLE, 1,
      "npt_piston"}}, /* 27 from pressure.cpp */
    {FIELD_PERIODIC,
     {&periodic, Datafield::Type::INT, 1,
      "periodicity"}}, /* 28 from grid.cpp */
    {FIELD_SKIN,
     {&skin, Datafield::Type::DOUBLE, 1, "skin"}}, /* 29 from integrate.cpp */
    {FIELD_TEMPERATURE,
     {&temperature, Datafield::Type::DOUBLE, 1,
      "temperature"}}, /* 30 from thermostat.cpp */
    {FIELD_THERMO_SWITCH,
     {&thermo_switch, Datafield::Type::INT, 1,
      "thermo_switch"}}, /* 31 from thermostat.cpp */
    {FIELD_SIMTIME,
     {&sim_time, Datafield::Type::DOUBLE, 1,
      "time"}}, /* 32 from integrate.cpp */
    {FIELD_TIMESTEP,
     {&time_step, Datafield::Type::DOUBLE, 1,
      "time_step"}}, /* 33 from integrate.cpp */
    {FIELD_LATTICE_SWITCH,
     {&lattice_switch, Datafield::Type::INT, 1,
      "lattice_switch"}}, /* 37 from lattice.cpp */
    {FIELD_MIN_GLOBAL_CUT,
     {&min_global_cut, Datafield::Type::DOUBLE, 1,
      "min_global_cut"}}, /* 43 from interaction_data.cpp */
    {FIELD_GHMC_NMD,
     {&ghmc_nmd, Datafield::Type::INT, 1,
      "ghmc_nmd"}}, /* 44 from thermostat.cpp */
    {FIELD_GHMC_PHI,
     {&ghmc_phi, Datafield::Type::DOUBLE, 1,
      "ghmc_phi"}}, /* 45 from thermostat.cpp */
    {FIELD_GHMC_RES,
     {&ghmc_mc_res, Datafield::Type::INT, 1,
      "ghmc_mc_res"}}, /* 46 from ghmc.cpp */
    {FIELD_GHMC_FLIP,
     {&ghmc_mflip, Datafield::Type::INT, 1,
      "ghmc_mflip"}}, /* 47 from ghmc.cpp */
    {FIELD_GHMC_SCALE,
     {&ghmc_tscale, Datafield::Type::INT, 1,
      "ghmc_tscale"}}, /* 48 from ghmc.cpp */
#ifndef PARTICLE_ANISOTROPY
    {FIELD_LANGEVIN_GAMMA_ROTATION,
     {&langevin_gamma_rotation, Datafield::Type::DOUBLE, 1,
      "gamma_rot"}}, /* 55 from thermostat.cpp */
#else
    {FIELD_LANGEVIN_GAMMA_ROTATION,
     {langevin_gamma_rotation.data(), Datafield::Type::DOUBLE, 3,
      "gamma_rot"}}, /* 55 from thermostat.cpp */
#endif
#ifdef OIF_GLOBAL_FORCES
    {FIELD_MAX_OIF_OBJECTS,
     {&max_oif_objects, Datafield::Type::INT, 1, "max_oif_objects"}},
#endif
    {FIELD_THERMALIZEDBONDS,
     {&n_thermalized_bonds, Datafield::Type::INT, 1,
      "n_thermalized_bonds"}}, /* 56 from thermalized_bond.cpp */
    {FIELD_FORCE_CAP, {&force_cap, Datafield::Type::DOUBLE, 1, "force_cap"}},
    {FIELD_THERMO_VIRTUAL,
     {&thermo_virtual, Datafield::Type::BOOL, 1, "thermo_virtual"}}};

std::size_t hash_value(Datafield const &field) {
  using boost::hash_range;

  switch (field.type) {
  case Datafield::Type::INT: {
    auto ptr = reinterpret_cast<int *>(field.data);
    return hash_range(ptr, ptr + field.dimension);
  }
  case Datafield::Type::BOOL: {
    auto ptr = reinterpret_cast<char *>(field.data);
    return hash_range(ptr, ptr + 1);
  }
  case Datafield::Type::DOUBLE: {
    auto ptr = reinterpret_cast<double *>(field.data);
    return hash_range(ptr, ptr + field.dimension);
  }
  default:
    throw std::runtime_error("Unknown type.");
  };
}

void common_bcast_parameter(int i) {
  switch (fields.at(i).type) {
  case Datafield::Type::INT:
    MPI_Bcast((int *)fields.at(i).data, fields.at(i).dimension, MPI_INT, 0,
              comm_cart);
    break;
  case Datafield::Type::BOOL:
    static_assert(sizeof(bool) == sizeof(char),
                  "bool datatype does not have the expected size");
    MPI_Bcast((char *)fields.at(i).data, 1, MPI_CHAR, 0, comm_cart);
    break;
  case Datafield::Type::DOUBLE:
    MPI_Bcast((double *)fields.at(i).data, fields.at(i).dimension, MPI_DOUBLE,
              0, comm_cart);
    break;
  default:
    throw std::runtime_error("Unknown type.");
    break;
  }

  on_parameter_change(i);
}
} // namespace

void check_global_consistency() {
  using Utils::Mpi::all_compare;

  /* Local hash */
  auto const hash = boost::hash_range(fields.begin(), fields.end());

  bool is_same = all_compare(comm_cart, hash);

  /* If the hash does not check out, test the individual fields to find out
     which ones are async. */
  if (not is_same) {
    for (auto const &field : fields) {
      if (not all_compare(comm_cart, hash_value(field.second))) {
        runtimeErrorMsg() << "Global field '" << field.second.name << "' ("
                          << field.first
                          << ") is not synchronized between all nodes.";
      }
    }
  }
}

/*************** REQ_BCAST_PAR ************/

void mpi_bcast_parameter_slave(int node, int i) {
  common_bcast_parameter(i);
  check_runtime_errors();
}

int mpi_bcast_parameter(int i) {
  mpi_call(mpi_bcast_parameter_slave, -1, i);

  common_bcast_parameter(i);

  return check_runtime_errors();
}<|MERGE_RESOLUTION|>--- conflicted
+++ resolved
@@ -86,12 +86,6 @@
     {FIELD_INTEG_SWITCH,
      {&integ_switch, Datafield::Type::INT, 1,
       "integ_switch"}}, /* 7  from integrate.cpp */
-<<<<<<< HEAD
-    {FIELD_MCUT,
-     {&max_cut, Datafield::Type::DOUBLE, 1,
-      "max_cut"}}, /* 9  from interaction_data.cpp */
-=======
->>>>>>> 126cadfa
     {FIELD_MAXNUMCELLS,
      {&max_num_cells, Datafield::Type::INT, 1,
       "max_num_cells"}}, /* 10 from cells.cpp */
