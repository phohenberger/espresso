/*
  Copyright (C) 2010,2011,2012,2013,2014,2015,2016 The ESPResSo project
  Copyright (C) 2002,2003,2004,2005,2006,2007,2008,2009,2010
    Max-Planck-Institute for Polymer Research, Theory Group

  This file is part of ESPResSo.

  ESPResSo is free software: you can redistribute it and/or modify
  it under the terms of the GNU General Public License as published by
  the Free Software Foundation, either version 3 of the License, or
  (at your option) any later version.

  ESPResSo is distributed in the hope that it will be useful,
  but WITHOUT ANY WARRANTY; without even the implied warranty of
  MERCHANTABILITY or FITNESS FOR A PARTICULAR PURPOSE.  See the
  GNU General Public License for more details.

  You should have received a copy of the GNU General Public License
  along with this program.  If not, see <http://www.gnu.org/licenses/>.
*/
#ifndef _GLOBAL_HPP
#define _GLOBAL_HPP

/** \file global.hpp This file contains the code for access to globally
    defined variables using the script command setmd. Please refer to
    the Developer's guide, section "Adding global variables", for
    details on how to add new variables in the interpreter's
    space.  */

/**********************************************
 * description of global variables
 * add any variable that should be handled
 * automatically in global.cpp. This includes
 * distribution to other nodes and
 * read/user-defined access from Tcl.
 **********************************************/

/** Issue REQ_BCAST_PAR: broadcast a parameter from datafield.
         @param i the number from \ref global.hpp "global.hpp" referencing the
         datafield.
         @return nonzero on error
     */
int mpi_bcast_parameter(int i);

/*
 * @brief Check if all the global fields a synchronized between
 *        the nodes.
 */
void check_global_consistency();

/** \name Field Enumeration
    These numbers identify the variables given in
    \ref #fields for use with \ref mpi_bcast_parameter.
*/
/*@{*/
enum Fields {
  /** index of \ref box_l in \ref #fields */
  FIELD_BOXL = 0,
  /** index of \ref DomainDecomposition::cell_grid in  \ref #fields */
  FIELD_CELLGRID,
  /** index of \ref DomainDecomposition::cell_size in  \ref #fields */
  FIELD_CELLSIZE,
  /** index of \ref langevin_gamma in  \ref #fields */
  FIELD_LANGEVIN_GAMMA,
  /** index of \ref lees_edwards_offset in \ref #fields */
  FIELD_LEES_EDWARDS_OFFSET,
  /** index of \ref integ_switch in \ref #fields */
  FIELD_INTEG_SWITCH,
  /** index of \ref local_box_l in \ref #fields */
  FIELD_LBOXL,
  /** index of \ref max_cut in \ref #fields */
  FIELD_MCUT,
  /** index of \ref max_num_cells  in \ref #fields */
  FIELD_MAXNUMCELLS,
  /** index of \ref max_seen_particle in \ref #fields */
  FIELD_MAXPART,
  /** index of \ref max_range in \ref #fields */
  FIELD_MAXRANGE,
  /** index of \ref max_skin in  \ref #fields */
  FIELD_MAXSKIN,
  /** index of \ref min_num_cells  in \ref #fields */
  FIELD_MINNUMCELLS,
  /** index of \ref n_layers in  \ref #fields */
  FIELD_NLAYERS,
  /** index of \ref n_nodes in \ref #fields */
  FIELD_NNODES,
  /** index of \ref n_part in  \ref #fields */
  FIELD_NPART,
  /** index of \ref max_seen_particle_type in \ref #fields */
  FIELD_NPARTTYPE,
  /** index of \ref n_rigidbonds in \ref #fields */
  FIELD_RIGIDBONDS,
  /** index of \ref node_grid in \ref #fields */
  FIELD_NODEGRID,
  /** index of \ref nptiso_gamma in \ref #fields */
  FIELD_NPTISO_G0,
  /** index of \ref nptiso_gammav in \ref #fields */
  FIELD_NPTISO_GV,
  /** index of \ref nptiso_struct::p_ext in \ref #fields */
  FIELD_NPTISO_PEXT,
  /** index of \ref nptiso_struct::p_inst in \ref #fields */
  FIELD_NPTISO_PINST,
  /** index of \ref nptiso_struct::p_inst_av in \ref #fields */
  FIELD_NPTISO_PINSTAV,
  /** index of \ref nptiso_struct::p_diff in \ref #fields */
  FIELD_NPTISO_PDIFF,
  /** index of \ref nptiso_struct::piston in \ref #fields */
  FIELD_NPTISO_PISTON,
  /** index of \ref #periodic in \ref #fields */
  FIELD_PERIODIC,
  /** index of \ref #skin in \ref #fields */
  FIELD_SKIN,
  /** index of \ref #temperature in \ref #fields */
  FIELD_TEMPERATURE,
  /** index of \ref thermo_switch in \ref #fields */
  FIELD_THERMO_SWITCH,
  /** index of \ref sim_time in  \ref #fields */
  FIELD_SIMTIME,
  /** index of \ref time_step in \ref #fields */
  FIELD_TIMESTEP,
  /** index of \ref timing_samples in  \ref #fields */
  FIELD_TIMINGSAMP,
  /** index of \ref max_cut_nonbonded in \ref #fields */
  FIELD_MCUT_NONBONDED,
  /** index of \ref verlet_reuse in  \ref #fields */
  FIELD_VERLETREUSE,
  /** index of \ref lattice_switch in \ref #fields */
  FIELD_LATTICE_SWITCH,
  /** index of \ref max_cut_bonded in \ref #fields */
  FIELD_MCUT_BONDED,
  /** index of \ref min_global_cut in \ref #fields */
  FIELD_MIN_GLOBAL_CUT,
  /** index of \ref ghmc_nmd in \ref #fields */
  FIELD_GHMC_NMD,
  /** index of \ref ghmc_phi in \ref #fields */
  FIELD_GHMC_PHI,
  /** index of \ref ghmc_phi in \ref #fields */
  FIELD_GHMC_RES,
  /** index of \ref ghmc_phi in \ref #fields */
  FIELD_GHMC_FLIP,
  /** index of \ref ghmc_phi in \ref #fields */
  FIELD_GHMC_SCALE,
  /** index of \ref warnings in \ref #fields */
  FIELD_WARNINGS,
<<<<<<< HEAD
  /** index of \ref smaller_timestep in \ref #fields */
  FIELD_SMALLERTIMESTEP,
=======
  /** index of \ref langevin_trans in \ref #fields */
  FIELD_LANGEVIN_TRANS_SWITCH,
  /** index of \ref langevin_rotate in \ref #fields */
  FIELD_LANGEVIN_ROT_SWITCH,
>>>>>>> 86ca06ad
  /** index of \ref langevin_gamma_rotation in  \ref #fields */
  FIELD_LANGEVIN_GAMMA_ROTATION,
  /** index of \ref n_thermalized_bonds in \ref #fields */
  FIELD_THERMALIZEDBONDS,
  FIELD_FORCE_CAP,
  FIELD_THERMO_VIRTUAL
};
/*@}*/

/** bool: whether to write out warnings or not */
extern int warnings;

#endif<|MERGE_RESOLUTION|>--- conflicted
+++ resolved
@@ -142,15 +142,10 @@
   FIELD_GHMC_SCALE,
   /** index of \ref warnings in \ref #fields */
   FIELD_WARNINGS,
-<<<<<<< HEAD
-  /** index of \ref smaller_timestep in \ref #fields */
-  FIELD_SMALLERTIMESTEP,
-=======
   /** index of \ref langevin_trans in \ref #fields */
   FIELD_LANGEVIN_TRANS_SWITCH,
   /** index of \ref langevin_rotate in \ref #fields */
   FIELD_LANGEVIN_ROT_SWITCH,
->>>>>>> 86ca06ad
   /** index of \ref langevin_gamma_rotation in  \ref #fields */
   FIELD_LANGEVIN_GAMMA_ROTATION,
   /** index of \ref n_thermalized_bonds in \ref #fields */
