--- conflicted
+++ resolved
@@ -42,30 +42,17 @@
                              double offset, double min);
 
 /** Calculate Lennard-Jones force between particle p1 and p2 */
-<<<<<<< HEAD
 inline Utils::Vector3d add_lj_pair_force(IA_parameters const *ia_params,
                                          Utils::Vector3d const &d,
                                          double dist) {
-  if ((dist < ia_params->LJ_cut + ia_params->LJ_offset) &&
-      (dist > ia_params->LJ_min + ia_params->LJ_offset)) {
-    auto const r_off = dist - ia_params->LJ_offset;
-    auto const frac6 = Utils::int_pow<6>(ia_params->LJ_sig / r_off);
-    auto const fac =
-        48.0 * ia_params->LJ_eps * frac6 * (frac6 - 0.5) / (r_off * dist);
-    auto const force = fac * d;
-    return force;
-=======
-inline void add_lj_pair_force(IA_parameters const *ia_params,
-                              Utils::Vector3d const &d, double dist,
-                              Utils::Vector3d &force) {
   if ((dist < ia_params->lj.cut + ia_params->lj.offset) &&
       (dist > ia_params->lj.min + ia_params->lj.offset)) {
     auto const r_off = dist - ia_params->lj.offset;
     auto const frac6 = Utils::int_pow<6>(ia_params->lj.sig / r_off);
     auto const fac =
         48.0 * ia_params->lj.eps * frac6 * (frac6 - 0.5) / (r_off * dist);
-    force += fac * d;
->>>>>>> 7e10ad0b
+    auto const force = fac * d;
+    return force;
   }
   return {};
 }
