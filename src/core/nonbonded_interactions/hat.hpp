/*
  Copyright (C) 2010-2018 The ESPResSo project
  Copyright (C) 2002,2003,2004,2005,2006,2007,2008,2009,2010
    Max-Planck-Institute for Polymer Research, Theory Group

  This file is part of ESPResSo.

  ESPResSo is free software: you can redistribute it and/or modify
  it under the terms of the GNU General Public License as published by
  the Free Software Foundation, either version 3 of the License, or
  (at your option) any later version.

  ESPResSo is distributed in the hope that it will be useful,
  but WITHOUT ANY WARRANTY; without even the implied warranty of
  MERCHANTABILITY or FITNESS FOR A PARTICULAR PURPOSE.  See the
  GNU General Public License for more details.

  You should have received a copy of the GNU General Public License
  along with this program.  If not, see <http://www.gnu.org/licenses/>.
*/
#ifndef hat_H
#define hat_H

/** \file
 *  Routines to calculate the hat potential between particle pairs.
 *
 *  Implementation in \ref hat.cpp.
 */

#include "config.hpp"

#ifdef HAT

#include "nonbonded_interaction_data.hpp"

int hat_set_params(int part_type_a, int part_type_b, double Fmax, double r);

/** Resultant force due to a hat potential between two
 *  particles at interatomic separation dist.
 */
inline double hat_force_r(double Fmax, double r, double dist) {
  return dist < r ? Fmax * (1 - dist / r) : 0.0;
}

/** Potential energy due to a hat potential between two
 *  particles at interatomic separation dist.
 */
inline double hat_energy_r(double Fmax, double r, double dist) {
  return dist < r ? Fmax * (dist - r) * ((dist + r) / (2.0 * r) - 1.0) : 0.0;
}

<<<<<<< HEAD
/** Calculate hat potential force between particle p1 and p2. */
inline Utils::Vector3d add_hat_pair_force(Particle const *const p1,
                                          Particle const *const p2,
                                          IA_parameters const *const ia_params,
                                          Utils::Vector3d const &d,
                                          double dist) {
=======
/** Calculate hat force */
inline void add_hat_pair_force(IA_parameters const *const ia_params,
                               Utils::Vector3d const &d, double dist,
                               Utils::Vector3d &force) {
>>>>>>> 2a32c8e3
  if (dist > 0. && dist < ia_params->hat.r) {
    auto const fac =
        hat_force_r(ia_params->hat.Fmax, ia_params->hat.r, dist) / dist;
    auto const force = fac * d;
    return force;
  }
  return {};
}

/** Calculate hat energy */
inline double hat_pair_energy(IA_parameters const *const ia_params,
                              double dist) {
  if (dist < ia_params->hat.r) {
    return hat_energy_r(ia_params->hat.Fmax, ia_params->hat.r, dist);
  }
  return 0.0;
}

#endif /* ifdef HAT */
#endif<|MERGE_RESOLUTION|>--- conflicted
+++ resolved
@@ -49,19 +49,10 @@
   return dist < r ? Fmax * (dist - r) * ((dist + r) / (2.0 * r) - 1.0) : 0.0;
 }
 
-<<<<<<< HEAD
-/** Calculate hat potential force between particle p1 and p2. */
-inline Utils::Vector3d add_hat_pair_force(Particle const *const p1,
-                                          Particle const *const p2,
-                                          IA_parameters const *const ia_params,
+/** Calculate hat force */
+inline Utils::Vector3d add_hat_pair_force(IA_parameters const *const ia_params,
                                           Utils::Vector3d const &d,
                                           double dist) {
-=======
-/** Calculate hat force */
-inline void add_hat_pair_force(IA_parameters const *const ia_params,
-                               Utils::Vector3d const &d, double dist,
-                               Utils::Vector3d &force) {
->>>>>>> 2a32c8e3
   if (dist > 0. && dist < ia_params->hat.r) {
     auto const fac =
         hat_force_r(ia_params->hat.Fmax, ia_params->hat.r, dist) / dist;
