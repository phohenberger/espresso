/*
  Copyright (C) 2010-2018 The ESPResSo project
  Copyright (C) 2002,2003,2004,2005,2006,2007,2008,2009,2010
    Max-Planck-Institute for Polymer Research, Theory Group

  This file is part of ESPResSo.

  ESPResSo is free software: you can redistribute it and/or modify
  it under the terms of the GNU General Public License as published by
  the Free Software Foundation, either version 3 of the License, or
  (at your option) any later version.

  ESPResSo is distributed in the hope that it will be useful,
  but WITHOUT ANY WARRANTY; without even the implied warranty of
  MERCHANTABILITY or FITNESS FOR A PARTICULAR PURPOSE.  See the
  GNU General Public License for more details.

  You should have received a copy of the GNU General Public License
  along with this program.  If not, see <http://www.gnu.org/licenses/>.
*/
#ifndef HERTZIAN_H
#define HERTZIAN_H

/** \file
 *  Routines to calculate the Hertzian potential between particle pairs.
 *
 *  Implementation in \ref hertzian.cpp.
 */

#include "nonbonded_interaction_data.hpp"
#include "particle_data.hpp"

#ifdef HERTZIAN

int hertzian_set_params(int part_type_a, int part_type_b, double eps,
                        double sig);

/** Calculate Hertzian force between particle p1 and p2 */
inline void add_hertzian_pair_force(Particle const *const p1,
                                    Particle const *const p2,
<<<<<<< HEAD
                                    IA_parameters *ia_params, double const d[3],
                                    double dist, double dist2,
                                    double force[3]) {
  if (dist < ia_params->Hertzian.sig) {
    auto const fac = 5. / 2. * ia_params->Hertzian.eps /
                     ia_params->Hertzian.sig *
                     pow(1 - dist / ia_params->Hertzian.sig, 3. / 2.) / dist;

    for (int j = 0; j < 3; j++)
      force[j] += fac * d[j];
=======
                                    IA_parameters const *const ia_params,
                                    Utils::Vector3d const &d, double dist,
                                    double dist2, Utils::Vector3d &force) {
  if (dist < ia_params->Hertzian_sig) {
    auto const fac = 5. / 2. * ia_params->Hertzian_eps /
                     ia_params->Hertzian_sig *
                     pow(1 - dist / ia_params->Hertzian_sig, 3. / 2.) / dist;
    force += fac * d;
>>>>>>> 13bf0afb
  }
}

/** Calculate Hertzian energy between particle p1 and p2. */
inline double hertzian_pair_energy(Particle const *const p1,
                                   Particle const *const p2,
                                   IA_parameters const *const ia_params,
                                   Utils::Vector3d const &d, double dist,
                                   double dist2) {
  if (dist < ia_params->Hertzian.sig) {
    return ia_params->Hertzian.eps *
           pow(1 - dist / ia_params->Hertzian.sig, 5. / 2.);
  }
  return 0.0;
}

#endif /* ifdef HERTZIAN */
#endif<|MERGE_RESOLUTION|>--- conflicted
+++ resolved
@@ -38,27 +38,14 @@
 /** Calculate Hertzian force between particle p1 and p2 */
 inline void add_hertzian_pair_force(Particle const *const p1,
                                     Particle const *const p2,
-<<<<<<< HEAD
-                                    IA_parameters *ia_params, double const d[3],
-                                    double dist, double dist2,
-                                    double force[3]) {
+                                    IA_parameters const *const ia_params,
+                                    Utils::Vector3d const &d, double dist,
+                                    double dist2, Utils::Vector3d &force) {
   if (dist < ia_params->Hertzian.sig) {
     auto const fac = 5. / 2. * ia_params->Hertzian.eps /
                      ia_params->Hertzian.sig *
                      pow(1 - dist / ia_params->Hertzian.sig, 3. / 2.) / dist;
-
-    for (int j = 0; j < 3; j++)
-      force[j] += fac * d[j];
-=======
-                                    IA_parameters const *const ia_params,
-                                    Utils::Vector3d const &d, double dist,
-                                    double dist2, Utils::Vector3d &force) {
-  if (dist < ia_params->Hertzian_sig) {
-    auto const fac = 5. / 2. * ia_params->Hertzian_eps /
-                     ia_params->Hertzian_sig *
-                     pow(1 - dist / ia_params->Hertzian_sig, 3. / 2.) / dist;
     force += fac * d;
->>>>>>> 13bf0afb
   }
 }
 
