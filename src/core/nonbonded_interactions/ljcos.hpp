--- conflicted
+++ resolved
@@ -40,11 +40,11 @@
 int ljcos_set_params(int part_type_a, int part_type_b, double eps, double sig,
                      double cut, double offset);
 
-<<<<<<< HEAD
-inline void add_ljcos_pair_force(const Particle *const p1,
-                                 const Particle *const p2,
-                                 IA_parameters *ia_params, double const d[3],
-                                 double dist, double force[3]) {
+inline void add_ljcos_pair_force(Particle const *const p1,
+                                 Particle const *const p2,
+                                 IA_parameters const *const ia_params,
+                                 Utils::Vector3d const &d, double dist,
+                                 Utils::Vector3d &force) {
   if ((dist < ia_params->ljcos.cut + ia_params->ljcos.offset)) {
     auto const r_off = dist - ia_params->ljcos.offset;
     /* cos part of ljcos potential. */
@@ -53,38 +53,14 @@
                        ia_params->ljcos.eps *
                        (sin(ia_params->ljcos.alfa * Utils::sqr(r_off) +
                             ia_params->ljcos.beta));
-      for (int j = 0; j < 3; j++)
-        force[j] += fac * d[j];
-=======
-inline void add_ljcos_pair_force(Particle const *const p1,
-                                 Particle const *const p2,
-                                 IA_parameters const *const ia_params,
-                                 Utils::Vector3d const &d, double dist,
-                                 Utils::Vector3d &force) {
-  if ((dist < ia_params->LJCOS_cut + ia_params->LJCOS_offset)) {
-    auto const r_off = dist - ia_params->LJCOS_offset;
-    /* cos part of ljcos potential. */
-    if (dist > ia_params->LJCOS_rmin + ia_params->LJCOS_offset) {
-      auto const fac = (r_off / dist) * ia_params->LJCOS_alfa *
-                       ia_params->LJCOS_eps *
-                       (sin(ia_params->LJCOS_alfa * Utils::sqr(r_off) +
-                            ia_params->LJCOS_beta));
       force += fac * d;
->>>>>>> 13bf0afb
     }
     /* Lennard-Jones part of the potential. */
     else if (dist > 0) {
       auto const frac6 = Utils::int_pow<6>(ia_params->ljcos.sig / r_off);
       auto const fac =
-<<<<<<< HEAD
           48.0 * ia_params->ljcos.eps * frac6 * (frac6 - 0.5) / (r_off * dist);
-
-      for (int j = 0; j < 3; j++)
-        force[j] += fac * d[j];
-=======
-          48.0 * ia_params->LJCOS_eps * frac6 * (frac6 - 0.5) / (r_off * dist);
       force += fac * d;
->>>>>>> 13bf0afb
 
 #ifdef LJ_WARN_WHEN_CLOSE
       if (fac * dist > 1000)
@@ -95,20 +71,12 @@
   }
 }
 
-<<<<<<< HEAD
-inline double ljcos_pair_energy(const Particle *p1, const Particle *p2,
-                                const IA_parameters *ia_params,
-                                const double d[3], double dist) {
-  if (dist < (ia_params->ljcos.cut + ia_params->ljcos.offset)) {
-    auto const r_off = dist - ia_params->ljcos.offset;
-=======
 inline double ljcos_pair_energy(Particle const *const p1,
                                 Particle const *const p2,
                                 IA_parameters const *const ia_params,
                                 Utils::Vector3d const &d, double dist) {
-  if (dist < (ia_params->LJCOS_cut + ia_params->LJCOS_offset)) {
-    auto const r_off = dist - ia_params->LJCOS_offset;
->>>>>>> 13bf0afb
+  if (dist < (ia_params->ljcos.cut + ia_params->ljcos.offset)) {
+    auto const r_off = dist - ia_params->ljcos.offset;
     /* Lennard-Jones part of the potential. */
     if (dist < (ia_params->ljcos.rmin + ia_params->ljcos.offset)) {
       auto const frac6 = Utils::int_pow<6>(ia_params->ljcos.sig / r_off);
