/*
  Copyright (C) 2010,2011,2012,2013,2014 The ESPResSo project
  Copyright (C) 2002,2003,2004,2005,2006,2007,2008,2009,2010
    Max-Planck-Institute for Polymer Research, Theory Group

  This file is part of ESPResSo.

  ESPResSo is free software: you can redistribute it and/or modify
  it under the terms of the GNU General Public License as published by
  the Free Software Foundation, either version 3 of the License, or
  (at your option) any later version.

  ESPResSo is distributed in the hope that it will be useful,
  but WITHOUT ANY WARRANTY; without even the implied warranty of
  MERCHANTABILITY or FITNESS FOR A PARTICULAR PURPOSE.  See the
  GNU General Public License for more details.

  You should have received a copy of the GNU General Public License
  along with this program.  If not, see <http://www.gnu.org/licenses/>.
*/
/** \file energy_inline.hpp
    Implementation of the energy calculation.
*/
#ifndef ENERGY_INLINE_HPP
#define ENERGY_INLINE_HPP

#include "statistics.hpp"
#include "thermostat.hpp"
#include "p3m.hpp"
#include "p3m-dipolar.hpp"
#include "lj.hpp"
#include "ljgen.hpp"
#include "steppot.hpp"
#include "hertzian.hpp"
#include "gaussian.hpp"
#include "bmhtf-nacl.hpp"
#include "buckingham.hpp"
#include "soft_sphere.hpp"
#include "hat.hpp"
#include "ljcos.hpp"
#include "ljcos2.hpp"
#include "ljangle.hpp"
#include "tab.hpp"
#include "overlap.hpp"
#include "gb.hpp"
#include "fene.hpp"
#include "harmonic.hpp"
#include "quartic.hpp"
#ifdef ELECTROSTATICS
#include "bonded_coulomb.hpp"
#endif
#include "subt_lj.hpp"
#include "angle.hpp"
#include "angle_harmonic.hpp"
#include "angle_cosine.hpp"
#include "angle_cossquare.hpp"
#include "angledist.hpp"
#include "debye_hueckel.hpp"
#include "endangledist.hpp"
#include "reaction_field.hpp"
#include "mmm1d.hpp"
#include "mmm2d.hpp"
#include "morse.hpp"
#include "elc.hpp"
#include "cg_dna.hpp"

#include "energy.hpp"

/** Calculate non bonded energies between a pair of particles.
    @param p1        pointer to particle 1.
    @param p2        pointer to particle 2.
    @param ia_params the interaction parameters between the two particles
    @param d         vector between p1 and p2.
    @param dist      distance between p1 and p2.
    @param dist2     distance squared between p1 and p2.
    @return the short ranged interaction energy between the two particles
*/
inline double calc_non_bonded_pair_energy(Particle *p1, Particle *p2,
                        IA_parameters *ia_params,
                        double d[3], double dist, double dist2)
{
  double ret = 0;

#ifdef NO_INTRA_NB
  if (p1->p.mol_id==p2->p.mol_id) return 0;
#endif

#ifdef MOL_CUT
  //You may want to put a correction factor for smoothing function else then theta
  if (checkIfParticlesInteractViaMolCut(p1,p2,ia_params)==0) return 0;
#endif

#ifdef LENNARD_JONES
  /* lennard jones */
  ret += lj_pair_energy(p1,p2,ia_params,d,dist);
#endif

#ifdef LENNARD_JONES_GENERIC
  /* Generic lennard jones */
  ret += ljgen_pair_energy(p1,p2,ia_params,d,dist);
#endif

#ifdef LJ_ANGLE
  /* Directional LJ */
  ret += ljangle_pair_energy(p1,p2,ia_params,d,dist);
#endif

#ifdef SMOOTH_STEP
  /* smooth step */
  ret += SmSt_pair_energy(p1,p2,ia_params,d,dist,dist2);
#endif

#ifdef HERTZIAN
  /* Hertzian potential */
  ret += hertzian_pair_energy(p1,p2,ia_params,d,dist,dist2);
#endif

#ifdef GAUSSIAN
  /* Gaussian potential */
  ret += gaussian_pair_energy(p1,p2,ia_params,d,dist,dist2);
#endif

#ifdef BMHTF_NACL
  /* BMHTF NaCl */
  ret += BMHTF_pair_energy(p1,p2,ia_params,d,dist,dist2);
#endif

#ifdef MORSE
  /* morse */
  ret +=morse_pair_energy(p1,p2,ia_params,d,dist);
#endif

#ifdef BUCKINGHAM
  /* lennard jones */
  ret  += buck_pair_energy(p1,p2,ia_params,d,dist);
#endif

#ifdef SOFT_SPHERE
  /* soft-sphere */
  ret  += soft_pair_energy(p1,p2,ia_params,d,dist);
#endif

#ifdef HAT
  /* hat */
  ret  += hat_pair_energy(p1,p2,ia_params,d,dist);
#endif

#ifdef LJCOS2
  /* lennard jones */
  ret += ljcos2_pair_energy(p1,p2,ia_params,d,dist);
#endif

#ifdef TABULATED
  /* tabulated */
  ret += tabulated_pair_energy(p1,p2,ia_params,d,dist);
#endif

#ifdef LJCOS
  /* lennard jones cosine */
  ret += ljcos_pair_energy(p1,p2,ia_params,d,dist);
#endif

#ifdef GAY_BERNE
  /* Gay-Berne */
  ret += gb_pair_energy(p1,p2,ia_params,d,dist);
#endif

#ifdef INTER_RF
  ret += interrf_pair_energy(p1,p2,ia_params,dist);
#endif

  return ret;
}

/** Add non bonded energies and short range coulomb between a pair of particles.
    @param p1        pointer to particle 1.
    @param p2        pointer to particle 2.
    @param d         vector between p1 and p2.
    @param dist      distance between p1 and p2.
    @param dist2     distance squared between p1 and p2.
*/
inline void add_non_bonded_pair_energy(Particle *p1, Particle *p2, double d[3],
                     double dist, double dist2)
{
  IA_parameters *ia_params = get_ia_param(p1->p.type,p2->p.type);

#if defined(ELECTROSTATICS) || defined(DIPOLES)
  double ret = 0;
#endif

  *obsstat_nonbonded(&energy, p1->p.type, p2->p.type) +=
    calc_non_bonded_pair_energy(p1, p2, ia_params, d, dist, dist2);

#ifdef ELECTROSTATICS
  if (coulomb.method != COULOMB_NONE) {
    /* real space coulomb */
    switch (coulomb.method) {
#ifdef P3M
    case COULOMB_P3M_GPU:
    case COULOMB_P3M:
      ret = p3m_pair_energy(p1->p.q*p2->p.q,d,dist2,dist);
      break;
    case COULOMB_ELC_P3M:
      ret = p3m_pair_energy(p1->p.q*p2->p.q,d,dist2,dist);
      if (elc_params.dielectric_contrast_on)
      ret += 0.5*ELC_P3M_dielectric_layers_energy_contribution(p1,p2);
    break;
#endif
    case COULOMB_DH:
      ret = dh_coulomb_pair_energy(p1,p2,dist);
      break;
    case COULOMB_RF:
      ret = rf_coulomb_pair_energy(p1,p2,dist);
      break;
    case COULOMB_INTER_RF:
      //this is done above as interaction
      ret = 0;
      break;
    case COULOMB_MMM1D:
      ret = mmm1d_coulomb_pair_energy(p1,p2,d,dist2,dist);
      break;
    case COULOMB_MMM2D:
      ret = mmm2d_coulomb_pair_energy(p1->p.q*p2->p.q,d,dist2,dist);
      break;
    default :
      ret = 0.;
    }
    energy.coulomb[0] += ret;
  }
#endif

#ifdef DIPOLES
  if (coulomb.Dmethod != DIPOLAR_NONE) {
    //ret=0;
    switch (coulomb.Dmethod) {
#ifdef DP3M
    case DIPOLAR_MDLC_P3M:
      //fall trough
    case DIPOLAR_P3M:
      ret = dp3m_pair_energy(p1,p2,d,dist2,dist);
      break;
#endif
    default:
      ret=0;
    }
    energy.dipolar[0] += ret;
  }
#endif

}

/** Calculate bonded energies for one particle.
    @param p1 particle for which to calculate energies
*/

inline void add_bonded_energy(Particle *p1)
{
  Particle *p2, *p3 = NULL, *p4 = NULL;
#ifdef CG_DNA
  Particle *p5 = NULL,*p6 = NULL,*p7 = NULL,*p8 = NULL;
#endif
  Bonded_ia_parameters *iaparams;
  int i, type_num, type, n_partners, bond_broken;
  double ret=0, dx[3] = {0, 0, 0};

  i = 0;
  while(i<p1->bl.n) {
    type_num = p1->bl.e[i++];
    iaparams = &bonded_ia_params[type_num];
    type = iaparams->type;
    n_partners = iaparams->num;
    
    /* fetch particle 2, which is always needed */
    p2 = local_particles[p1->bl.e[i++]];
    if (!p2) {
<<<<<<< HEAD
      errtxt = runtime_error(128 + 2*ES_INTEGER_SPACE);
      ERROR_SPRINTF(errtxt,"{069 bond broken between particles %d and %d (particles not stored on the same node)} ",
	      p1->p.identity, p1->bl.e[i-1]);
=======
        ostringstream msg;
        msg <<"bond broken between particles " << p1->p.identity << " and " << p1->bl.e[i-1]
           <<" (particles not stored on the same node)";
        runtimeError(msg);
>>>>>>> d4d1f422
      return;
    }

    /* fetch particle 3 eventually */
    if (n_partners >= 2) {
      p3 = local_particles[p1->bl.e[i++]];
      if (!p3) {
<<<<<<< HEAD
	errtxt = runtime_error(128 + 3*ES_INTEGER_SPACE);
	ERROR_SPRINTF(errtxt,"{070 bond broken between particles %d, %d and %d (particles not stored on the same node)} ",
		p1->p.identity, p1->bl.e[i-2], p1->bl.e[i-1]);
	return;
=======
      ostringstream msg;
      msg <<"bond broken between particles " << p1->p.identity <<", "<< p1->bl.e[i-2] << " and " << p1->bl.e[i-1]
         <<" (particles not stored on the same node)";
      runtimeError(msg);
    return;
>>>>>>> d4d1f422
      }
    }

    /* fetch particle 4 eventually */
    if (n_partners >= 3) {
      p4 = local_particles[p1->bl.e[i++]];
      if (!p4) {
<<<<<<< HEAD
	errtxt = runtime_error(128 + 4*ES_INTEGER_SPACE);
	ERROR_SPRINTF(errtxt,"{071 bond broken between particles %d, %d, %d and %d (particles not stored on the same node)} ",
		p1->p.identity, p1->bl.e[i-3], p1->bl.e[i-2], p1->bl.e[i-1]);
	return;
=======
      ostringstream msg;
      msg <<"bond broken between particles " << p1->p.identity <<", "<< p1->bl.e[i-3] <<", "<< p1->bl.e[i-2]
            << " and " << p1->bl.e[i-1] << " (particles not stored on the same node)";
      runtimeError(msg);
    return;
>>>>>>> d4d1f422
      }
    }
#ifdef CG_DNA
    if(n_partners >= 7) {
      p5 = local_particles[p1->bl.e[i++]];
      p6 = local_particles[p1->bl.e[i++]];
      p7 = local_particles[p1->bl.e[i++]];
      p8 = local_particles[p1->bl.e[i++]];

      if(!p4 || !p5 || !p6 || !p7 || !p8) {
	errtxt = runtime_error(128 + 4*ES_INTEGER_SPACE);
	ERROR_SPRINTF(errtxt,"{080 bond broken between particles %d, %d, %d, %d, %d, %d, %d and %d (particles not stored on the same node)} ",
		      p1->p.identity, p1->bl.e[i-7], p1->bl.e[i-6], p1->bl.e[i-5], p1->bl.e[i-4], p1->bl.e[i-3], p1->bl.e[i-2], p1->bl.e[i-1]);
	return;
      }
    }
#endif
    /* similar to the force, we prepare the center-center vector */
    if (n_partners == 1)
      get_mi_vector(dx, p1->r.p, p2->r.p);

    switch(type) {
    case BONDED_IA_FENE:
      bond_broken = fene_pair_energy(p1, p2, iaparams, dx, &ret);
      break;
    case BONDED_IA_HARMONIC:
      bond_broken = harmonic_pair_energy(p1, p2, iaparams, dx, &ret);
      break;
    case BONDED_IA_QUARTIC:
      bond_broken = quartic_pair_energy(p1, p2, iaparams, dx, &ret);
      break;
#ifdef ELECTROSTATICS
    case BONDED_IA_BONDED_COULOMB:
      bond_broken = bonded_coulomb_pair_energy(p1, p2, iaparams, dx, &ret);
      break;
#endif 
#ifdef LENNARD_JONES
    case BONDED_IA_SUBT_LJ:
      bond_broken = subt_lj_pair_energy(p1, p2, iaparams, dx, &ret);
      break;
#endif
#ifdef BOND_ANGLE_OLD
    /* the first case is not needed and should not be called */ 
    case BONDED_IA_ANGLE_OLD:
      bond_broken = angle_energy(p1, p2, p3, iaparams, &ret);
      break; 
#endif
#ifdef CG_DNA
    case BONDED_IA_CG_DNA_STACKING:
      bond_broken = calc_cg_dna_stacking_energy(p1, p2, p3, p4, p5, p6, p7, p8, iaparams, &ret);
      break;
    case BONDED_IA_CG_DNA_BASEPAIR:
      bond_broken = calc_cg_dna_basepair_energy(p1, p2, p3, p4, iaparams, &ret);
      break;
#endif
#ifdef BOND_ANGLE
    case BONDED_IA_ANGLE_HARMONIC:
      bond_broken = angle_harmonic_energy(p1, p2, p3, iaparams, &ret);
      break;
    case BONDED_IA_ANGLE_COSINE:
      bond_broken = angle_cosine_energy(p1, p2, p3, iaparams, &ret);
      break;
    case BONDED_IA_ANGLE_COSSQUARE:
      bond_broken = angle_cossquare_energy(p1, p2, p3, iaparams, &ret);
      break;
#endif
#ifdef BOND_ANGLEDIST
    case BONDED_IA_ANGLEDIST:
      bond_broken = angledist_energy(p1, p2, p3, iaparams, &ret);
      break;
#endif
#ifdef BOND_ENDANGLEDIST
    case BONDED_IA_ENDANGLEDIST:
      bond_broken = endangledist_pair_energy(p1, p2, iaparams, dx, &ret);
      break;
#endif
    case BONDED_IA_DIHEDRAL:
      bond_broken = dihedral_energy(p2, p1, p3, p4, iaparams, &ret);
      break;
#ifdef BOND_CONSTRAINT
    case BONDED_IA_RIGID_BOND:
      bond_broken = 0;
      ret = 0;
      break;
#endif
#ifdef TABULATED
    case BONDED_IA_TABULATED:
      switch(iaparams->p.tab.type) {
      case TAB_BOND_LENGTH:
	bond_broken = tab_bond_energy(p1, p2, iaparams, dx, &ret);
	break;
      case TAB_BOND_ANGLE:
	bond_broken = tab_angle_energy(p1, p2, p3, iaparams, &ret);
	break;
      case TAB_BOND_DIHEDRAL:
	bond_broken = tab_dihedral_energy(p2, p1, p3, p4, iaparams, &ret);
	break;
      default :
<<<<<<< HEAD
	errtxt = runtime_error(128 + ES_INTEGER_SPACE);
	ERROR_SPRINTF(errtxt,"{072 add_bonded_energy: tabulated bond type of atom %d unknown\n", p1->p.identity);
	return;
=======
      ostringstream msg;
      msg << "add_bonded_energy: tabulated bond type of atom " << p1->p.identity << " unknown\n";
      runtimeError(msg);
    return;
>>>>>>> d4d1f422
      }
      break;
#endif
#ifdef OVERLAPPED
    case BONDED_IA_OVERLAPPED:
      switch(iaparams->p.overlap.type) {
      case OVERLAP_BOND_LENGTH:
        bond_broken = overlap_bond_energy(p1, p2, iaparams, dx, &ret);
        break;
      case OVERLAP_BOND_ANGLE:
        bond_broken = overlap_angle_energy(p1, p2, p3, iaparams, &ret);
        break;
      case OVERLAP_BOND_DIHEDRAL:
        bond_broken = overlap_dihedral_energy(p2, p1, p3, p4, iaparams, &ret);
        break;
      default :
          ostringstream msg;
          msg << "add_bonded_energy: overlapped bond type of atom " << p1->p.identity << " unknown\n";
          runtimeError(msg);
        return;
      }
      break;
#endif
#ifdef BOND_VIRTUAL
    case BONDED_IA_VIRTUAL_BOND:
      bond_broken = 0;
      ret = 0;
      break;
#endif
    default :
        ostringstream msg;
        msg <<"add_bonded_energy: bond type of atom "<< p1->p.identity << " unknown\n";
        runtimeError(msg);
      return;
    }

    if (bond_broken) {
      switch (n_partners) {
      case 1: {
<<<<<<< HEAD
	char *errtext = runtime_error(128 + 2*ES_INTEGER_SPACE);
	ERROR_SPRINTF(errtext,"{083 bond broken between particles %d and %d} ",
		      p1->p.identity, p2->p.identity); 
	break;
      }
      case 2: {
	char *errtext = runtime_error(128 + 3*ES_INTEGER_SPACE);
	ERROR_SPRINTF(errtext,"{084 bond broken between particles %d, %d and %d} ",
		      p1->p.identity, p2->p.identity, p3->p.identity); 
	break;
      }
      case 3: {
	char *errtext = runtime_error(128 + 4*ES_INTEGER_SPACE);
	ERROR_SPRINTF(errtext,"{085 bond broken between particles %d, %d, %d and %d} ",
		      p1->p.identity, p2->p.identity, p3->p.identity, p4->p.identity); 
	break;
=======
      ostringstream msg;
      msg <<"bond broken between particles "<< p1->p.identity << " and " << p2->p.identity;
      runtimeError(msg);
    break;
      }
      case 2: {
    ostringstream msg;
    msg <<"bond broken between particles "<< p1->p.identity << ", " << p2->p.identity << " and " << p3->p.identity;
    runtimeError(msg);
    break;
      }
      case 3: {
      ostringstream msg;
      msg <<"bond broken between particles "<< p1->p.identity << ", " << p2->p.identity
          << ", " << p3->p.identity << " and " << p4->p.identity;
      runtimeError(msg);
    break;
>>>>>>> d4d1f422
      }
      }
      // bond broken, don't add whatever we find in the energy
      continue;
    }

    *obsstat_bonded(&energy, type_num) += ret;
  }
}


/** Calculate kinetic energies for one particle.
    @param p1 particle for which to calculate energies
*/
inline void add_kinetic_energy(Particle *p1)
{
#ifdef VIRTUAL_SITES
  if (ifParticleIsVirtual(p1)) return;
#endif

  /* kinetic energy */
  energy.data.e[0] += (SQR(p1->m.v[0]) + SQR(p1->m.v[1]) + SQR(p1->m.v[2]))*PMASS(*p1);

#ifdef ROTATION
#ifdef ROTATION_PER_PARTICLE
if (p1->p.rotation)
#endif
{
#ifdef ROTATIONAL_INERTIA
  /* the rotational part is added to the total kinetic energy;
     Here we use the rotational inertia  */

  energy.data.e[0] += (SQR(p1->m.omega[0])*p1->p.rinertia[0] +
               SQR(p1->m.omega[1])*p1->p.rinertia[1] +
               SQR(p1->m.omega[2])*p1->p.rinertia[2])*time_step*time_step;
#else
  /* the rotational part is added to the total kinetic energy;
     at the moment, we assume unit inertia tensor I=(1,1,1)  */
  energy.data.e[0] += (SQR(p1->m.omega[0]) + SQR(p1->m.omega[1]) + SQR(p1->m.omega[2]))*time_step*time_step;
#endif
}
#endif
}

#endif // ENERGY_INLINE_HPP<|MERGE_RESOLUTION|>--- conflicted
+++ resolved
@@ -273,16 +273,10 @@
     /* fetch particle 2, which is always needed */
     p2 = local_particles[p1->bl.e[i++]];
     if (!p2) {
-<<<<<<< HEAD
-      errtxt = runtime_error(128 + 2*ES_INTEGER_SPACE);
-      ERROR_SPRINTF(errtxt,"{069 bond broken between particles %d and %d (particles not stored on the same node)} ",
-	      p1->p.identity, p1->bl.e[i-1]);
-=======
         ostringstream msg;
         msg <<"bond broken between particles " << p1->p.identity << " and " << p1->bl.e[i-1]
            <<" (particles not stored on the same node)";
         runtimeError(msg);
->>>>>>> d4d1f422
       return;
     }
 
@@ -290,18 +284,11 @@
     if (n_partners >= 2) {
       p3 = local_particles[p1->bl.e[i++]];
       if (!p3) {
-<<<<<<< HEAD
-	errtxt = runtime_error(128 + 3*ES_INTEGER_SPACE);
-	ERROR_SPRINTF(errtxt,"{070 bond broken between particles %d, %d and %d (particles not stored on the same node)} ",
-		p1->p.identity, p1->bl.e[i-2], p1->bl.e[i-1]);
-	return;
-=======
       ostringstream msg;
       msg <<"bond broken between particles " << p1->p.identity <<", "<< p1->bl.e[i-2] << " and " << p1->bl.e[i-1]
          <<" (particles not stored on the same node)";
       runtimeError(msg);
     return;
->>>>>>> d4d1f422
       }
     }
 
@@ -309,18 +296,11 @@
     if (n_partners >= 3) {
       p4 = local_particles[p1->bl.e[i++]];
       if (!p4) {
-<<<<<<< HEAD
-	errtxt = runtime_error(128 + 4*ES_INTEGER_SPACE);
-	ERROR_SPRINTF(errtxt,"{071 bond broken between particles %d, %d, %d and %d (particles not stored on the same node)} ",
-		p1->p.identity, p1->bl.e[i-3], p1->bl.e[i-2], p1->bl.e[i-1]);
-	return;
-=======
       ostringstream msg;
       msg <<"bond broken between particles " << p1->p.identity <<", "<< p1->bl.e[i-3] <<", "<< p1->bl.e[i-2]
             << " and " << p1->bl.e[i-1] << " (particles not stored on the same node)";
       runtimeError(msg);
     return;
->>>>>>> d4d1f422
       }
     }
 #ifdef CG_DNA
@@ -419,16 +399,10 @@
 	bond_broken = tab_dihedral_energy(p2, p1, p3, p4, iaparams, &ret);
 	break;
       default :
-<<<<<<< HEAD
-	errtxt = runtime_error(128 + ES_INTEGER_SPACE);
-	ERROR_SPRINTF(errtxt,"{072 add_bonded_energy: tabulated bond type of atom %d unknown\n", p1->p.identity);
-	return;
-=======
       ostringstream msg;
       msg << "add_bonded_energy: tabulated bond type of atom " << p1->p.identity << " unknown\n";
       runtimeError(msg);
     return;
->>>>>>> d4d1f422
       }
       break;
 #endif
@@ -468,24 +442,6 @@
     if (bond_broken) {
       switch (n_partners) {
       case 1: {
-<<<<<<< HEAD
-	char *errtext = runtime_error(128 + 2*ES_INTEGER_SPACE);
-	ERROR_SPRINTF(errtext,"{083 bond broken between particles %d and %d} ",
-		      p1->p.identity, p2->p.identity); 
-	break;
-      }
-      case 2: {
-	char *errtext = runtime_error(128 + 3*ES_INTEGER_SPACE);
-	ERROR_SPRINTF(errtext,"{084 bond broken between particles %d, %d and %d} ",
-		      p1->p.identity, p2->p.identity, p3->p.identity); 
-	break;
-      }
-      case 3: {
-	char *errtext = runtime_error(128 + 4*ES_INTEGER_SPACE);
-	ERROR_SPRINTF(errtext,"{085 bond broken between particles %d, %d, %d and %d} ",
-		      p1->p.identity, p2->p.identity, p3->p.identity, p4->p.identity); 
-	break;
-=======
       ostringstream msg;
       msg <<"bond broken between particles "<< p1->p.identity << " and " << p2->p.identity;
       runtimeError(msg);
@@ -503,7 +459,6 @@
           << ", " << p3->p.identity << " and " << p4->p.identity;
       runtimeError(msg);
     break;
->>>>>>> d4d1f422
       }
       }
       // bond broken, don't add whatever we find in the energy
@@ -537,15 +492,15 @@
      Here we use the rotational inertia  */
 
   energy.data.e[0] += (SQR(p1->m.omega[0])*p1->p.rinertia[0] +
-               SQR(p1->m.omega[1])*p1->p.rinertia[1] +
-               SQR(p1->m.omega[2])*p1->p.rinertia[2])*time_step*time_step;
+		       SQR(p1->m.omega[1])*p1->p.rinertia[1] +
+		       SQR(p1->m.omega[2])*p1->p.rinertia[2])*time_step*time_step;
 #else
   /* the rotational part is added to the total kinetic energy;
      at the moment, we assume unit inertia tensor I=(1,1,1)  */
   energy.data.e[0] += (SQR(p1->m.omega[0]) + SQR(p1->m.omega[1]) + SQR(p1->m.omega[2]))*time_step*time_step;
 #endif
+ }
+#endif
 }
-#endif
-}
 
 #endif // ENERGY_INLINE_HPP