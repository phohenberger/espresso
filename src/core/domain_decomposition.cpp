--- conflicted
+++ resolved
@@ -27,13 +27,11 @@
 
 #include "domain_decomposition.hpp"
 #include "errorhandling.hpp"
-<<<<<<< HEAD
-=======
+
 #include "forces_inline.hpp"
 #include "pressure_inline.hpp"
 #include "energy_inline.hpp"
 #include "constraints.hpp"
->>>>>>> b8a92ead
 #include "initialize.hpp"
 #include "lees_edwards.hpp"
 #include "lees_edwards_comms_manager.hpp"
@@ -699,11 +697,7 @@
     CELL_TRACE(fprintf(stderr,
                        "%d: dd_append_particles: Appen Part id=%d to cell %d\n",
                        this_node, pl->part[p].p.identity, c));
-<<<<<<< HEAD
-    append_indexed_particle(&cells[c], &pl->part[p]);
-=======
     append_indexed_particle(&cells[c], std::move(pl->part[p]));
->>>>>>> b8a92ead
   }
   return flag;
 }
