#include <boost/mpi/collectives.hpp>

#include "communication.hpp"
#include "config.hpp"
#include "grid.hpp"
#include "grid_based_algorithms/lattice.hpp"
#include "grid_based_algorithms/lb_interpolation.hpp"
#include <utils/Vector.hpp>

#include "lb.hpp"
#include "lb_interface.hpp"
#include "lbgpu.hpp"

namespace {

InterpolationOrder interpolation_order = InterpolationOrder::linear;
}

void mpi_set_interpolation_order_slave(int, int) {
  boost::mpi::broadcast(comm_cart, interpolation_order, 0);
}

void lb_lbinterpolation_set_interpolation_order(
    InterpolationOrder const &order) {
  interpolation_order = order;
  mpi_call(mpi_set_interpolation_order_slave, 0, 0);
  boost::mpi::broadcast(comm_cart, interpolation_order, 0);
}

InterpolationOrder lb_lbinterpolation_get_interpolation_order() {
  return interpolation_order;
}

#ifdef LB

namespace {
template <typename Op>
void lattice_interpolation(Lattice const &lattice, Utils::Vector3d const &pos,
                           Op &&op) {
  Utils::Vector<std::size_t, 8> node_index{};
  Utils::Vector6d delta{};

  /* determine elementary lattice cell surrounding the particle
     and the relative position of the particle in this cell */
  lattice.map_position_to_lattice(pos, node_index, delta, my_left, local_box_l);
  for (int z = 0; z < 2; z++) {
    for (int y = 0; y < 2; y++) {
      for (int x = 0; x < 2; x++) {
        auto &index = node_index[(z * 2 + y) * 2 + x];
        auto const w = delta[3 * x + 0] * delta[3 * y + 1] * delta[3 * z + 2];

        op(index, w);
      }
    }
  }
}

Utils::Vector3d node_u(Lattice::index_t index) {
#ifdef LB_BOUNDARIES
  if (lbfields[index].boundary) {
    return lbfields[index].slip_velocity;
  }
#endif // LB_BOUNDARIES
  auto const modes = lb_calc_modes(index);
  auto const local_rho = lbpar.rho + modes[0];
  return Utils::Vector3d{modes[1], modes[2], modes[3]} / local_rho;
}

} // namespace
#endif

const Utils::Vector3d
lb_lbinterpolation_get_interpolated_velocity(const Utils::Vector3d &pos) {
  if (lattice_switch == ActiveLB::CPU) {
    Utils::Vector3d interpolated_u{};

    /* calculate fluid velocity at particle's position
       this is done by linear interpolation
       (Eq. (11) Ahlrichs and Duenweg, JCP 111(17):8225 (1999)) */
    lattice_interpolation(lblattice, pos,
                          [&interpolated_u](Lattice::index_t index, double w) {
                            interpolated_u += w * node_u(index);
                          });

    return interpolated_u;
<<<<<<< HEAD
#endif
=======
>>>>>>> 65002888
  }
  return {};
}

const Utils::Vector3d lb_lbinterpolation_get_interpolated_velocity_global(
    const Utils::Vector3d &pos) {
  auto const folded_pos = folded_position(pos);
  if (lattice_switch == ActiveLB::GPU) {
#ifdef LB_GPU
    Utils::Vector3d interpolated_u{};
    switch (interpolation_order) {
    case (InterpolationOrder::linear):
      lb_get_interpolated_velocity_gpu<8>(folded_pos.data(),
                                          interpolated_u.data(), 1);
      break;
    case (InterpolationOrder::quadratic):
      lb_get_interpolated_velocity_gpu<27>(folded_pos.data(),
                                           interpolated_u.data(), 1);
      break;
    }
    return interpolated_u;
#endif
  }
  if (lattice_switch == ActiveLB::CPU) {
    switch (interpolation_order) {
    case (InterpolationOrder::quadratic):
      throw std::runtime_error("The non-linear interpolation scheme is not "
                               "implemented for the CPU LB.");
    case (InterpolationOrder::linear):
      auto const node = map_position_node_array(folded_pos);
      if (node == 0) {
        return lb_lbinterpolation_get_interpolated_velocity(folded_pos);
      }
      return mpi_recv_lb_interpolated_velocity(node, folded_pos);
    }
<<<<<<< HEAD
#endif
=======
>>>>>>> 65002888
  }
  return {};
}

void lb_lbinterpolation_add_force_density(
    const Utils::Vector3d &pos, const Utils::Vector3d &force_density) {
  switch (interpolation_order) {
  case (InterpolationOrder::quadratic):
    throw std::runtime_error("The non-linear interpolation scheme is not "
                             "implemented for the CPU LB.");
  case (InterpolationOrder::linear):
    lattice_interpolation(lblattice, pos,
                          [&force_density](Lattice::index_t index, double w) {
                            auto &field = lbfields[index];
                            field.force_density += w * force_density;
                          });
    break;
  }
}<|MERGE_RESOLUTION|>--- conflicted
+++ resolved
@@ -30,8 +30,6 @@
 InterpolationOrder lb_lbinterpolation_get_interpolation_order() {
   return interpolation_order;
 }
-
-#ifdef LB
 
 namespace {
 template <typename Op>
@@ -67,7 +65,6 @@
 }
 
 } // namespace
-#endif
 
 const Utils::Vector3d
 lb_lbinterpolation_get_interpolated_velocity(const Utils::Vector3d &pos) {
@@ -83,10 +80,6 @@
                           });
 
     return interpolated_u;
-<<<<<<< HEAD
-#endif
-=======
->>>>>>> 65002888
   }
   return {};
 }
@@ -122,10 +115,6 @@
       }
       return mpi_recv_lb_interpolated_velocity(node, folded_pos);
     }
-<<<<<<< HEAD
-#endif
-=======
->>>>>>> 65002888
   }
   return {};
 }
