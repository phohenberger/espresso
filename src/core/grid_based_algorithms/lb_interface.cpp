--- conflicted
+++ resolved
@@ -739,11 +739,7 @@
   auto const agrid = lb_lbfluid_get_agrid();
   if (lattice_switch == ActiveLB::GPU) {
 #ifdef CUDA
-<<<<<<< HEAD
-    host_values.resize(lbpar_gpu.number_of_nodes);
-=======
     std::vector<LB_rho_v_pi_gpu> host_values(lbpar_gpu.number_of_nodes);
->>>>>>> 37b47f47
     lb_get_values_GPU(host_values.data());
     Utils::Vector3i xyz;
     int j;
@@ -782,11 +778,7 @@
 void lb_lbfluid_save_checkpoint(const std::string &filename, int binary) {
   if (lattice_switch == ActiveLB::GPU) {
 #ifdef CUDA
-<<<<<<< HEAD
-    std::vector<float> host_checkpoint_vd(lbpar_gpu.number_of_nodes * 19);
-=======
     std::vector<float> host_checkpoint_vd(19 * lbpar_gpu.number_of_nodes);
->>>>>>> 37b47f47
     lb_save_checkpoint_GPU(host_checkpoint_vd.data());
     if (!binary) {
       std::fstream cpfile(filename, std::ios::out);
@@ -1127,11 +1119,7 @@
                            ind[2] * lbpar_gpu.dim_x * lbpar_gpu.dim_y;
     lb_print_node_GPU(single_nodeindex, host_print_values.data());
     for (int i = 0; i < 6; i++) {
-<<<<<<< HEAD
-      p_pi[i] = host_print_values.data()->pi[i];
-=======
-      stress[i] = host_print_values->pi[i];
->>>>>>> 37b47f47
+      stress[i] = host_print_values.data()->pi[i];
     }
 #endif //  CUDA
   } else if (lattice_switch == ActiveLB::CPU) {
