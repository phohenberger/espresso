/*
   Copyright (C) 2010-2018 The ESPResSo project

   This file is part of ESPResSo.

   ESPResSo is free software: you can redistribute it and/or modify
   it under the terms of the GNU General Public License as published by
   the Free Software Foundation, either version 3 of the License, or
   (at your option) any later version.

   ESPResSo is distributed in the hope that it will be useful,
   but WITHOUT ANY WARRANTY; without even the implied warranty of
   MERCHANTABILITY or FITNESS FOR A PARTICULAR PURPOSE.  See the
   GNU General Public License for more details.

   You should have received a copy of the GNU General Public License
   along with this program.  If not, see <http://www.gnu.org/licenses/>.
*/
/** \file
 *  %Lattice Boltzmann on GPUs.
 *
 *  The corresponding header file is lbgpu.hpp.
 */

#include "lbgpu.hpp"
#ifdef CUDA
#include "errorhandling.hpp"
#include "lb-d3q19.hpp"

#include "communication.hpp"
#include "cuda_interface.hpp"
#include "debug.hpp"
#include "global.hpp"
#include "grid.hpp"
#include "grid_based_algorithms/lb_boundaries.hpp"
#include "grid_based_algorithms/lbgpu.hpp"
#include "integrate.hpp"
#include "nonbonded_interactions/nonbonded_interaction_data.hpp"
#include "partCfg_global.hpp"
#include "particle_data.hpp"
#include "statistics.hpp"

#include <utils/constants.hpp>

#include <cmath>
#include <cstdio>
#include <cstdlib>
#include <cstring>
#include <ctime>
#include <random>

LB_particle_allocation_state lb_reinit_particles_gpu;

LB_parameters_gpu lbpar_gpu = {
    // rho
    0.0,
    // mu
    0.0,
    // viscosity
    0.0,
    // gamma_shear
    0.0,
    // gamma_bulk
    0.0,
    // gamma_odd
    0.0,
    // gamma_even
    0.0,
    // is_TRT
    false,
    // bulk_viscosity
    -1.0,
    // agrid
    -1.0,
    // tau
    -1.0,
    // time_step
    0.0,
    // dim_x;
    0,
    // dim_y;
    0,
    // dim_z;
    0,
    // number_of_nodes
    0,
    // number_of_particles
    0,
#ifdef LB_BOUNDARIES_GPU
    // number_of_boundnodes
    0,
#endif
    // calc_val
    1,
    // external_force
    0,
    // ext_force
    {0.0, 0.0, 0.0},
    // reinit
    0,
    // Thermal energy
    0.0};

/** this is the array that stores the hydrodynamic fields for the output */
std::vector<LB_rho_v_pi_gpu> host_values(0);

static int max_ran = 1000000;
// static double tau;

/** measures the MD time since the last fluid update */
static int fluidstep = 0;

// clock_t start, end;
int i;

int n_extern_node_force_densities = 0;
std::vector<LB_extern_nodeforcedensity_gpu> host_extern_node_force_densities;
bool ek_initialized = false;

/*-----------------------------------------------------------*/
/** main of lb_gpu_programm */
/*-----------------------------------------------------------*/

/** %Lattice Boltzmann update gpu called from integrate.cpp */
void lattice_boltzmann_update_gpu() {

  auto factor = (int)round(lbpar_gpu.tau / time_step);

  fluidstep += 1;

  if (fluidstep >= factor) {

    fluidstep = 0;
    lb_integrate_GPU();
    LB_TRACE(fprintf(stderr, "lb_integrate_GPU \n"));
  }
}

/** (Re-)allocation of the memory needed for the particles (CPU part) */
void lb_realloc_particles_gpu() {

  lbpar_gpu.number_of_particles = n_part;
  LB_TRACE(printf("#particles realloc\t %u \n", lbpar_gpu.number_of_particles));

  lb_realloc_particles_GPU_leftovers(&lbpar_gpu);
}

/** (Re-)initialize the fluid according to the given value of rho. */
void lb_reinit_fluid_gpu() {

  lb_reinit_parameters_gpu();
  if (lbpar_gpu.number_of_nodes != 0) {
    lb_reinit_GPU(&lbpar_gpu);
    lb_reinit_extern_nodeforce_GPU(&lbpar_gpu);
    lbpar_gpu.reinit = 1;
  }

  LB_TRACE(fprintf(stderr, "lb_reinit_fluid_gpu \n"));
}

/** (Re-)initialize the fluid. */
void lb_reinit_parameters_gpu() {
  lbpar_gpu.time_step = (float)time_step;
  lbpar_gpu.mu = 0.0;

  if (lbpar_gpu.viscosity > 0.0 && lbpar_gpu.agrid > 0.0 &&
      lbpar_gpu.tau > 0.0) {
    /* Eq. (80) Duenweg, Schiller, Ladd, PRE 76(3):036704 (2007). */
    lbpar_gpu.gamma_shear = 1. - 2. / (6. * lbpar_gpu.viscosity + 1.);
  }

  if (lbpar_gpu.bulk_viscosity > 0.0) {
    /* Eq. (81) Duenweg, Schiller, Ladd, PRE 76(3):036704 (2007). */
    lbpar_gpu.gamma_bulk = 1. - 2. / (9. * lbpar_gpu.bulk_viscosity + 1.);
  }

  // By default, gamma_even and gamma_odd are chosen such that the MRT becomes
  // a TRT with ghost mode relaxation factors that minimize unphysical wall
  // slip at bounce-back boundaries. For the relation between the gammas
  // achieving this, consult
  //  D. d’Humières, I. Ginzburg, Comp. & Math. w. App. 58(5):823–840 (2009)
  // Note that the relaxation operator in Espresso is defined as
  //  m* = m_eq + gamma * (m - m_eq)
  // as opposed to this reference, where
  //  m* = m + lambda * (m - m_eq)

  if (lbpar_gpu.is_TRT) {
    lbpar_gpu.gamma_bulk = lbpar_gpu.gamma_shear;
    lbpar_gpu.gamma_even = lbpar_gpu.gamma_shear;
    lbpar_gpu.gamma_odd =
        -(7.0f * lbpar_gpu.gamma_even + 1.0f) / (lbpar_gpu.gamma_even + 7.0f);
  }

  if (lbpar_gpu.kT > 0.0) { /* fluctuating hydrodynamics ? */

    LB_TRACE(fprintf(stderr, "fluct on \n"));
    /* Eq. (51) Duenweg, Schiller, Ladd, PRE 76(3):036704 (2007).*/
    /* Note that the modes are not normalized as in the paper here! */
    lbpar_gpu.mu = lbpar_gpu.kT * lbpar_gpu.tau * lbpar_gpu.tau /
                   D3Q19::c_sound_sq<float> /
                   (lbpar_gpu.agrid * lbpar_gpu.agrid);
  }
  LB_TRACE(fprintf(stderr, "lb_reinit_prarameters_gpu \n"));

#ifdef ELECTROKINETICS
  if (ek_initialized) {
    lbpar_gpu.dim_x = (unsigned int)round(
        box_geo.length()[0] /
        lbpar_gpu.agrid); // TODO code duplication with lb.c start
    lbpar_gpu.dim_y =
        (unsigned int)round(box_geo.length()[1] / lbpar_gpu.agrid);
    lbpar_gpu.dim_z =
        (unsigned int)round(box_geo.length()[2] / lbpar_gpu.agrid);

    unsigned int tmp[3];

    tmp[0] = lbpar_gpu.dim_x;
    tmp[1] = lbpar_gpu.dim_y;
    tmp[2] = lbpar_gpu.dim_z;

    /* sanity checks */
    int dir;

    for (dir = 0; dir < 3; dir++) {
      /* check if box_l is compatible with lattice spacing */
      if (fabs(box_geo.length()[dir] - tmp[dir] * lbpar_gpu.agrid) > 1.0e-3) {
        runtimeErrorMsg() << "Lattice spacing lbpar_gpu.agrid= "
                          << lbpar_gpu.agrid << " is incompatible with box_l["
                          << dir << "]=" << box_geo.length()[dir];
      }
    }

    lbpar_gpu.number_of_nodes =
        lbpar_gpu.dim_x * lbpar_gpu.dim_y * lbpar_gpu.dim_z;
    lbpar_gpu.tau = (float)time_step; // TODO code duplication with lb.c end
  }
#endif

  LB_TRACE(fprintf(stderr, "lb_reinit_prarameters_gpu \n"));

  reinit_parameters_GPU(&lbpar_gpu);
}

/** Performs a full initialization of the lattice Boltzmann system.
 *  All derived parameters and the fluid are reset to their default values.
 */
void lb_init_gpu() {

  LB_TRACE(printf("Begin initializing fluid on GPU\n"));
  /** set parameters for transfer to gpu */
  lb_reinit_parameters_gpu();

  lb_realloc_particles_gpu();

  lb_init_GPU(&lbpar_gpu);

  gpu_init_particle_comm();
  cuda_bcast_global_part_params();

  LB_TRACE(printf("Initializing fluid on GPU successful\n"));
}

<<<<<<< HEAD
int lb_lbnode_set_extforce_density_GPU(int const ind[3], double const f[3]) {
  if (ind[0] < 0 || ind[0] >= int(lbpar_gpu.dim_x) || ind[1] < 0 ||
      ind[1] >= int(lbpar_gpu.dim_y) || ind[2] < 0 ||
      ind[2] >= int(lbpar_gpu.dim_z))
    return ES_ERROR;

  unsigned int index = ind[0] + ind[1] * lbpar_gpu.dim_x +
                       ind[2] * lbpar_gpu.dim_x * lbpar_gpu.dim_y;

  size_t size_of_extforces = (n_extern_node_force_densities + 1) *
                             sizeof(LB_extern_nodeforcedensity_gpu);
  host_extern_node_force_densities.resize(size_of_extforces);

  host_extern_node_force_densities[n_extern_node_force_densities]
      .force_density[0] = (float)f[0];
  host_extern_node_force_densities[n_extern_node_force_densities]
      .force_density[1] = (float)f[1];
  host_extern_node_force_densities[n_extern_node_force_densities]
      .force_density[2] = (float)f[2];

  host_extern_node_force_densities[n_extern_node_force_densities].index = index;
  n_extern_node_force_densities++;

  if (lbpar_gpu.external_force_density == 0)
    lbpar_gpu.external_force_density = 1;

  lb_init_extern_nodeforcedensities_GPU(n_extern_node_force_densities,
                                        host_extern_node_force_densities.data(),
                                        &lbpar_gpu);

  return ES_OK;
}

=======
>>>>>>> 7b957df8
void lb_GPU_sanity_checks() {
  if (this_node == 0) {
    if (lbpar_gpu.agrid < 0.0) {
      runtimeErrorMsg() << "Lattice Boltzmann agrid not set";
    }
    if (lbpar_gpu.tau < 0.0) {
      runtimeErrorMsg() << "Lattice Boltzmann time step not set";
    }
    if (lbpar_gpu.rho < 0.0) {
      runtimeErrorMsg() << "Lattice Boltzmann fluid density not set";
    }
    if (lbpar_gpu.viscosity < 0.0) {
      runtimeErrorMsg() << "Lattice Boltzmann fluid viscosity not set";
    }
  }
}

void lb_set_agrid_gpu(double agrid) {
  lbpar_gpu.agrid = static_cast<float>(agrid);

  lbpar_gpu.dim_x =
      static_cast<unsigned int>(rint(box_geo.length()[0] / agrid));
  lbpar_gpu.dim_y =
      static_cast<unsigned int>(rint(box_geo.length()[1] / agrid));
  lbpar_gpu.dim_z =
      static_cast<unsigned int>(rint(box_geo.length()[2] / agrid));
  unsigned int tmp[3];
  tmp[0] = lbpar_gpu.dim_x;
  tmp[1] = lbpar_gpu.dim_y;
  tmp[2] = lbpar_gpu.dim_z;
  /* sanity checks */
  for (int dir = 0; dir < 3; dir++) {
    /* check if box_l is compatible with lattice spacing */
    if (fabs(box_geo.length()[dir] - tmp[dir] * agrid) > ROUND_ERROR_PREC) {
      runtimeErrorMsg() << "Lattice spacing p_agrid= " << agrid
                        << " is incompatible with box_l[" << dir
                        << "]=" << box_geo.length()[dir]
                        << ", factor=" << tmp[dir] << " err= "
                        << fabs(box_geo.length()[dir] - tmp[dir] * agrid);
    }
  }
  lbpar_gpu.number_of_nodes =
      lbpar_gpu.dim_x * lbpar_gpu.dim_y * lbpar_gpu.dim_z;
}

#endif /*  CUDA */<|MERGE_RESOLUTION|>--- conflicted
+++ resolved
@@ -260,42 +260,6 @@
   LB_TRACE(printf("Initializing fluid on GPU successful\n"));
 }
 
-<<<<<<< HEAD
-int lb_lbnode_set_extforce_density_GPU(int const ind[3], double const f[3]) {
-  if (ind[0] < 0 || ind[0] >= int(lbpar_gpu.dim_x) || ind[1] < 0 ||
-      ind[1] >= int(lbpar_gpu.dim_y) || ind[2] < 0 ||
-      ind[2] >= int(lbpar_gpu.dim_z))
-    return ES_ERROR;
-
-  unsigned int index = ind[0] + ind[1] * lbpar_gpu.dim_x +
-                       ind[2] * lbpar_gpu.dim_x * lbpar_gpu.dim_y;
-
-  size_t size_of_extforces = (n_extern_node_force_densities + 1) *
-                             sizeof(LB_extern_nodeforcedensity_gpu);
-  host_extern_node_force_densities.resize(size_of_extforces);
-
-  host_extern_node_force_densities[n_extern_node_force_densities]
-      .force_density[0] = (float)f[0];
-  host_extern_node_force_densities[n_extern_node_force_densities]
-      .force_density[1] = (float)f[1];
-  host_extern_node_force_densities[n_extern_node_force_densities]
-      .force_density[2] = (float)f[2];
-
-  host_extern_node_force_densities[n_extern_node_force_densities].index = index;
-  n_extern_node_force_densities++;
-
-  if (lbpar_gpu.external_force_density == 0)
-    lbpar_gpu.external_force_density = 1;
-
-  lb_init_extern_nodeforcedensities_GPU(n_extern_node_force_densities,
-                                        host_extern_node_force_densities.data(),
-                                        &lbpar_gpu);
-
-  return ES_OK;
-}
-
-=======
->>>>>>> 7b957df8
 void lb_GPU_sanity_checks() {
   if (this_node == 0) {
     if (lbpar_gpu.agrid < 0.0) {
