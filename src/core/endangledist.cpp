/*
  Copyright (C) 2010,2011,2012,2013,2014,2015,2016 The ESPResSo project
  Copyright (C) 2002,2003,2004,2005,2006,2007,2008,2009,2010
    Max-Planck-Institute for Polymer Research, Theory Group

  This file is part of ESPResSo.

  ESPResSo is free software: you can redistribute it and/or modify
  it under the terms of the GNU General Public License as published by
  the Free Software Foundation, either version 3 of the License, or
  (at your option) any later version.

  ESPResSo is distributed in the hope that it will be useful,
  but WITHOUT ANY WARRANTY; without even the implied warranty of
  MERCHANTABILITY or FITNESS FOR A PARTICULAR PURPOSE.  See the
  GNU General Public License for more details.

  You should have received a copy of the GNU General Public License
  along with this program.  If not, see <http://www.gnu.org/licenses/>.
*/
/** \file endangledist.cpp
 *
 *  Implementation of \ref endangledist.hpp
 */
#include "communication.hpp"
#include "constraints.hpp"
#include "grid.hpp"
#include "interaction_data.hpp"
#include "utils.hpp"

#ifdef BOND_ENDANGLEDIST

int endangledist_set_params(int bond_type, double bend, double phi0,
                            double distmin, double distmax) {
  if (bond_type < 0)
    return ES_ERROR;

  make_bond_type_exist(bond_type);

  bonded_ia_params[bond_type].p.endangledist.bend = bend;
  bonded_ia_params[bond_type].p.endangledist.phi0 = phi0;
  bonded_ia_params[bond_type].p.endangledist.distmin = distmin;
  bonded_ia_params[bond_type].p.endangledist.distmax = distmax;

  bonded_ia_params[bond_type].type = BONDED_IA_ENDANGLEDIST;
  /* Normally LENGTH=1 ANGLE=2 DIHEDRAL=3
   * Here angle only requires one particle (other reference is wall constraint)
   */
  bonded_ia_params[bond_type].num = 1;

  /* broadcast interaction parameters */
  mpi_bcast_ia_params(bond_type, -1);

  return ES_OK;
}

#ifdef CONSTRAINTS
/// Calculates the minimum distance between a particle to any wall constraint
static double calc_pwdist(Particle *p1, Bonded_ia_parameters *iaparams,
                          int *clconstr) {
<<<<<<< HEAD
  int j, k, img[3];
  double distwallmin = 0.0, normal = 0.0;
  double folded_pos_p1[3];
  double pwdist[constraints.size()];
  Constraint_wall wall;

  /*fprintf(stdout,"  Entering calc_pwdist:\n");*/

  /* folds coordinates of p_left into original box */
  memmove(folded_pos_p1, p1->r.p, 3 * sizeof(double));
  memmove(img, p1->l.i, 3 * sizeof(int));
  fold_position(folded_pos_p1, img);

  /* Calculate distance of end particle from closest wall */
  for (auto const& constraint : constraints) {
    if (constraint.type == CONSTRAINT_WAL) {
      wall = constraint.c.wal;
      /* distwallmin is distance of closest wall from p1 */
      pwdist[k] = -1.0 * wall.d;
      for (j = 0; j < 3; j++) {
        pwdist[k] += folded_pos_p1[j] * wall.n[j];
      }
      if (k == 0) {
        distwallmin = pwdist[k];
      } else {
        if (pwdist[k] < distwallmin) {
          distwallmin = pwdist[k];
          *clconstr = k;
        }
      }
    }
  }

  return distwallmin;
=======
  throw std::runtime_error("The endangledist feature is unavailable at this point, because it has not been adapted to the refacored Constraints. See angledist.cpp for an example.");
//
//
//int j, k, img[3];
//  double distwallmin = 0.0, normal = 0.0;
//  double folded_pos_p1[3];
//  double pwdist[constraints.size()];
//  Constraint_wall wall;
//
//  /*fprintf(stdout,"  Entering calc_pwdist:\n");*/
//
//  /* folds coordinates of p_left into original box */
//  memmove(folded_pos_p1, p1->r.p, 3 * sizeof(double));
//  memmove(img, p1->l.i, 3 * sizeof(int));
//  fold_position(folded_pos_p1, img);
//
//  /* Calculate distance of end particle from closest wall */
//  for (auto const& constraint : constraints) {
//    if (constraint.type == CONSTRAINT_WAL) {
//      wall = constraint.c.wal;
//      /* distwallmin is distance of closest wall from p1 */
//      pwdist[k] = -1.0 * wall.d;
//      for (j = 0; j < 3; j++) {
//        pwdist[k] += folded_pos_p1[j] * wall.n[j];
//      }
//      if (k == 0) {
//        distwallmin = pwdist[k];
//      } else {
//        if (pwdist[k] < distwallmin) {
//          distwallmin = pwdist[k];
//          *clconstr = k;
//        }
//      }
//    }
//  }
//
//  return distwallmin;
>>>>>>> 531cd831
}

/// Calculate angle that p1--p2 makes with wall constraint
static double calc_pwangle(Particle *p1, Particle *p2,
                           Bonded_ia_parameters *iaparams, int *constr) {
<<<<<<< HEAD
  int j;
  double dist, di, cosine, phi;
  double vec[3];

  /* vector from p1 to p2 */
  get_mi_vector(vec, p2->r.p, p1->r.p);
  dist = sqrlen(vec);
  di = 1.0 / sqrt(dist);
  for (j = 0; j < 3; j++)
    vec[j] *= di;
  /*
  fprintf(stdout,"Normalised: p1= %9.6f %9.6f %9.6f   p1= %9.6f %9.6f %9.6f
  vec= %9.6f %9.6f
  %9.6f\n",p1->r.p[0],p1->r.p[1],p1->r.p[2],p2->r.p[0],p2->r.p[1],p2->r.p[2],vec[0],vec[1],vec[2]);
  */
  /* vectors are normalised so cosine is just cos(angle_between_vec1_and_vec2)
   * Wall is closest wall to particle
   */

  cosine = scalar(vec, constraints[*constr].c.wal.n);
  if (cosine > TINY_COS_VALUE)
    cosine = TINY_COS_VALUE;
  if (cosine < -TINY_COS_VALUE)
    cosine = -TINY_COS_VALUE;
  phi = acos(cosine);

  return phi;
=======
  throw std::runtime_error("The endangledist feature is unavailable at this point, because it has not been adapted to the refacored Constraints. See angledist.cpp for an example.");
//  int j;
//  double dist, di, cosine, phi;
//  double vec[3];
//
//  /* vector from p1 to p2 */
//  get_mi_vector(vec, p2->r.p, p1->r.p);
//  dist = sqrlen(vec);
//  di = 1.0 / sqrt(dist);
//  for (j = 0; j < 3; j++)
//    vec[j] *= di;
//  /*
//  fprintf(stdout,"Normalised: p1= %9.6f %9.6f %9.6f   p1= %9.6f %9.6f %9.6f
//  vec= %9.6f %9.6f
//  %9.6f\n",p1->r.p[0],p1->r.p[1],p1->r.p[2],p2->r.p[0],p2->r.p[1],p2->r.p[2],vec[0],vec[1],vec[2]);
//  */
//  /* vectors are normalised so cosine is just cos(angle_between_vec1_and_vec2)
//   * Wall is closest wall to particle
//   */
//
//  cosine = scalar(vec, constraints[*constr].c.wal.n);
//  if (cosine > TINY_COS_VALUE)
//    cosine = TINY_COS_VALUE;
//  if (cosine < -TINY_COS_VALUE)
//    cosine = -TINY_COS_VALUE;
//  phi = acos(cosine);
//
//  return phi;
>>>>>>> 531cd831
}
#endif

///
int calc_endangledist_pair_force(Particle *p1, Particle *p2,
                                 Bonded_ia_parameters *iaparams, double dx[3],
                                 double force1[3], double force2[3]) {

  throw std::runtime_error("The endangledist feature is unavailable at this point, because it has not been adapted to the refacored Constraints. See angledist.cpp for an example.");
//  int i = 0;
//  int clconstr = 0;
//  //  double distwallmin=0.0, distmx, distmn;
//  double bend = 0.0, phieq = 0.0, phi = 0.0, distwallmin = 0.0, distmx, distmn,
//         dist, di;
//  double smooth, sinphi, cosphi, fac_a, fac_b, gradharm1, gradharm2;
//  double vec[3], dsmooth[3], f1a[3], f1b[3], f2a[3];
//
//  /*fprintf(stdout,"\nEntering calc_endangledist_pair_force:\n");*/
//
//  distwallmin = calc_pwdist(p1, iaparams, &clconstr);
//  distmx = iaparams->p.endangledist.distmax;
//  distmn = iaparams->p.endangledist.distmin;
//
//  if (distwallmin < distmx) {
//    /* function which goes smoothly from 0 to 1 as z goes from distmax to
//     * distmin */
//    if (distwallmin < distmn) {
//      smooth = 1.0;
//      for (i = 0; i < 3; i++) {
//        dsmooth[i] = 0.0;
//      }
//    } else {
//      smooth =
//          0.5 * (cos((distwallmin - distmn) / (distmx - distmn) * PI) + 1.0);
//      for (i = 0; i < 3; i++) {
//        dsmooth[i] = -0.5 * PI / (distmx - distmn) *
//                     sin((distwallmin - distmn) / (distmx - distmn) * PI) *
//                     constraints[clconstr].c.wal.n[i];
//      }
//    }
//    /* Get vector from particle 1 to particle 2 */
//    get_mi_vector(vec, p2->r.p, p1->r.p);
//    dist = sqrlen(vec);
//    di = 1.0 / sqrt(dist);
//    /*
//    for(j=0;j<3;j++) vec[j] *= di;
//    */
//    /* Calculate angle that p1-p2 makes with wall */
//    phi = calc_pwangle(p1, p2, iaparams, &clconstr);
//
//    sinphi = sin(phi);
//    cosphi = cos(phi);
//    bend = iaparams->p.endangledist.bend;
//    phieq = iaparams->p.endangledist.phi0;
//
///*
//fprintf(stdout,"  Bead %4d: Cl.wall=%2d  distwallmin=%9.6f
//\n",p1->p.identity,clconstr,distwallmin);
//fprintf(stdout,"    vector=(%f %f %f)\n",vec[0],vec[1],vec[2]);
//fprintf(stdout,"pos1=(%f %f %f)  pos2=(%f %f %f)  distwallmin=%9.6f
//angle=%9.6f\n",p1->r.p[0],p1->r.p[1],p1->r.p[2],p2->r.p[0],p2->r.p[1],p2->r.p[2],distwallmin,phi*180.0/PI);
//*/
//
//#ifdef BOND_ENDANGLEDIST_HARMONIC
//    /* Force = -dU/dr_i= k*smooth*(phi-phi0)/sin(phi)(cosphi*vec + n)/|vec| */
//    fac_a = bend * (phi - phieq) / sinphi;
//    fac_b = 0.5 * bend * SQR(phi - phieq);
//    for (i = 0; i < 3; i++) {
//      gradharm1 = -1.0 * fac_a *
//                  (cosphi * vec[i] - constraints[clconstr].c.wal.n[i]) * di;
//      gradharm2 = -1.0 * gradharm1;
//      f1a[i] = smooth * gradharm1;
//      f1b[i] = dsmooth[i] * fac_b;
//      f2a[i] = smooth * gradharm2;
//      force1[i] = -1.0 * (f1a[i] + f1b[i]);
//      force2[i] = -1.0 * f2a[i];
//    }
//    /*
//    fprintf(stdout,"    f1=(% 9.6f % 9.6f % 9.6f)  ",f1[0],f1[1],f1[2]);
//    fprintf(stdout,"    f2=(% 9.6f % 9.6f % 9.6f)\n",f2[0],f2[1],f2[2]);
//    fprintf(stdout," force=(% 9.6f % 9.6f % 9.6f)
//    ",force1[0],force1[1],force1[2]);
//    fprintf(stdout," force2=(% 9.6f % 9.6f %
//    9.6f)\n",force2[0],force2[1],force2[2]);
//    */
//  } else if (distwallmin >= distmx) {
//    for (i = 0; i < 3; i++) {
//      force1[i] = 0.0;
//      force2[i] = 0.0;
//    }
//  }
//#endif
//
//  ONEPART_TRACE(if (p1->p.identity == check_id) fprintf(
//      stderr, "%d: OPT: ENDANGLEDIST f = (%.3e,%.3e,%.3e) "
//              "with part id=%d at dist %f fac %.3e %.3e\n",
//      this_node, p1->f.f[0], p1->f.f[1], p1->f.f[2], p2->p.identity, dist,
//      fac_a, fac_b));
//  ONEPART_TRACE(if (p2->p.identity == check_id) fprintf(
//      stderr, "%d: OPT: ENDANGLEDIST f = (%.3e,%.3e,%.3e) "
//              "with part id=%d at dist %f fac %.3e %.3e\n",
//      this_node, p2->f.f[0], p2->f.f[1], p2->f.f[2], p1->p.identity, dist,
//      fac_a, fac_b));
//
//  return 0;
}

int endangledist_pair_energy(Particle *p1, Particle *p2,
                             Bonded_ia_parameters *iaparams, double dx[3],
                             double *_energy) {
  throw std::runtime_error("The endangledist feature is unavailable at this point, because it has not been adapted to the refacored Constraints. See angledist.cpp for an example.");
//  int clconstr = 0;
//  double bend = 0.0, phieq = 0.0, phi = 0.0;
//  double distwallmin = 0.0, distmx, distmn, smooth;
//
//  /*fprintf(stdout,"Entering endangledist_pair_energy\n");*/
//
//  distwallmin = calc_pwdist(p1, iaparams, &clconstr);
//  /* fprintf(stdout,"clconstr=%d\n",clconstr);*/
//  /* fprintf(stdout,"Minimum particle-wall distance=%f\n",distwallmin);*/
//  distmx = iaparams->p.endangledist.distmax;
//  distmn = iaparams->p.endangledist.distmin;
//
//#ifdef BOND_ENDANGLEDIST_HARMONIC
//  if (distwallmin < distmx) {
//    /* function which goes smoothly from 0 to 1 as z goes from distmax to
//     * distmin */
//    if (distwallmin < distmn) {
//      smooth = 1.0;
//    } else {
//      smooth = 0.5 * (cos((distwallmin - distmn) / (distmx - distmn) * PI) + 1);
//    }
//    /* Calculate angle that p1-p2 makes with wall */
//    phi = calc_pwangle(p1, p2, iaparams, &clconstr);
//    /*fprintf(stdout,"clconstr=%d smooth=%f\n",clconstr,smooth);*/
//    bend = iaparams->p.endangledist.bend;
//    phieq = iaparams->p.endangledist.phi0;
//    *_energy = 0.5 * bend * smooth * SQR(phi - phieq);
//  } else if (distwallmin >= distmx) {
//    *_energy = 0.0;
//  }
//#endif
//
//  return 0;
}

#endif<|MERGE_RESOLUTION|>--- conflicted
+++ resolved
@@ -58,42 +58,6 @@
 /// Calculates the minimum distance between a particle to any wall constraint
 static double calc_pwdist(Particle *p1, Bonded_ia_parameters *iaparams,
                           int *clconstr) {
-<<<<<<< HEAD
-  int j, k, img[3];
-  double distwallmin = 0.0, normal = 0.0;
-  double folded_pos_p1[3];
-  double pwdist[constraints.size()];
-  Constraint_wall wall;
-
-  /*fprintf(stdout,"  Entering calc_pwdist:\n");*/
-
-  /* folds coordinates of p_left into original box */
-  memmove(folded_pos_p1, p1->r.p, 3 * sizeof(double));
-  memmove(img, p1->l.i, 3 * sizeof(int));
-  fold_position(folded_pos_p1, img);
-
-  /* Calculate distance of end particle from closest wall */
-  for (auto const& constraint : constraints) {
-    if (constraint.type == CONSTRAINT_WAL) {
-      wall = constraint.c.wal;
-      /* distwallmin is distance of closest wall from p1 */
-      pwdist[k] = -1.0 * wall.d;
-      for (j = 0; j < 3; j++) {
-        pwdist[k] += folded_pos_p1[j] * wall.n[j];
-      }
-      if (k == 0) {
-        distwallmin = pwdist[k];
-      } else {
-        if (pwdist[k] < distwallmin) {
-          distwallmin = pwdist[k];
-          *clconstr = k;
-        }
-      }
-    }
-  }
-
-  return distwallmin;
-=======
   throw std::runtime_error("The endangledist feature is unavailable at this point, because it has not been adapted to the refacored Constraints. See angledist.cpp for an example.");
 //
 //
@@ -131,41 +95,11 @@
 //  }
 //
 //  return distwallmin;
->>>>>>> 531cd831
 }
 
 /// Calculate angle that p1--p2 makes with wall constraint
 static double calc_pwangle(Particle *p1, Particle *p2,
                            Bonded_ia_parameters *iaparams, int *constr) {
-<<<<<<< HEAD
-  int j;
-  double dist, di, cosine, phi;
-  double vec[3];
-
-  /* vector from p1 to p2 */
-  get_mi_vector(vec, p2->r.p, p1->r.p);
-  dist = sqrlen(vec);
-  di = 1.0 / sqrt(dist);
-  for (j = 0; j < 3; j++)
-    vec[j] *= di;
-  /*
-  fprintf(stdout,"Normalised: p1= %9.6f %9.6f %9.6f   p1= %9.6f %9.6f %9.6f
-  vec= %9.6f %9.6f
-  %9.6f\n",p1->r.p[0],p1->r.p[1],p1->r.p[2],p2->r.p[0],p2->r.p[1],p2->r.p[2],vec[0],vec[1],vec[2]);
-  */
-  /* vectors are normalised so cosine is just cos(angle_between_vec1_and_vec2)
-   * Wall is closest wall to particle
-   */
-
-  cosine = scalar(vec, constraints[*constr].c.wal.n);
-  if (cosine > TINY_COS_VALUE)
-    cosine = TINY_COS_VALUE;
-  if (cosine < -TINY_COS_VALUE)
-    cosine = -TINY_COS_VALUE;
-  phi = acos(cosine);
-
-  return phi;
-=======
   throw std::runtime_error("The endangledist feature is unavailable at this point, because it has not been adapted to the refacored Constraints. See angledist.cpp for an example.");
 //  int j;
 //  double dist, di, cosine, phi;
@@ -194,7 +128,6 @@
 //  phi = acos(cosine);
 //
 //  return phi;
->>>>>>> 531cd831
 }
 #endif
 
