/*
  Copyright (C) 2010,2011,2012,2013,2014,2015,2016 The ESPResSo project
  Copyright (C) 2002,2003,2004,2005,2006,2007,2008,2009,2010
  Max-Planck-Institute for Polymer Research, Theory Group

  This file is part of ESPResSo.

  ESPResSo is free software: you can redistribute it and/or modify
  it under the terms of the GNU General Public License as published by
  the Free Software Foundation, either version 3 of the License, or
  (at your option) any later version.

  ESPResSo is distributed in the hope that it will be useful,
  but WITHOUT ANY WARRANTY; without even the implied warranty of
  MERCHANTABILITY or FITNESS FOR A PARTICULAR PURPOSE.  See the
  GNU General Public License for more details.

  You should have received a copy of the GNU General Public License
  along with this program.  If not, see <http://www.gnu.org/licenses/>.
*/
/** \file lb.cpp
 *
 * Lattice Boltzmann algorithm for hydrodynamic degrees of freedom.
 *
 * Includes fluctuating LB and coupling to MD particles via frictional
 * momentum transfer.
 *
 */

#include "lb.hpp"
#include "config.hpp"
#include "global.hpp"
#include "interaction_data.hpp"
#include "utils.hpp"
#include <cassert>
#include <cstdio>
#include <iostream>
<<<<<<< HEAD
#include <mpi.h>
=======
#include "config.hpp"
#include "utils.hpp"
#include "lb.hpp"
#include "interaction_data.hpp"
#include "global.hpp"
>>>>>>> 5db2beb7

#ifdef LB

#include "cells.hpp"
#include "communication.hpp"
#include "global.hpp"
#include "global.hpp"
#include "grid.hpp"
#include "halo.hpp"
#include "lb-d3q19.hpp"
#include "lb.hpp"
#include "lbboundaries.hpp"
#include "thermostat.hpp"
#include "utils.hpp"
#include "virtual_sites/lb_inertialess_tracers.hpp"

#include <cassert>
#include <cstdio>
#include <iostream>
#include <mpi.h>

#include "cuda_interface.hpp"

#ifdef ADDITIONAL_CHECKS
static void lb_check_halo_regions(double **lbfluid);
#endif // ADDITIONAL_CHECKS

/** Flag indicating momentum exchange between particles and fluid */
int transfer_momentum = 0;

/** Struct holding the Lattice Boltzmann parameters */
// LB_Parameters lbpar = { .rho={0.0}, .viscosity={0.0}, .bulk_viscosity={-1.0},
// .agrid=-1.0, .tau=-1.0, .friction={0.0}, .ext_force_density={ 0.0, 0.0,
// 0.0},.rho_lb_units={0.},.gamma_odd={0.}, .gamma_even={0.} };
LB_Parameters lbpar = {
    // rho
    0.0,
    // viscosity
    0.0,
    // bulk_viscosity
    -1.0,
    // agrid
    -1.0,
    // tau
    -1.0,
    // friction
    0.0,
    // ext_force_density
    {0.0, 0.0, 0.0},
    // rho_lb_units
    0.,
    // gamma_odd
    0.,
    // gamma_even
    0.,
    // gamma_shear
    0.,
    // gamma_bulk
    0.,
    // is_TRT
    false,
    // resend_halo
    0};

/** The DnQm model to be used. */
LB_Model<> lbmodel = {d3q19_lattice, d3q19_coefficients, d3q19_w,
                      d3q19_modebase, 1. / 3.};

#if (!defined(FLATNOISE) && !defined(GAUSSRANDOMCUT) && !defined(GAUSSRANDOM))
#define FLATNOISE
#endif // (!defined(FLATNOISE) && !defined(GAUSSRANDOMCUT) &&
       // !defined(GAUSSRANDOM))

/** The underlying lattice structure */
Lattice lblattice;

/** Pointer to the velocity populations of the fluid.
 * lbfluid_pre contains pre-collision populations, lbfluid_post
 * contains post-collision */
double **lbfluid_pre = 0;
static double **lbfluid_post = 0;

/** Pointer to the hydrodynamic fields of the fluid nodes */
std::vector<LB_FluidNode> lbfields;

/** Communicator for halo exchange between processors */
HaloCommunicator update_halo_comm = {0, nullptr};

/*@{*/

/** amplitude of the fluctuations in the viscous coupling */
static double lb_coupl_pref = 0.0;
/** amplitude of the fluctuations in the viscous coupling with gaussian random
 * numbers */
static double lb_coupl_pref2 = 0.0;
/*@}*/

/** measures the MD time since the last fluid update */
static double fluidstep = 0.0;

#ifdef ADDITIONAL_CHECKS
/** counts the random numbers drawn for fluctuating LB and the coupling */
static int rancounter = 0;
#endif // ADDITIONAL_CHECKS

/***********************************************************************/
#endif // LB

#if defined(LB) || defined(LB_GPU)

/* *********************** C Interface part
 * *************************************/
/* ******************************************************************************/

/*
 * set lattice switch on C-level
 */
int lb_set_lattice_switch(int py_switch) {
  switch (py_switch) {
  case 0:
    lattice_switch = LATTICE_OFF;
    mpi_bcast_parameter(FIELD_LATTICE_SWITCH);
    return 0;
  case 1:
    lattice_switch = LATTICE_LB;
    mpi_bcast_parameter(FIELD_LATTICE_SWITCH);
    return 0;
  case 2:
    lattice_switch = LATTICE_LB_GPU;
    mpi_bcast_parameter(FIELD_LATTICE_SWITCH);
    return 0;
  default:
    return 1;
  }
}

/*
 * get lattice switch on py-level
 */
int lb_get_lattice_switch(int *py_switch) {
  if (lattice_switch) {
    *py_switch = lattice_switch;
    return 0;
  } else
    return 1;
}

#ifdef SHANCHEN
int lb_lbfluid_set_shanchen_coupling(double *p_coupling) {
#ifdef LB_GPU
  int ii, jj, n = 0;
  switch (LB_COMPONENTS) {
  case 1:
    lbpar_gpu.coupling[0] = (float)p_coupling[0];
    lbpar_gpu.coupling[1] = (float)p_coupling[1];
    break;
  default:
    for (ii = 0; ii < LB_COMPONENTS; ii++) {
      for (jj = ii; jj < LB_COMPONENTS; jj++) {
        lbpar_gpu.coupling[LB_COMPONENTS * ii + jj] = (float)p_coupling[n];
        lbpar_gpu.coupling[LB_COMPONENTS * jj + ii] = (float)p_coupling[n];
        n++;
      }
    }
    break;
  }
  on_lb_params_change_gpu(LBPAR_COUPLING);
#endif // LB_GPU
#ifdef LB
#error not implemented
#endif // LB
  return 0;
}

int lb_lbfluid_set_mobility(double *p_mobility) {
  int ii;
  for (ii = 0; ii < LB_COMPONENTS - 1; ii++) {
    if (p_mobility[ii] <= 0) {
      return -1;
    }
    if (lattice_switch & LATTICE_LB_GPU) {
#ifdef LB_GPU
      lbpar_gpu.mobility[ii] = (float)p_mobility[ii];
      on_lb_params_change_gpu(LBPAR_MOBILITY);
#endif // LB_GPU
    } else {
#ifdef LB
#error not implemented
#endif // LB
    }
  }
  return 0;
}

int affinity_set_params(int part_type_a, int part_type_b, double *affinity) {
  IA_parameters *data = get_ia_param_safe(part_type_a, part_type_b);
  data->affinity_on = 0;
  for (int ii = 0; ii < LB_COMPONENTS; ii++) {
    if (affinity[ii] < 0 || affinity[ii] > 1) {
      return ES_ERROR;
    }
    data->affinity[ii] = affinity[ii];
    if (data->affinity[ii] > 0)
      data->affinity_on = 1;
  }

  /* broadcast interaction parameters */
  mpi_bcast_ia_params(part_type_a, part_type_b);

  return ES_OK;
}

#endif // SHANCHEN

int lb_lbfluid_set_density(double *p_dens) {
  for (int ii = 0; ii < LB_COMPONENTS; ii++) {
    if (p_dens[ii] <= 0)
      return -1;
    if (lattice_switch & LATTICE_LB_GPU) {
#ifdef LB_GPU
      lbpar_gpu.rho[ii] = (float)p_dens[ii];
      on_lb_params_change_gpu(LBPAR_DENSITY);
#endif // LB_GPU
    } else {
#ifdef LB
      lbpar.rho = p_dens[ii];
      mpi_bcast_lb_params(LBPAR_DENSITY);
#endif // LB
    }
  }
  return 0;
}

int lb_lbfluid_set_visc(double *p_visc) {
  for (int ii = 0; ii < LB_COMPONENTS; ii++) {
    if (p_visc[ii] <= 0)
      return -1;
    if (lattice_switch & LATTICE_LB_GPU) {
#ifdef LB_GPU
      lbpar_gpu.viscosity[ii] = (float)p_visc[ii];
      on_lb_params_change_gpu(LBPAR_VISCOSITY);
#endif // LB_GPU
    } else {
#ifdef LB
      lbpar.viscosity = p_visc[ii];
      mpi_bcast_lb_params(LBPAR_VISCOSITY);
#endif // LB
    }
  }
  return 0;
}

int lb_lbfluid_set_bulk_visc(double *p_bulk_visc) {
  for (int ii = 0; ii < LB_COMPONENTS; ii++) {
    if (p_bulk_visc[ii] <= 0)
      return -1;
    if (lattice_switch & LATTICE_LB_GPU) {
#ifdef LB_GPU
      lbpar_gpu.bulk_viscosity[ii] = (float)p_bulk_visc[ii];
      lbpar_gpu.is_TRT = false;
      on_lb_params_change_gpu(LBPAR_BULKVISC);
#endif // LB_GPU
    } else {
#ifdef LB
      lbpar.bulk_viscosity = p_bulk_visc[ii];
      lbpar.is_TRT = false;
      mpi_bcast_lb_params(LBPAR_BULKVISC);
#endif // LB
    }
  }
  return 0;
}

int lb_lbfluid_set_gamma_odd(double *p_gamma_odd) {
  for (int ii = 0; ii < LB_COMPONENTS; ii++) {
    if (fabs(p_gamma_odd[ii]) > 1)
      return -1;
    if (lattice_switch & LATTICE_LB_GPU) {
#ifdef LB_GPU
      lbpar_gpu.gamma_odd[ii] = (float)p_gamma_odd[ii];
      lbpar_gpu.is_TRT = false;
      on_lb_params_change_gpu(0);
#endif // LB_GPU
    } else {
#ifdef LB
      lbpar.gamma_odd = *p_gamma_odd;
      lbpar.is_TRT = false;
      mpi_bcast_lb_params(0);
#endif // LB
    }
  }
  return 0;
}

int lb_lbfluid_set_gamma_even(double *p_gamma_even) {
  for (int ii = 0; ii < LB_COMPONENTS; ii++) {
    if (fabs(p_gamma_even[ii]) > 1)
      return -1;
    if (lattice_switch & LATTICE_LB_GPU) {
#ifdef LB_GPU
      lbpar_gpu.gamma_even[ii] = (float)p_gamma_even[ii];
      lbpar_gpu.is_TRT = false;
      on_lb_params_change_gpu(0);
#endif // LB_GPU
    } else {
#ifdef LB
      lbpar.gamma_even = *p_gamma_even;
      lbpar.is_TRT = false;
      mpi_bcast_lb_params(0);
#endif // LB
    }
  }
  return 0;
}

int lb_lbfluid_set_friction(double *p_friction) {
  for (int ii = 0; ii < LB_COMPONENTS; ii++) {
    if (p_friction[ii] <= 0)
      return -1;
    if (lattice_switch & LATTICE_LB_GPU) {
#ifdef LB_GPU
      lbpar_gpu.friction[ii] = (float)p_friction[ii];
      on_lb_params_change_gpu(LBPAR_FRICTION);
#endif // LB_GPU
    } else {
#ifdef LB
      lbpar.friction = p_friction[ii];
      mpi_bcast_lb_params(LBPAR_FRICTION);
#endif // LB
    }
  }
  return 0;
}

int lb_lbfluid_get_friction(double *p_friction) {
  for (int ii = 0; ii < LB_COMPONENTS; ii++) {
    if (lattice_switch & LATTICE_LB_GPU) {
#ifdef LB_GPU
      p_friction[ii] = (double)lbpar_gpu.friction[ii];
#endif // LB_GPU
    } else {
#ifdef LB
      p_friction[ii] = lbpar.friction;
#endif // LB
    }
  }
  return 0;
}

int lb_lbfluid_set_couple_flag(int couple_flag) {
  if (lattice_switch & LATTICE_LB_GPU) {
#ifdef LB_GPU
    if (couple_flag != LB_COUPLE_TWO_POINT &&
        couple_flag != LB_COUPLE_THREE_POINT)
      return -1;
    lbpar_gpu.lb_couple_switch = couple_flag;
#endif // LB_GPU
  } else {
#ifdef LB
    /* Only the two point nearest neighbor coupling is present in the case of
       the cpu, so just throw an error if something else is tried */
    if (couple_flag != LB_COUPLE_TWO_POINT)
      return -1;
#endif // LB
  }
  return 0;
}

int lb_lbfluid_get_couple_flag(int *couple_flag) {
  *couple_flag = LB_COUPLE_NULL;
  if (lattice_switch & LATTICE_LB_GPU) {
#ifdef LB_GPU
    *couple_flag = lbpar_gpu.lb_couple_switch;
#endif
  } else {
#ifdef LB
    *couple_flag = LB_COUPLE_TWO_POINT;
#endif
  }
  return 0;
}

int lb_lbfluid_set_agrid(double p_agrid) {
  if (p_agrid <= 0)
    return -1;
  if (lattice_switch & LATTICE_LB_GPU) {
#ifdef LB_GPU
    lbpar_gpu.agrid = (float)p_agrid;

    lbpar_gpu.dim_x = (unsigned int)rint(box_l[0] / p_agrid);
    lbpar_gpu.dim_y = (unsigned int)rint(box_l[1] / p_agrid);
    lbpar_gpu.dim_z = (unsigned int)rint(box_l[2] / p_agrid);
    unsigned int tmp[3];
    tmp[0] = lbpar_gpu.dim_x;
    tmp[1] = lbpar_gpu.dim_y;
    tmp[2] = lbpar_gpu.dim_z;
    /* sanity checks */
    for (int dir = 0; dir < 3; dir++) {
      /* check if box_l is compatible with lattice spacing */
      if (fabs(box_l[dir] - tmp[dir] * p_agrid) > ROUND_ERROR_PREC) {
        runtimeErrorMsg() << "Lattice spacing p_agrid= " << p_agrid
                          << " is incompatible with box_l[" << dir
                          << "]=" << box_l[dir] << ", factor=" << tmp[dir]
                          << " err= " << fabs(box_l[dir] - tmp[dir] * p_agrid);
      }
    }
    lbpar_gpu.number_of_nodes =
        lbpar_gpu.dim_x * lbpar_gpu.dim_y * lbpar_gpu.dim_z;
    on_lb_params_change_gpu(LBPAR_AGRID);
#endif // LB_GPU
  } else {
#ifdef LB
    lbpar.agrid = p_agrid;
    mpi_bcast_lb_params(LBPAR_AGRID);
#endif // LB
  }
  return 0;
}

int lb_lbfluid_set_tau(double p_tau) {
  if (p_tau <= 0)
    return -1;
  if (lattice_switch & LATTICE_LB_GPU) {
#ifdef LB_GPU
    lbpar_gpu.tau = (float)p_tau;
    on_lb_params_change_gpu(0);
#endif // LB_GPU
  } else {
#ifdef LB
    lbpar.tau = p_tau;
    mpi_bcast_lb_params(0);
#endif // LB
  }
  return 0;
}

#ifdef SHANCHEN
int lb_lbfluid_set_remove_momentum(void) {
  if (lattice_switch & LATTICE_LB_GPU) {
#ifdef LB_GPU
    lbpar_gpu.remove_momentum = 1;
    on_lb_params_change_gpu(0);
#endif // LB_GPU
  } else {
#ifdef LB
    return -1;
#endif // LB
  }
  return 0;
}
#endif // SHANCHEN

int lb_lbfluid_set_ext_force_density(int component, double p_fx, double p_fy,
                                     double p_fz) {
  if (lattice_switch & LATTICE_LB_GPU) {
#ifdef LB_GPU
    if (lbpar_gpu.tau < 0.0)
      return 2;

    if (lbpar_gpu.rho[component] <= 0.0)
      return 3;

    /* external force density is stored in MD units */
    lbpar_gpu.ext_force_density[3 * component + 0] = (float)p_fx;
    lbpar_gpu.ext_force_density[3 * component + 1] = (float)p_fy;
    lbpar_gpu.ext_force_density[3 * component + 2] = (float)p_fz;
    if (p_fx != 0 || p_fy != 0 || p_fz != 0) {
      lbpar_gpu.external_force_density = 1;
    } else {
      lbpar_gpu.external_force_density = 0;
    }
    lb_reinit_extern_nodeforce_GPU(&lbpar_gpu);

#endif // LB_GPU
  } else {
#ifdef LB
    if (lbpar.tau < 0.0)
      return 2;

    if (lbpar.rho <= 0.0)
      return 3;

    lbpar.ext_force_density[0] = p_fx;
    lbpar.ext_force_density[1] = p_fy;
    lbpar.ext_force_density[2] = p_fz;
    mpi_bcast_lb_params(LBPAR_EXTFORCE);
#endif // LB
  }
  return 0;
}

int lb_lbfluid_get_density(double *p_dens) {
  for (int ii = 0; ii < LB_COMPONENTS; ii++) {
    if (lattice_switch & LATTICE_LB_GPU) {
#ifdef LB_GPU
      p_dens[ii] = (double)lbpar_gpu.rho[ii];
#endif // LB_GPU
    } else {
#ifdef LB
      p_dens[ii] = lbpar.rho;
#endif // LB
    }
  }
  return 0;
}

int lb_lbfluid_get_visc(double *p_visc) {
  for (int ii = 0; ii < LB_COMPONENTS; ii++) {
    if (lattice_switch & LATTICE_LB_GPU) {
#ifdef LB_GPU
      p_visc[ii] = (double)lbpar_gpu.viscosity[ii];
#endif // LB_GPU
    } else {
#ifdef LB
      p_visc[ii] = lbpar.viscosity;
#endif // LB
    }
  }
  return 0;
}

int lb_lbfluid_get_bulk_visc(double *p_bulk_visc) {
  if (lattice_switch & LATTICE_LB_GPU) {
#ifdef LB_GPU
    *p_bulk_visc = lbpar_gpu.bulk_viscosity[0];
#endif // LB_GPU
  } else {
#ifdef LB
    *p_bulk_visc = lbpar.bulk_viscosity;
#endif // LB
  }
  return 0;
}

int lb_lbfluid_get_gamma_odd(double *p_gamma_odd) {
  if (lattice_switch & LATTICE_LB_GPU) {
#ifdef LB_GPU
    *p_gamma_odd = lbpar_gpu.gamma_odd[0];
#endif // LB_GPU
  } else {
#ifdef LB
    *p_gamma_odd = lbpar.gamma_odd;
#endif // LB
  }
  return 0;
}

int lb_lbfluid_get_gamma_even(double *p_gamma_even) {
  if (lattice_switch & LATTICE_LB_GPU) {
#ifdef LB_GPU
    *p_gamma_even = lbpar_gpu.gamma_even[0];
#endif // LB_GPU
  } else {
#ifdef LB
    *p_gamma_even = lbpar.gamma_even;
#endif // LB
  }
  return 0;
}

int lb_lbfluid_get_agrid(double *p_agrid) {
  if (lattice_switch & LATTICE_LB_GPU) {
#ifdef LB_GPU
    *p_agrid = lbpar_gpu.agrid;
#endif // LB_GPU
  } else {
#ifdef LB
    *p_agrid = lbpar.agrid;
#endif // LB
  }
  return 0;
}

int lb_lbfluid_get_tau(double *p_tau) {
  if (lattice_switch & LATTICE_LB_GPU) {
#ifdef LB_GPU
    *p_tau = lbpar_gpu.tau;
#endif // LB_GPU
  } else {
#ifdef LB
    *p_tau = lbpar.tau;
#endif // LB
  }
  return 0;
}

int lb_lbfluid_get_ext_force_density(double *p_f) {
#ifdef SHANCHEN
  fprintf(stderr, "Not implemented yet (%s:%d) ", __FILE__, __LINE__);
  errexit();
#endif // SHANCHEN
  if (lattice_switch & LATTICE_LB_GPU) {
#ifdef LB_GPU
    p_f[0] = lbpar_gpu.ext_force_density[0];
    p_f[1] = lbpar_gpu.ext_force_density[1];
    p_f[2] = lbpar_gpu.ext_force_density[2];
#endif // LB_GPU
  } else {
#ifdef LB
    p_f[0] = lbpar.ext_force_density[0];
    p_f[1] = lbpar.ext_force_density[1];
    p_f[2] = lbpar.ext_force_density[2];
#endif // LB
  }
  return 0;
}

int lb_lbfluid_print_vtk_boundary(char *filename) {
  FILE *fp = fopen(filename, "w");

  if (fp == nullptr) {
    return 1;
  }

  if (lattice_switch & LATTICE_LB_GPU) {
#ifdef LB_GPU
    unsigned int *bound_array;
    bound_array = (unsigned int *)Utils::malloc(lbpar_gpu.number_of_nodes *
                                                sizeof(unsigned int));
    lb_get_boundary_flags_GPU(bound_array);

    int j;
    /** print of the calculated phys values */
    fprintf(fp, "# vtk DataFile Version 2.0\nlbboundaries\n"
                "ASCII\nDATASET STRUCTURED_POINTS\nDIMENSIONS %u %u %u\n"
                "ORIGIN %f %f %f\nSPACING %f %f %f\nPOINT_DATA %u\n"
                "SCALARS boundary float 1\nLOOKUP_TABLE default\n",
            lbpar_gpu.dim_x, lbpar_gpu.dim_y, lbpar_gpu.dim_z,
            lbpar_gpu.agrid * 0.5, lbpar_gpu.agrid * 0.5, lbpar_gpu.agrid * 0.5,
            lbpar_gpu.agrid, lbpar_gpu.agrid, lbpar_gpu.agrid,
            lbpar_gpu.number_of_nodes);
    for (j = 0; j < int(lbpar_gpu.number_of_nodes); ++j) {
      /** print of the calculated phys values */
      fprintf(fp, "%d \n", bound_array[j]);
    }
    free(bound_array);
#endif // LB_GPU
  } else {
#ifdef LB
    int pos[3];
    int boundary;
    int gridsize[3];

    gridsize[0] = box_l[0] / lbpar.agrid;
    gridsize[1] = box_l[1] / lbpar.agrid;
    gridsize[2] = box_l[2] / lbpar.agrid;

    fprintf(fp, "# vtk DataFile Version 2.0\nlbboundaries\n"
                "ASCII\nDATASET STRUCTURED_POINTS\nDIMENSIONS %d %d %d\n"
                "ORIGIN %f %f %f\nSPACING %f %f %f\nPOINT_DATA %d\n"
                "SCALARS boundary float 1\nLOOKUP_TABLE default\n",
            gridsize[0], gridsize[1], gridsize[2], lblattice.agrid[0] * 0.5,
            lblattice.agrid[1] * 0.5, lblattice.agrid[2] * 0.5,
            lblattice.agrid[0], lblattice.agrid[1], lblattice.agrid[2],
            gridsize[0] * gridsize[1] * gridsize[2]);

    for (pos[2] = 0; pos[2] < gridsize[2]; pos[2]++) {
      for (pos[1] = 0; pos[1] < gridsize[1]; pos[1]++) {
        for (pos[0] = 0; pos[0] < gridsize[0]; pos[0]++) {
          lb_lbnode_get_boundary(pos, &boundary);
          fprintf(fp, "%d \n", boundary);
        }
      }
    }
#endif // LB
  }
  fclose(fp);
  return 0;
}

int lb_lbfluid_print_vtk_density(char **filename) {
  int ii;

  for (ii = 0; ii < LB_COMPONENTS; ++ii) {
    FILE *fp = fopen(filename[ii], "w");

    if (fp == nullptr) {
      perror("lb_lbfluid_print_vtk_density");
      return 1;
    }

    if (lattice_switch & LATTICE_LB_GPU) {
#ifdef LB_GPU

      int j;
      size_t size_of_values =
          lbpar_gpu.number_of_nodes * sizeof(LB_rho_v_pi_gpu);
      host_values = (LB_rho_v_pi_gpu *)Utils::malloc(size_of_values);
      lb_get_values_GPU(host_values);

      fprintf(fp, "# vtk DataFile Version 2.0\nlbfluid_gpu\nASCII\nDATASET "
                  "STRUCTURED_POINTS\nDIMENSIONS %u %u %u\nORIGIN %f %f "
                  "%f\nSPACING %f %f %f\nPOINT_DATA %u\nSCALARS density float "
                  "1\nLOOKUP_TABLE default\n",
              lbpar_gpu.dim_x, lbpar_gpu.dim_y, lbpar_gpu.dim_z,
              lbpar_gpu.agrid * 0.5, lbpar_gpu.agrid * 0.5,
              lbpar_gpu.agrid * 0.5, lbpar_gpu.agrid, lbpar_gpu.agrid,
              lbpar_gpu.agrid, lbpar_gpu.number_of_nodes);

      for (j = 0; j < int(lbpar_gpu.number_of_nodes); ++j) {
        /** print the calculated phys values */
        fprintf(fp, "%f\n", host_values[j].rho[ii]);
      }
      free(host_values);

#endif // LB_GPU
    } else {
#ifdef LB
      fprintf(stderr, "Not implemented yet (%s:%d) ", __FILE__, __LINE__);
      errexit();
#endif // LB
    }
    fclose(fp);
  }
  return 0;
}

int lb_lbfluid_print_vtk_velocity(char *filename, std::vector<int> bb1,
                                  std::vector<int> bb2) {
  FILE *fp = fopen(filename, "w");

  if (fp == nullptr) {
    return 1;
  }

  std::vector<int> bb_low;
  std::vector<int> bb_high;

  for (std::vector<int>::iterator val1 = bb1.begin(), val2 = bb2.begin();
       val1 != bb1.end() && val2 != bb2.end(); ++val1, ++val2) {
    if (*val1 == -1 || *val2 == -1) {
      bb_low = {0, 0, 0};
      if (lattice_switch & LATTICE_LB_GPU) {
#ifdef LB_GPU
        bb_high = {static_cast<int>(lbpar_gpu.dim_x) - 1,
                   static_cast<int>(lbpar_gpu.dim_y) - 1,
                   static_cast<int>(lbpar_gpu.dim_z) - 1};
#endif // LB_GPU
      } else {
#ifdef LB
        bb_high = {lblattice.global_grid[0] - 1, lblattice.global_grid[1] - 1,
                   lblattice.global_grid[2] - 1};
#endif // LB
      }
      break;
    }

    bb_low.push_back(std::min(*val1, *val2));
    bb_high.push_back(std::max(*val1, *val2));
  }

  int pos[3];
  if (lattice_switch & LATTICE_LB_GPU) {
#ifdef LB_GPU
    size_t size_of_values = lbpar_gpu.number_of_nodes * sizeof(LB_rho_v_pi_gpu);
    host_values = (LB_rho_v_pi_gpu *)Utils::malloc(size_of_values);
    lb_get_values_GPU(host_values);
    fprintf(fp, "# vtk DataFile Version 2.0\nlbfluid_gpu\n"
                "ASCII\nDATASET STRUCTURED_POINTS\nDIMENSIONS %d %d %d\n"
                "ORIGIN %f %f %f\nSPACING %f %f %f\nPOINT_DATA %d\n"
                "SCALARS velocity float 3\nLOOKUP_TABLE default\n",
            bb_high[0] - bb_low[0] + 1, bb_high[1] - bb_low[1] + 1,
            bb_high[2] - bb_low[2] + 1, (bb_low[0] + 0.5) * lbpar_gpu.agrid,
            (bb_low[1] + 0.5) * lbpar_gpu.agrid,
            (bb_low[2] + 0.5) * lbpar_gpu.agrid, lbpar_gpu.agrid,
            lbpar_gpu.agrid, lbpar_gpu.agrid,
            (bb_high[0] - bb_low[0] + 1) * (bb_high[1] - bb_low[1] + 1) *
                (bb_high[2] - bb_low[2] + 1));
    for (pos[2] = bb_low[2]; pos[2] <= bb_high[2]; pos[2]++)
      for (pos[1] = bb_low[1]; pos[1] <= bb_high[1]; pos[1]++)
        for (pos[0] = bb_low[0]; pos[0] <= bb_high[0]; pos[0]++) {
          int j = lbpar_gpu.dim_y * lbpar_gpu.dim_x * pos[2] +
                  lbpar_gpu.dim_x * pos[1] + pos[0];
          fprintf(fp, "%f %f %f\n", host_values[j].v[0], host_values[j].v[1],
                  host_values[j].v[2]);
        }
    free(host_values);
#endif // LB_GPU
  } else {
#ifdef LB
    double u[3];

    fprintf(fp, "# vtk DataFile Version 2.0\nlbfluid_cpu\n"
                "ASCII\nDATASET STRUCTURED_POINTS\nDIMENSIONS %d %d %d\n"
                "ORIGIN %f %f %f\nSPACING %f %f %f\nPOINT_DATA %d\n"
                "SCALARS velocity float 3\nLOOKUP_TABLE default\n",
            bb_high[0] - bb_low[0] + 1, bb_high[1] - bb_low[1] + 1,
            bb_high[2] - bb_low[2] + 1, (bb_low[0] + 0.5) * lblattice.agrid[0],
            (bb_low[1] + 0.5) * lblattice.agrid[1],
            (bb_low[2] + 0.5) * lblattice.agrid[2], lblattice.agrid[0],
            lblattice.agrid[1], lblattice.agrid[2],
            (bb_high[0] - bb_low[0] + 1) * (bb_high[1] - bb_low[1] + 1) *
                (bb_high[2] - bb_low[2] + 1));

    for (pos[2] = bb_low[2]; pos[2] <= bb_high[2]; pos[2]++)
      for (pos[1] = bb_low[1]; pos[1] <= bb_high[1]; pos[1]++)
        for (pos[0] = bb_low[0]; pos[0] <= bb_high[0]; pos[0]++) {
          lb_lbnode_get_u(pos, u);
          fprintf(fp, "%f %f %f\n", u[0], u[1], u[2]);
        }
#endif // LB
  }
  fclose(fp);

  return 0;
}

int lb_lbfluid_print_boundary(char *filename) {
  FILE *fp = fopen(filename, "w");

  if (fp == nullptr) {
    return 1;
  }

  if (lattice_switch & LATTICE_LB_GPU) {
#ifdef LB_GPU
    unsigned int *bound_array;
    bound_array = (unsigned int *)Utils::malloc(lbpar_gpu.number_of_nodes *
                                                sizeof(unsigned int));
    lb_get_boundary_flags_GPU(bound_array);

    int xyz[3];
    int j;
    for (j = 0; j < int(lbpar_gpu.number_of_nodes); ++j) {
      xyz[0] = j % lbpar_gpu.dim_x;
      int k = j / lbpar_gpu.dim_x;
      xyz[1] = k % lbpar_gpu.dim_y;
      k /= lbpar_gpu.dim_y;
      xyz[2] = k;
      /** print of the calculated phys values */
      fprintf(fp, "%f %f %f %u\n", (xyz[0] + 0.5) * lbpar_gpu.agrid,
              (xyz[1] + 0.5) * lbpar_gpu.agrid,
              (xyz[2] + 0.5) * lbpar_gpu.agrid, bound_array[j]);
    }
    free(bound_array);
#endif // LB_GPU
  } else {
#ifdef LB
    int pos[3];
    int boundary;
    int gridsize[3];

    gridsize[0] = box_l[0] / lblattice.agrid[0];
    gridsize[1] = box_l[1] / lblattice.agrid[1];
    gridsize[2] = box_l[2] / lblattice.agrid[2];

    for (pos[2] = 0; pos[2] < gridsize[2]; pos[2]++) {
      for (pos[1] = 0; pos[1] < gridsize[1]; pos[1]++) {
        for (pos[0] = 0; pos[0] < gridsize[0]; pos[0]++) {
          lb_lbnode_get_boundary(pos, &boundary);
          boundary = (boundary != 0 ? 1 : 0);
          fprintf(fp, "%f %f %f %d\n", (pos[0] + 0.5) * lblattice.agrid[0],
                  (pos[1] + 0.5) * lblattice.agrid[1],
                  (pos[2] + 0.5) * lblattice.agrid[2], boundary);
        }
      }
    }
#endif // LB
  }

  fclose(fp);
  return 0;
}

int lb_lbfluid_print_velocity(char *filename) {
  FILE *fp = fopen(filename, "w");

  if (fp == nullptr) {
    return 1;
  }

  if (lattice_switch & LATTICE_LB_GPU) {
#ifdef LB_GPU
#ifdef SHANCHEN
    fprintf(stderr, "TODO:adapt for SHANCHEN (%s:%d)\n", __FILE__, __LINE__);
    errexit();
#endif // SHANCHEN
    size_t size_of_values = lbpar_gpu.number_of_nodes * sizeof(LB_rho_v_pi_gpu);
    host_values = (LB_rho_v_pi_gpu *)Utils::malloc(size_of_values);
    lb_get_values_GPU(host_values);
    int xyz[3];
    int j;
    for (j = 0; j < int(lbpar_gpu.number_of_nodes); ++j) {
      xyz[0] = j % lbpar_gpu.dim_x;
      int k = j / lbpar_gpu.dim_x;
      xyz[1] = k % lbpar_gpu.dim_y;
      k /= lbpar_gpu.dim_y;
      xyz[2] = k;
      /** print of the calculated phys values */
      fprintf(fp, "%f %f %f %f %f %f\n", (xyz[0] + 0.5) * lbpar_gpu.agrid,
              (xyz[1] + 0.5) * lbpar_gpu.agrid,
              (xyz[2] + 0.5) * lbpar_gpu.agrid, host_values[j].v[0],
              host_values[j].v[1], host_values[j].v[2]);
    }
    free(host_values);
#endif // LB_GPU
  } else {
#ifdef LB
    int pos[3];
    double u[3];
    int gridsize[3];

    gridsize[0] = box_l[0] / lblattice.agrid[0];
    gridsize[1] = box_l[1] / lblattice.agrid[1];
    gridsize[2] = box_l[2] / lblattice.agrid[2];

    for (pos[2] = 0; pos[2] < gridsize[2]; pos[2]++) {
      for (pos[1] = 0; pos[1] < gridsize[1]; pos[1]++) {
        for (pos[0] = 0; pos[0] < gridsize[0]; pos[0]++) {
#ifdef SHANCHEN
          fprintf(stderr, "SHANCHEN not implemented for the CPU LB\n", __FILE__,
                  __LINE__);
          errexit();
#endif // SHANCHEN
          lb_lbnode_get_u(pos, u);
          fprintf(fp, "%f %f %f %f %f %f\n",
                  (pos[0] + 0.5) * lblattice.agrid[0],
                  (pos[1] + 0.5) * lblattice.agrid[1],
                  (pos[2] + 0.5) * lblattice.agrid[2], u[0], u[1], u[2]);
        }
      }
    }
#endif // LB
  }

  fclose(fp);
  return 0;
}

int lb_lbfluid_save_checkpoint(char *filename, int binary) {
  if (lattice_switch & LATTICE_LB_GPU) {
#ifdef LB_GPU
    FILE *cpfile;
    cpfile = fopen(filename, "w");
    if (!cpfile) {
      return ES_ERROR;
    }
    float *host_checkpoint_vd =
        (float *)Utils::malloc(lbpar_gpu.number_of_nodes * 19 * sizeof(float));
    unsigned int *host_checkpoint_seed = (unsigned int *)Utils::malloc(
        lbpar_gpu.number_of_nodes * sizeof(unsigned int));
    unsigned int *host_checkpoint_boundary = (unsigned int *)Utils::malloc(
        lbpar_gpu.number_of_nodes * sizeof(unsigned int));
    lbForceFloat *host_checkpoint_force = (lbForceFloat *)Utils::malloc(
        lbpar_gpu.number_of_nodes * 3 * sizeof(lbForceFloat));
    lb_save_checkpoint_GPU(host_checkpoint_vd, host_checkpoint_seed,
                           host_checkpoint_boundary, host_checkpoint_force);
    if (!binary) {
      for (int n = 0; n < (19 * int(lbpar_gpu.number_of_nodes)); n++) {
        fprintf(cpfile, "%.8E \n", host_checkpoint_vd[n]);
      }
      for (int n = 0; n < int(lbpar_gpu.number_of_nodes); n++) {
        fprintf(cpfile, "%u \n", host_checkpoint_seed[n]);
      }
      for (int n = 0; n < int(lbpar_gpu.number_of_nodes); n++) {
        fprintf(cpfile, "%u \n", host_checkpoint_boundary[n]);
      }
      for (int n = 0; n < (3 * int(lbpar_gpu.number_of_nodes)); n++) {
        fprintf(cpfile, "%.8E \n", host_checkpoint_force[n]);
      }
    } else {
      fwrite(host_checkpoint_vd, sizeof(float),
             19 * int(lbpar_gpu.number_of_nodes), cpfile);
      fwrite(host_checkpoint_seed, sizeof(int), int(lbpar_gpu.number_of_nodes),
             cpfile);
      fwrite(host_checkpoint_boundary, sizeof(int),
             int(lbpar_gpu.number_of_nodes), cpfile);
      fwrite(host_checkpoint_force, sizeof(lbForceFloat),
             3 * int(lbpar_gpu.number_of_nodes), cpfile);
    }
    fclose(cpfile);
    free(host_checkpoint_vd);
    free(host_checkpoint_seed);
    free(host_checkpoint_boundary);
    free(host_checkpoint_force);
#endif // LB_GPU
  } else if (lattice_switch & LATTICE_LB) {
#ifdef LB
    FILE *cpfile;
    cpfile = fopen(filename, "w");
    if (!cpfile) {
      return ES_ERROR;
    }
    double pop[19];
    int ind[3];

    int gridsize[3];

    gridsize[0] = box_l[0] / lbpar.agrid;
    gridsize[1] = box_l[1] / lbpar.agrid;
    gridsize[2] = box_l[2] / lbpar.agrid;

    for (int i = 0; i < gridsize[0]; i++) {
      for (int j = 0; j < gridsize[1]; j++) {
        for (int k = 0; k < gridsize[2]; k++) {
          ind[0] = i;
          ind[1] = j;
          ind[2] = k;
          lb_lbnode_get_pop(ind, pop);
          if (!binary) {
            for (int n = 0; n < 19; n++) {
              fprintf(cpfile, "%.16e ", pop[n]);
            }
            fprintf(cpfile, "\n");
          } else {
            fwrite(pop, sizeof(double), 19, cpfile);
          }
        }
      }
    }
    fclose(cpfile);
#endif // LB
  }
  return ES_OK;
}

int lb_lbfluid_load_checkpoint(char *filename, int binary) {
  if (lattice_switch & LATTICE_LB_GPU) {
#ifdef LB_GPU
    FILE *cpfile;
    cpfile = fopen(filename, "r");
    if (!cpfile) {
      return ES_ERROR;
    }
    std::vector<float> host_checkpoint_vd(lbpar_gpu.number_of_nodes * 19);
    std::vector<unsigned int> host_checkpoint_seed(lbpar_gpu.number_of_nodes);
    std::vector<unsigned int> host_checkpoint_boundary(
        lbpar_gpu.number_of_nodes);
    std::vector<lbForceFloat> host_checkpoint_force(lbpar_gpu.number_of_nodes *
                                                    3);

    if (!binary) {
      for (int n = 0; n < (19 * int(lbpar_gpu.number_of_nodes)); n++) {
        assert(fscanf(cpfile, "%f", &host_checkpoint_vd[n]) != EOF);
      }
      for (int n = 0; n < int(lbpar_gpu.number_of_nodes); n++) {
        assert(fscanf(cpfile, "%u", &host_checkpoint_seed[n]) != EOF);
      }
      for (int n = 0; n < int(lbpar_gpu.number_of_nodes); n++) {
        assert(fscanf(cpfile, "%u", &host_checkpoint_boundary[n]) != EOF);
      }
      for (int n = 0; n < (3 * int(lbpar_gpu.number_of_nodes)); n++) {
        assert(fscanf(cpfile, "%f", &host_checkpoint_force[n]) != EOF);
      }
    } else {
      if (fread(host_checkpoint_vd.data(), sizeof(float),
                19 * int(lbpar_gpu.number_of_nodes),
                cpfile) != (unsigned int)(19 * lbpar_gpu.number_of_nodes))
        return ES_ERROR;
      if (fread(host_checkpoint_seed.data(), sizeof(int),
                int(lbpar_gpu.number_of_nodes),
                cpfile) != (unsigned int)lbpar_gpu.number_of_nodes)
        return ES_ERROR;
      if (fread(host_checkpoint_boundary.data(), sizeof(int),
                int(lbpar_gpu.number_of_nodes),
                cpfile) != (unsigned int)lbpar_gpu.number_of_nodes) {
        fclose(cpfile);
        return ES_ERROR;
      }
      if (fread(host_checkpoint_force.data(), sizeof(lbForceFloat),
                3 * int(lbpar_gpu.number_of_nodes),
                cpfile) != (unsigned int)(3 * lbpar_gpu.number_of_nodes)) {
        fclose(cpfile);
        return ES_ERROR;
      }
    }
    lb_load_checkpoint_GPU(
        host_checkpoint_vd.data(), host_checkpoint_seed.data(),
        host_checkpoint_boundary.data(), host_checkpoint_force.data());
    fclose(cpfile);
#endif // LB_GPU
  } else if (lattice_switch & LATTICE_LB) {
#ifdef LB
    FILE *cpfile;
    cpfile = fopen(filename, "r");
    if (!cpfile) {
      return ES_ERROR;
    }
    double pop[19];
    int ind[3];

    int gridsize[3];
    lbpar.resend_halo = 1;
    mpi_bcast_lb_params(0);
    gridsize[0] = box_l[0] / lbpar.agrid;
    gridsize[1] = box_l[1] / lbpar.agrid;
    gridsize[2] = box_l[2] / lbpar.agrid;

    for (int i = 0; i < gridsize[0]; i++) {
      for (int j = 0; j < gridsize[1]; j++) {
        for (int k = 0; k < gridsize[2]; k++) {
          ind[0] = i;
          ind[1] = j;
          ind[2] = k;
          if (!binary) {
            if (fscanf(cpfile,
                       "%lf %lf %lf %lf %lf %lf %lf %lf %lf %lf %lf %lf %lf "
                       "%lf %lf %lf %lf %lf %lf \n",
                       &pop[0], &pop[1], &pop[2], &pop[3], &pop[4], &pop[5],
                       &pop[6], &pop[7], &pop[8], &pop[9], &pop[10], &pop[11],
                       &pop[12], &pop[13], &pop[14], &pop[15], &pop[16],
                       &pop[17], &pop[18]) != 19) {
              return ES_ERROR;
            }
          } else {
            if (fread(pop, sizeof(double), 19, cpfile) != 19)
              return ES_ERROR;
          }
          lb_lbnode_set_pop(ind, pop);
        }
      }
    }
    fclose(cpfile);
//  lbpar.resend_halo=1;
//  mpi_bcast_lb_params(0);
#endif // LB
  } else {
    runtimeErrorMsg() << "To load an LB checkpoint one needs to have already "
                         "initialized the LB fluid with the same grid size.";
    return ES_ERROR;
  }
  return ES_OK;
}

int lb_lbnode_get_rho(int *ind, double *p_rho) {
  if (lattice_switch & LATTICE_LB_GPU) {
#ifdef LB_GPU
    int single_nodeindex = ind[0] + ind[1] * lbpar_gpu.dim_x +
                           ind[2] * lbpar_gpu.dim_x * lbpar_gpu.dim_y;
    static LB_rho_v_pi_gpu *host_print_values = nullptr;

    if (host_print_values == nullptr)
      host_print_values =
          (LB_rho_v_pi_gpu *)Utils::malloc(sizeof(LB_rho_v_pi_gpu));
    lb_print_node_GPU(single_nodeindex, host_print_values);
    for (int ii = 0; ii < LB_COMPONENTS; ii++) {
      p_rho[ii] = (double)(host_print_values->rho[ii]);
    }
#endif // LB_GPU
  } else {
#ifdef LB
    Lattice::index_t index;
    int node, grid[3], ind_shifted[3];
    double rho;
    double j[3];
    double pi[6];

    ind_shifted[0] = ind[0];
    ind_shifted[1] = ind[1];
    ind_shifted[2] = ind[2];
    node = lblattice.map_lattice_to_node(ind_shifted, grid);
    index = get_linear_index(ind_shifted[0], ind_shifted[1], ind_shifted[2],
                             lblattice.halo_grid);

    mpi_recv_fluid(node, index, &rho, j, pi);
    // unit conversion
    rho *= 1 / lbpar.agrid / lbpar.agrid / lbpar.agrid;
    *p_rho = rho;
#endif // LB
  }
  return 0;
}

int lb_lbnode_get_u(int *ind, double *p_u) {
  if (lattice_switch & LATTICE_LB_GPU) {
#ifdef LB_GPU
    static LB_rho_v_pi_gpu *host_print_values = nullptr;
    if (host_print_values == nullptr)
      host_print_values =
          (LB_rho_v_pi_gpu *)Utils::malloc(sizeof(LB_rho_v_pi_gpu));

    int single_nodeindex = ind[0] + ind[1] * lbpar_gpu.dim_x +
                           ind[2] * lbpar_gpu.dim_x * lbpar_gpu.dim_y;
    lb_print_node_GPU(single_nodeindex, host_print_values);

    p_u[0] = (double)(host_print_values[0].v[0]);
    p_u[1] = (double)(host_print_values[0].v[1]);
    p_u[2] = (double)(host_print_values[0].v[2]);
#endif // LB_GPU
  } else {
#ifdef LB
    Lattice::index_t index;
    int node, grid[3], ind_shifted[3];
    double rho;
    double j[3];
    double pi[6];

    ind_shifted[0] = ind[0];
    ind_shifted[1] = ind[1];
    ind_shifted[2] = ind[2];
    node = lblattice.map_lattice_to_node(ind_shifted, grid);
    index = get_linear_index(ind_shifted[0], ind_shifted[1], ind_shifted[2],
                             lblattice.halo_grid);

    mpi_recv_fluid(node, index, &rho, j, pi);
    // unit conversion
    p_u[0] = j[0] / rho * lbpar.agrid / lbpar.tau;
    p_u[1] = j[1] / rho * lbpar.agrid / lbpar.tau;
    p_u[2] = j[2] / rho * lbpar.agrid / lbpar.tau;
#endif // LB
  }
  return 0;
}

/** calculates the fluid velocity at a given position of the
 * lattice. Note that it can lead to undefined behavior if the
 * position is not within the local lattice. This version of the function
 * can be called without the position needing to be on the local processor.
 * Note that this gives a slightly different version than the values used to
 * couple to MD beads when near a wall, see
 * lb_lbfluid_get_interpolated_velocity.
 */
int lb_lbfluid_get_interpolated_velocity_global(Vector3d &p, double *v) {
  double local_v[3] = {0, 0, 0},
         delta[6]{}; // velocity field, relative positions to surrounding nodes
  int ind[3] = {0, 0, 0}, tmpind[3]; // node indices
  int x, y, z;                       // counters

  // convert the position into lower left grid point
  if (lattice_switch & LATTICE_LB_GPU) {
#ifdef LB_GPU
    Lattice::map_position_to_lattice_global(p, ind, delta, lbpar_gpu.agrid);
#endif // LB_GPU
  } else {
#ifdef LB
    Lattice::map_position_to_lattice_global(p, ind, delta, lbpar.agrid);
#endif // LB
  }

  // set the initial velocity to zero in all directions
  v[0] = 0;
  v[1] = 0;
  v[2] = 0;

  for (z = 0; z < 2; z++) {
    for (y = 0; y < 2; y++) {
      for (x = 0; x < 2; x++) {
        // give the index of the neighbouring nodes
        tmpind[0] = ind[0] + x;
        tmpind[1] = ind[1] + y;
        tmpind[2] = ind[2] + z;

        if (lattice_switch & LATTICE_LB_GPU) {
#ifdef LB_GPU
          if (tmpind[0] == int(lbpar_gpu.dim_x))
            tmpind[0] = 0;
          if (tmpind[1] == int(lbpar_gpu.dim_y))
            tmpind[1] = 0;
          if (tmpind[2] == int(lbpar_gpu.dim_z))
            tmpind[2] = 0;
#endif // LB_GPU
        } else {
#ifdef LB
          if (tmpind[0] == box_l[0] / lbpar.agrid)
            tmpind[0] = 0;
          if (tmpind[1] == box_l[1] / lbpar.agrid)
            tmpind[1] = 0;
          if (tmpind[2] == box_l[2] / lbpar.agrid)
            tmpind[2] = 0;
#endif // LB
        }

#ifdef SHANCHEN
        // printf (" %d %d %d %f %f %f\n", tmpind[0], tmpind[1],tmpind[2],v[0],
        // v[1], v[2]);
        fprintf(stderr, "TODO:adapt for SHANCHEN (%s:%d)\n", __FILE__,
                __LINE__);
        errexit();
#endif // SHANCHEN

        lb_lbnode_get_u(tmpind, local_v);

        v[0] +=
            delta[3 * x + 0] * delta[3 * y + 1] * delta[3 * z + 2] * local_v[0];
        v[1] +=
            delta[3 * x + 0] * delta[3 * y + 1] * delta[3 * z + 2] * local_v[1];
        v[2] +=
            delta[3 * x + 0] * delta[3 * y + 1] * delta[3 * z + 2] * local_v[2];
      }
    }
  }

  return 0;
}

int lb_lbnode_get_pi(int *ind, double *p_pi) {
  double p0 = 0;

  lb_lbnode_get_pi_neq(ind, p_pi);

  if (lattice_switch & LATTICE_LB_GPU) {
#ifdef LB_GPU
    for (int ii = 0; ii < LB_COMPONENTS; ii++) {
      p0 += lbpar_gpu.rho[ii] * lbpar_gpu.agrid * lbpar_gpu.agrid /
            lbpar_gpu.tau / lbpar_gpu.tau / 3.;
    }
#endif // LB_GPU
  } else {
#ifdef LB
    p0 = lbpar.rho * lbpar.agrid * lbpar.agrid / lbpar.tau / lbpar.tau / 3.;
#endif // LB
  }

  p_pi[0] += p0;
  p_pi[2] += p0;
  p_pi[5] += p0;

  return 0;
}

int lb_lbnode_get_pi_neq(int *ind, double *p_pi) {
  if (lattice_switch & LATTICE_LB_GPU) {
#ifdef LB_GPU
    static LB_rho_v_pi_gpu *host_print_values = nullptr;
    if (host_print_values == nullptr)
      host_print_values =
          (LB_rho_v_pi_gpu *)Utils::malloc(sizeof(LB_rho_v_pi_gpu));

    int single_nodeindex = ind[0] + ind[1] * lbpar_gpu.dim_x +
                           ind[2] * lbpar_gpu.dim_x * lbpar_gpu.dim_y;
    lb_print_node_GPU(single_nodeindex, host_print_values);
    for (int i = 0; i < 6; i++) {
      p_pi[i] = host_print_values->pi[i];
    }
    return 0;
#endif // LB_GPU
  } else {
#ifdef LB
    Lattice::index_t index;
    int node, grid[3], ind_shifted[3];
    double rho;
    double j[3];
    double pi[6] = {0.0, 0.0, 0.0, 0.0, 0.0, 0.0};

    ind_shifted[0] = ind[0];
    ind_shifted[1] = ind[1];
    ind_shifted[2] = ind[2];
    node = lblattice.map_lattice_to_node(ind_shifted, grid);
    index = get_linear_index(ind_shifted[0], ind_shifted[1], ind_shifted[2],
                             lblattice.halo_grid);

    mpi_recv_fluid(node, index, &rho, j, pi);
    // unit conversion
    p_pi[0] = pi[0] / lbpar.tau / lbpar.tau / lbpar.agrid;
    p_pi[1] = pi[1] / lbpar.tau / lbpar.tau / lbpar.agrid;
    p_pi[2] = pi[2] / lbpar.tau / lbpar.tau / lbpar.agrid;
    p_pi[3] = pi[3] / lbpar.tau / lbpar.tau / lbpar.agrid;
    p_pi[4] = pi[4] / lbpar.tau / lbpar.tau / lbpar.agrid;
    p_pi[5] = pi[5] / lbpar.tau / lbpar.tau / lbpar.agrid;
#endif // LB
  }
  return 0;
}

int lb_lbnode_get_boundary(int *ind, int *p_boundary) {
  if (lattice_switch & LATTICE_LB_GPU) {
#ifdef LB_GPU
    unsigned int host_flag;
    int single_nodeindex = ind[0] + ind[1] * lbpar_gpu.dim_x +
                           ind[2] * lbpar_gpu.dim_x * lbpar_gpu.dim_y;
    lb_get_boundary_flag_GPU(single_nodeindex, &host_flag);
    p_boundary[0] = host_flag;
#endif // LB_GPU
  } else {
#ifdef LB
    Lattice::index_t index;
    int node, grid[3], ind_shifted[3];

    ind_shifted[0] = ind[0];
    ind_shifted[1] = ind[1];
    ind_shifted[2] = ind[2];
    node = lblattice.map_lattice_to_node(ind_shifted, grid);
    index = get_linear_index(ind_shifted[0], ind_shifted[1], ind_shifted[2],
                             lblattice.halo_grid);

    mpi_recv_fluid_boundary_flag(node, index, p_boundary);
#endif // LB
  }
  return 0;
}

#endif // defined (LB) || defined (LB_GPU)

int lb_lbnode_get_pop(int *ind, double *p_pop) {
  if (lattice_switch & LATTICE_LB_GPU) {
#ifdef LB_GPU
    float population[19];

    // c is the LB_COMPONENT for SHANCHEN (not yet interfaced)
    int c = 0;
    lb_lbfluid_get_population(ind, population, c);

    for (int i = 0; i < LBQ; ++i)
      p_pop[i] = population[i];
#endif // LB_GPU
  } else {
#ifdef LB
    Lattice::index_t index;
    int node, grid[3], ind_shifted[3];

    ind_shifted[0] = ind[0];
    ind_shifted[1] = ind[1];
    ind_shifted[2] = ind[2];
    node = lblattice.map_lattice_to_node(ind_shifted, grid);
    index = get_linear_index(ind_shifted[0], ind_shifted[1], ind_shifted[2],
                             lblattice.halo_grid);
    mpi_recv_fluid_populations(node, index, p_pop);
#endif // LB
  }
  return 0;
}

int lb_lbnode_set_rho(int *ind, double *p_rho) {
  if (lattice_switch & LATTICE_LB_GPU) {
#ifdef LB_GPU
    float host_rho[LB_COMPONENTS];
    int single_nodeindex = ind[0] + ind[1] * lbpar_gpu.dim_x +
                           ind[2] * lbpar_gpu.dim_x * lbpar_gpu.dim_y;
    int i;
    for (i = 0; i < LB_COMPONENTS; i++) {
      host_rho[i] = (float)p_rho[i];
    }
    lb_set_node_rho_GPU(single_nodeindex, host_rho);
#endif // LB_GPU
  } else {
#ifdef LB
    Lattice::index_t index;
    int node, grid[3], ind_shifted[3];
    double rho;
    double j[3];
    double pi[6];

    ind_shifted[0] = ind[0];
    ind_shifted[1] = ind[1];
    ind_shifted[2] = ind[2];
    node = lblattice.map_lattice_to_node(ind_shifted, grid);
    index = get_linear_index(ind_shifted[0], ind_shifted[1], ind_shifted[2],
                             lblattice.halo_grid);

    mpi_recv_fluid(node, index, &rho, j, pi);
    rho = (*p_rho) * lbpar.agrid * lbpar.agrid * lbpar.agrid;
    mpi_send_fluid(node, index, rho, j, pi);

//  lb_calc_average_rho();
//  lb_reinit_parameters();
#endif // LB
  }
  return 0;
}

int lb_lbnode_set_u(int *ind, double *u) {
  if (lattice_switch & LATTICE_LB_GPU) {
#ifdef LB_GPU
    float host_velocity[3];
    host_velocity[0] = (float)u[0] * lbpar_gpu.tau / lbpar_gpu.agrid;
    host_velocity[1] = (float)u[1] * lbpar_gpu.tau / lbpar_gpu.agrid;
    host_velocity[2] = (float)u[2] * lbpar_gpu.tau / lbpar_gpu.agrid;
    int single_nodeindex = ind[0] + ind[1] * lbpar_gpu.dim_x +
                           ind[2] * lbpar_gpu.dim_x * lbpar_gpu.dim_y;
    lb_set_node_velocity_GPU(single_nodeindex, host_velocity);
#endif // LB_GPU
  } else {
#ifdef LB
    Lattice::index_t index;
    int node, grid[3], ind_shifted[3];
    double rho;
    double j[3];
    double pi[6];

    ind_shifted[0] = ind[0];
    ind_shifted[1] = ind[1];
    ind_shifted[2] = ind[2];
    node = lblattice.map_lattice_to_node(ind_shifted, grid);
    index = get_linear_index(ind_shifted[0], ind_shifted[1], ind_shifted[2],
                             lblattice.halo_grid);

    /* transform to lattice units */

    mpi_recv_fluid(node, index, &rho, j, pi);
    j[0] = rho * u[0] * lbpar.tau / lbpar.agrid;
    j[1] = rho * u[1] * lbpar.tau / lbpar.agrid;
    j[2] = rho * u[2] * lbpar.tau / lbpar.agrid;
    mpi_send_fluid(node, index, rho, j, pi);
#endif // LB
  }
  return 0;
}

int lb_lbnode_set_pi(int *ind, double *pi) { return -100; }

int lb_lbnode_set_pi_neq(int *ind, double *pi_neq) { return -100; }

int lb_lbnode_set_pop(int *ind, double *p_pop) {
  if (lattice_switch & LATTICE_LB_GPU) {
#ifdef LB_GPU
    float population[19];

    for (int i = 0; i < LBQ; ++i)
      population[i] = p_pop[i];

    // c is the LB_COMPONENT for SHANCHEN (not yet interfaced)
    int c = 0;
    lb_lbfluid_set_population(ind, population, c);
#endif // LB_GPU
  } else {
#ifdef LB
    Lattice::index_t index;
    int node, grid[3], ind_shifted[3];

    ind_shifted[0] = ind[0];
    ind_shifted[1] = ind[1];
    ind_shifted[2] = ind[2];
    node = lblattice.map_lattice_to_node(ind_shifted, grid);
    index = get_linear_index(ind_shifted[0], ind_shifted[1], ind_shifted[2],
                             lblattice.halo_grid);
    mpi_send_fluid_populations(node, index, p_pop);
#endif // LB
  }
  return 0;
}

int lb_lbnode_set_extforce_density(int *ind, double *f) { return -100; }

#ifdef LB
/********************** The Main LB Part *************************************/
/* Halo communication for push scheme */
static void halo_push_communication(double **lbfluid) {
  Lattice::index_t index;
  int x, y, z, count;
  int rnode, snode;
  double *buffer = nullptr, *sbuf = nullptr, *rbuf = nullptr;
  MPI_Status status;

  int yperiod = lblattice.halo_grid[0];
  int zperiod = lblattice.halo_grid[0] * lblattice.halo_grid[1];

  /***************
   * X direction *
   ***************/
  count = 5 * lblattice.halo_grid[1] * lblattice.halo_grid[2];
  sbuf = (double *)Utils::malloc(count * sizeof(double));
  rbuf = (double *)Utils::malloc(count * sizeof(double));

  /* send to right, recv from left i = 1, 7, 9, 11, 13 */
  snode = node_neighbors[1];
  rnode = node_neighbors[0];

  buffer = sbuf;
  index = get_linear_index(lblattice.grid[0] + 1, 0, 0, lblattice.halo_grid);
  for (z = 0; z < lblattice.halo_grid[2]; z++) {
    for (y = 0; y < lblattice.halo_grid[1]; y++) {

      buffer[0] = lbfluid[1][index];
      buffer[1] = lbfluid[7][index];
      buffer[2] = lbfluid[9][index];
      buffer[3] = lbfluid[11][index];
      buffer[4] = lbfluid[13][index];
      buffer += 5;

      index += yperiod;
    }
  }

  if (node_grid[0] > 1) {
    MPI_Sendrecv(sbuf, count, MPI_DOUBLE, snode, REQ_HALO_SPREAD, rbuf, count,
                 MPI_DOUBLE, rnode, REQ_HALO_SPREAD, comm_cart, &status);
  } else {
    memmove(rbuf, sbuf, count * sizeof(double));
  }

  buffer = rbuf;
  index = get_linear_index(1, 0, 0, lblattice.halo_grid);
  for (z = 0; z < lblattice.halo_grid[2]; z++) {
    for (y = 0; y < lblattice.halo_grid[1]; y++) {

      lbfluid[1][index] = buffer[0];
      lbfluid[7][index] = buffer[1];
      lbfluid[9][index] = buffer[2];
      lbfluid[11][index] = buffer[3];
      lbfluid[13][index] = buffer[4];
      buffer += 5;

      index += yperiod;
    }
  }

  /* send to left, recv from right i = 2, 8, 10, 12, 14 */
  snode = node_neighbors[0];
  rnode = node_neighbors[1];

  buffer = sbuf;
  index = get_linear_index(0, 0, 0, lblattice.halo_grid);
  for (z = 0; z < lblattice.halo_grid[2]; z++) {
    for (y = 0; y < lblattice.halo_grid[1]; y++) {

      buffer[0] = lbfluid[2][index];
      buffer[1] = lbfluid[8][index];
      buffer[2] = lbfluid[10][index];
      buffer[3] = lbfluid[12][index];
      buffer[4] = lbfluid[14][index];
      buffer += 5;

      index += yperiod;
    }
  }

  if (node_grid[0] > 1) {
    MPI_Sendrecv(sbuf, count, MPI_DOUBLE, snode, REQ_HALO_SPREAD, rbuf, count,
                 MPI_DOUBLE, rnode, REQ_HALO_SPREAD, comm_cart, &status);
  } else {
    memmove(rbuf, sbuf, count * sizeof(double));
  }

  buffer = rbuf;
  index = get_linear_index(lblattice.grid[0], 0, 0, lblattice.halo_grid);
  for (z = 0; z < lblattice.halo_grid[2]; z++) {
    for (y = 0; y < lblattice.halo_grid[1]; y++) {

      lbfluid[2][index] = buffer[0];
      lbfluid[8][index] = buffer[1];
      lbfluid[10][index] = buffer[2];
      lbfluid[12][index] = buffer[3];
      lbfluid[14][index] = buffer[4];
      buffer += 5;

      index += yperiod;
    }
  }

  /***************
   * Y direction *
   ***************/
  count = 5 * lblattice.halo_grid[0] * lblattice.halo_grid[2];
  sbuf = Utils::realloc(sbuf, count * sizeof(double));
  rbuf = Utils::realloc(rbuf, count * sizeof(double));

  /* send to right, recv from left i = 3, 7, 10, 15, 17 */
  snode = node_neighbors[3];
  rnode = node_neighbors[2];

  buffer = sbuf;
  index = get_linear_index(0, lblattice.grid[1] + 1, 0, lblattice.halo_grid);
  for (z = 0; z < lblattice.halo_grid[2]; z++) {
    for (x = 0; x < lblattice.halo_grid[0]; x++) {

      buffer[0] = lbfluid[3][index];
      buffer[1] = lbfluid[7][index];
      buffer[2] = lbfluid[10][index];
      buffer[3] = lbfluid[15][index];
      buffer[4] = lbfluid[17][index];
      buffer += 5;

      ++index;
    }
    index += zperiod - lblattice.halo_grid[0];
  }

  if (node_grid[1] > 1) {
    MPI_Sendrecv(sbuf, count, MPI_DOUBLE, snode, REQ_HALO_SPREAD, rbuf, count,
                 MPI_DOUBLE, rnode, REQ_HALO_SPREAD, comm_cart, &status);
  } else {
    memmove(rbuf, sbuf, count * sizeof(double));
  }

  buffer = rbuf;
  index = get_linear_index(0, 1, 0, lblattice.halo_grid);
  for (z = 0; z < lblattice.halo_grid[2]; z++) {
    for (x = 0; x < lblattice.halo_grid[0]; x++) {

      lbfluid[3][index] = buffer[0];
      lbfluid[7][index] = buffer[1];
      lbfluid[10][index] = buffer[2];
      lbfluid[15][index] = buffer[3];
      lbfluid[17][index] = buffer[4];
      buffer += 5;

      ++index;
    }
    index += zperiod - lblattice.halo_grid[0];
  }

  /* send to left, recv from right i = 4, 8, 9, 16, 18 */
  snode = node_neighbors[2];
  rnode = node_neighbors[3];

  buffer = sbuf;
  index = get_linear_index(0, 0, 0, lblattice.halo_grid);
  for (z = 0; z < lblattice.halo_grid[2]; z++) {
    for (x = 0; x < lblattice.halo_grid[0]; x++) {

      buffer[0] = lbfluid[4][index];
      buffer[1] = lbfluid[8][index];
      buffer[2] = lbfluid[9][index];
      buffer[3] = lbfluid[16][index];
      buffer[4] = lbfluid[18][index];
      buffer += 5;

      ++index;
    }
    index += zperiod - lblattice.halo_grid[0];
  }

  if (node_grid[1] > 1) {
    MPI_Sendrecv(sbuf, count, MPI_DOUBLE, snode, REQ_HALO_SPREAD, rbuf, count,
                 MPI_DOUBLE, rnode, REQ_HALO_SPREAD, comm_cart, &status);
  } else {
    memmove(rbuf, sbuf, count * sizeof(double));
  }

  buffer = rbuf;
  index = get_linear_index(0, lblattice.grid[1], 0, lblattice.halo_grid);
  for (z = 0; z < lblattice.halo_grid[2]; z++) {
    for (x = 0; x < lblattice.halo_grid[0]; x++) {

      lbfluid[4][index] = buffer[0];
      lbfluid[8][index] = buffer[1];
      lbfluid[9][index] = buffer[2];
      lbfluid[16][index] = buffer[3];
      lbfluid[18][index] = buffer[4];
      buffer += 5;

      ++index;
    }
    index += zperiod - lblattice.halo_grid[0];
  }

  /***************
   * Z direction *
   ***************/
  count = 5 * lblattice.halo_grid[0] * lblattice.halo_grid[1];
  sbuf = Utils::realloc(sbuf, count * sizeof(double));
  rbuf = Utils::realloc(rbuf, count * sizeof(double));

  /* send to right, recv from left i = 5, 11, 14, 15, 18 */
  snode = node_neighbors[5];
  rnode = node_neighbors[4];

  buffer = sbuf;
  index = get_linear_index(0, 0, lblattice.grid[2] + 1, lblattice.halo_grid);
  for (y = 0; y < lblattice.halo_grid[1]; y++) {
    for (x = 0; x < lblattice.halo_grid[0]; x++) {

      buffer[0] = lbfluid[5][index];
      buffer[1] = lbfluid[11][index];
      buffer[2] = lbfluid[14][index];
      buffer[3] = lbfluid[15][index];
      buffer[4] = lbfluid[18][index];
      buffer += 5;

      ++index;
    }
  }

  if (node_grid[2] > 1) {
    MPI_Sendrecv(sbuf, count, MPI_DOUBLE, snode, REQ_HALO_SPREAD, rbuf, count,
                 MPI_DOUBLE, rnode, REQ_HALO_SPREAD, comm_cart, &status);
  } else {
    memmove(rbuf, sbuf, count * sizeof(double));
  }

  buffer = rbuf;
  index = get_linear_index(0, 0, 1, lblattice.halo_grid);
  for (y = 0; y < lblattice.halo_grid[1]; y++) {
    for (x = 0; x < lblattice.halo_grid[0]; x++) {

      lbfluid[5][index] = buffer[0];
      lbfluid[11][index] = buffer[1];
      lbfluid[14][index] = buffer[2];
      lbfluid[15][index] = buffer[3];
      lbfluid[18][index] = buffer[4];
      buffer += 5;

      ++index;
    }
  }

  /* send to left, recv from right i = 6, 12, 13, 16, 17 */
  snode = node_neighbors[4];
  rnode = node_neighbors[5];

  buffer = sbuf;
  index = get_linear_index(0, 0, 0, lblattice.halo_grid);
  for (y = 0; y < lblattice.halo_grid[1]; y++) {
    for (x = 0; x < lblattice.halo_grid[0]; x++) {

      buffer[0] = lbfluid[6][index];
      buffer[1] = lbfluid[12][index];
      buffer[2] = lbfluid[13][index];
      buffer[3] = lbfluid[16][index];
      buffer[4] = lbfluid[17][index];
      buffer += 5;

      ++index;
    }
  }

  if (node_grid[2] > 1) {
    MPI_Sendrecv(sbuf, count, MPI_DOUBLE, snode, REQ_HALO_SPREAD, rbuf, count,
                 MPI_DOUBLE, rnode, REQ_HALO_SPREAD, comm_cart, &status);
  } else {
    memmove(rbuf, sbuf, count * sizeof(double));
  }

  buffer = rbuf;
  index = get_linear_index(0, 0, lblattice.grid[2], lblattice.halo_grid);
  for (y = 0; y < lblattice.halo_grid[1]; y++) {
    for (x = 0; x < lblattice.halo_grid[0]; x++) {

      lbfluid[6][index] = buffer[0];
      lbfluid[12][index] = buffer[1];
      lbfluid[13][index] = buffer[2];
      lbfluid[16][index] = buffer[3];
      lbfluid[17][index] = buffer[4];
      buffer += 5;

      ++index;
    }
  }

  free(rbuf);
  free(sbuf);
}

/***********************************************************************/

/** Performs basic sanity checks. */
int lb_sanity_checks() {
  // char *errtext;
  int ret = 0;

  if (lbpar.agrid <= 0.0) {
    runtimeErrorMsg() << "Lattice Boltzmann agrid not set";
    ret = 1;
  }
  if (lbpar.tau <= 0.0) {
    runtimeErrorMsg() << "Lattice Boltzmann time step not set";
    ret = 1;
  }
  if (lbpar.rho <= 0.0) {
    runtimeErrorMsg() << "Lattice Boltzmann fluid density not set";
    ret = 1;
  }
  if (lbpar.viscosity <= 0.0) {
    runtimeErrorMsg() << "Lattice Boltzmann fluid viscosity not set";
    ret = 1;
  }
  if (cell_structure.type != CELL_STRUCTURE_DOMDEC) {
    runtimeErrorMsg() << "LB requires domain-decomposition cellsystem";
    ret = -1;
  }
  if (skin == 0.0) {
    runtimeErrorMsg() << "LB requires a positive skin";
    ret = 1;
  }
  if (cell_structure.use_verlet_list && skin >= lbpar.agrid / 2.0) {
    runtimeErrorMsg() << "LB requires either no Verlet lists or that the skin "
                         "of the verlet list to be less than half of "
                         "lattice-Boltzmann grid spacing";
    ret = -1;
  }
  if (thermo_switch & ~THERMO_LB) {
    runtimeErrorMsg() << "LB must not be used with other thermostats";
    ret = 1;
  }
  return ret;
}

/***********************************************************************/

/** (Pre-)allocate memory for data structures */
void lb_pre_init() {
  lbfluid_pre = (double **)Utils::malloc(lbmodel.n_veloc * sizeof(double *));
  lbfluid_pre[0] = (double *)Utils::malloc(lblattice.halo_grid_volume *
                                           lbmodel.n_veloc * sizeof(double));
  lbfluid_post = (double **)Utils::malloc(lbmodel.n_veloc * sizeof(double *));
  lbfluid_post[0] = (double *)Utils::malloc(lblattice.halo_grid_volume *
                                            lbmodel.n_veloc * sizeof(double));
}

/** (Re-)allocate memory for the fluid and initialize pointers. */
static void lb_realloc_fluid() {
  int i;

  LB_TRACE(printf("reallocating fluid\n"));

  lbfluid_pre = Utils::realloc(lbfluid_pre, lbmodel.n_veloc * sizeof(double *));
  lbfluid_post =
      Utils::realloc(lbfluid_post, lbmodel.n_veloc * sizeof(double *));
  lbfluid_pre[0] =
      Utils::realloc(lbfluid_pre[0], lblattice.halo_grid_volume *
                                         lbmodel.n_veloc * sizeof(double));
  lbfluid_post[0] =
      Utils::realloc(lbfluid_post[0], lblattice.halo_grid_volume *
                                          lbmodel.n_veloc * sizeof(double));

  for (i = 0; i < lbmodel.n_veloc; ++i) {
    lbfluid_pre[i] = lbfluid_pre[0] + i * lblattice.halo_grid_volume;
    lbfluid_post[i] = lbfluid_post[0] + i * lblattice.halo_grid_volume;
  }

  lbfields.resize(lblattice.halo_grid_volume);
}

/** Sets up the structures for exchange of the halo regions.
 *  See also \ref halo.cpp */
static void lb_prepare_communication() {
  int i;
  HaloCommunicator comm = {0, nullptr};

  /* since the data layout is a structure of arrays, we have to
   * generate a communication for this structure: first we generate
   * the communication for one of the arrays (the 0-th velocity
   * population), then we replicate this communication for the other
   * velocity indices by constructing appropriate vector
   * datatypes */

  /* prepare the communication for a single velocity */
  prepare_halo_communication(&comm, &lblattice, FIELDTYPE_DOUBLE, MPI_DOUBLE);

  update_halo_comm.num = comm.num;
  update_halo_comm.halo_info =
      Utils::realloc(update_halo_comm.halo_info, comm.num * sizeof(HaloInfo));

  /* replicate the halo structure */
  for (i = 0; i < comm.num; i++) {
    HaloInfo *hinfo = &(update_halo_comm.halo_info[i]);

    hinfo->source_node = comm.halo_info[i].source_node;
    hinfo->dest_node = comm.halo_info[i].dest_node;
    hinfo->s_offset = comm.halo_info[i].s_offset;
    hinfo->r_offset = comm.halo_info[i].r_offset;
    hinfo->type = comm.halo_info[i].type;

    /* generate the vector datatype for the structure of lattices we
     * have to use hvector here because the extent of the subtypes
     * does not span the full lattice and hence we cannot get the
     * correct vskip out of them */

    MPI_Aint lower;
    MPI_Aint extent;
    MPI_Type_get_extent(MPI_DOUBLE, &lower, &extent);
    MPI_Type_create_hvector(lbmodel.n_veloc, 1,
                            lblattice.halo_grid_volume * extent,
                            comm.halo_info[i].datatype, &hinfo->datatype);
    MPI_Type_commit(&hinfo->datatype);

    halo_create_field_hvector(lbmodel.n_veloc, 1,
                              lblattice.halo_grid_volume * sizeof(double),
                              comm.halo_info[i].fieldtype, &hinfo->fieldtype);
  }

  release_halo_communication(&comm);
}

/** (Re-)initializes the fluid. */
void lb_reinit_parameters() {
  int i;

  if (lbpar.viscosity > 0.0) {
    /* Eq. (80) Duenweg, Schiller, Ladd, PRE 76(3):036704 (2007). */
    // unit conversion: viscosity
    lbpar.gamma_shear =
        1. -
        2. / (6. * lbpar.viscosity * lbpar.tau / (lbpar.agrid * lbpar.agrid) +
              1.);
  }

  if (lbpar.bulk_viscosity > 0.0) {
    /* Eq. (81) Duenweg, Schiller, Ladd, PRE 76(3):036704 (2007). */
    // unit conversion: viscosity
    lbpar.gamma_bulk = 1. -
                       2. / (9. * lbpar.bulk_viscosity * lbpar.tau /
                                 (lbpar.agrid * lbpar.agrid) +
                             1.);
  }

  if (lbpar.is_TRT) {
    lbpar.gamma_bulk = lbpar.gamma_shear;
    lbpar.gamma_even = lbpar.gamma_shear;
    lbpar.gamma_odd =
        -(7.0 * lbpar.gamma_even + 1.0) / (lbpar.gamma_even + 7.0);
    // gamma_odd = lbpar.gamma_shear; //uncomment for BGK
  }

  // lbpar.gamma_shear = 0.0; //uncomment for special case of BGK
  // lbpar.gamma_bulk = 0.0;
  // gamma_odd = 0.0;
  // gamma_even = 0.0;

  if (temperature > 0.0) {
    /* fluctuating hydrodynamics ? */
    lbpar.fluct = 1;

    /* Eq. (51) Duenweg, Schiller, Ladd, PRE 76(3):036704 (2007).
     * Note that the modes are not normalized as in the paper here! */
    double mu = temperature / lbmodel.c_sound_sq * lbpar.tau * lbpar.tau /
                (lbpar.agrid * lbpar.agrid);
    // mu *= agrid*agrid*agrid;  // Marcello's conjecture

    for (i = 0; i < 4; i++)
      lbpar.phi[i] = 0.0;
    lbpar.phi[4] =
        sqrt(mu * lbmodel.e[19][4] *
             (1. - Utils::sqr(lbpar.gamma_bulk))); // Utils::sqr(x) == x*x
    for (i = 5; i < 10; i++)
      lbpar.phi[i] =
          sqrt(mu * lbmodel.e[19][i] * (1. - Utils::sqr(lbpar.gamma_shear)));
    for (i = 10; i < 16; i++)
      lbpar.phi[i] =
          sqrt(mu * lbmodel.e[19][i] * (1 - Utils::sqr(lbpar.gamma_odd)));
    for (i = 16; i < 19; i++)
      lbpar.phi[i] =
          sqrt(mu * lbmodel.e[19][i] * (1 - Utils::sqr(lbpar.gamma_even)));

    /* lb_coupl_pref is stored in MD units (force)
     * Eq. (16) Ahlrichs and Duenweg, JCP 111(17):8225 (1999).
     * The factor 12 comes from the fact that we use random numbers
     * from -0.5 to 0.5 (equally distributed) which have variance 1/12.
     * time_step comes from the discretization.
     */
    lb_coupl_pref = sqrt(12. * 2. * lbpar.friction * temperature / time_step);
    lb_coupl_pref2 = sqrt(2. * lbpar.friction * temperature / time_step);
    LB_TRACE(fprintf(
        stderr,
        "%d: lbpar.gamma_shear=%lf lbpar.gamma_bulk=%lf shear_fluct=%lf "
        "bulk_fluct=%lf mu=%lf, bulkvisc=%lf, visc=%lf\n",
        this_node, lbpar.gamma_shear, lbpar.gamma_bulk, lbpar.phi[9],
        lbpar.phi[4], mu, lbpar.bulk_viscosity, lbpar.viscosity));
  } else {
    /* no fluctuations at zero temperature */
    lbpar.fluct = 0;
    for (i = 0; i < lbmodel.n_veloc; i++)
      lbpar.phi[i] = 0.0;
    lb_coupl_pref = 0.0;
    lb_coupl_pref2 = 0.0;
  }
}

<<<<<<< HEAD
/** Resets the forces on the fluid nodes */
void lb_reinit_force_densities() {
  for (Lattice::index_t index = 0; index < lblattice.halo_grid_volume;
       index++) {
#ifdef EXTERNAL_FORCES
    // unit conversion: force density
    lbfields[index].force_density[0] = lbpar.ext_force_density[0] *
                                       pow(lbpar.agrid, 2) * lbpar.tau *
                                       lbpar.tau;
    lbfields[index].force_density[1] = lbpar.ext_force_density[1] *
                                       pow(lbpar.agrid, 2) * lbpar.tau *
                                       lbpar.tau;
    lbfields[index].force_density[2] = lbpar.ext_force_density[2] *
                                       pow(lbpar.agrid, 2) * lbpar.tau *
                                       lbpar.tau;
#else  // EXTERNAL_FORCES
    lbfields[index].force_density[0] = 0.0;
    lbfields[index].force_density[1] = 0.0;
    lbfields[index].force_density[2] = 0.0;
    lbfields[index].has_force_density = 0;
#endif // EXTERNAL_FORCES
  }
#ifdef LB_BOUNDARIES
  for (auto it = LBBoundaries::lbboundaries.begin();
       it != LBBoundaries::lbboundaries.end(); ++it) {
    (**it).reset_force();
  }
#endif // LB_BOUNDARIES
}

=======
>>>>>>> 5db2beb7
/** (Re-)initializes the fluid according to the given value of rho. */
void lb_reinit_fluid() {
  std::fill(lbfields.begin(), lbfields.end(), LB_FluidNode());
  /* default values for fields in lattice units */
  /* here the conversion to lb units is performed */
  double rho = lbpar.rho * lbpar.agrid * lbpar.agrid * lbpar.agrid;
  double j[3] = {0., 0., 0.};
  // double pi[6] = { rho*lbmodel.c_sound_sq, 0., rho*lbmodel.c_sound_sq, 0.,
  // 0., rho*lbmodel.c_sound_sq };
  double pi[6] = {0., 0., 0., 0., 0., 0.};

  LB_TRACE(fprintf(stderr,
                   "Initialising the fluid with equilibrium populations\n"););

  for (Lattice::index_t index = 0; index < lblattice.halo_grid_volume;
       index++) {
    // calculate equilibrium distribution
    lb_calc_n_from_rho_j_pi(index, rho, j, pi);

#ifdef LB_BOUNDARIES
    lbfields[index].boundary = 0;
#endif // LB_BOUNDARIES
  }

  lbpar.resend_halo = 0;
#ifdef LB_BOUNDARIES
  LBBoundaries::lb_init_boundaries();
#endif // LB_BOUNDARIES
}

/** Performs a full initialization of
 *  the Lattice Boltzmann system. All derived parameters
 *  and the fluid are reset to their default values. */
void lb_init() {
  LB_TRACE(printf("Begin initialzing fluid on CPU\n"));

  if (lbpar.agrid <= 0.0) {
    runtimeErrorMsg()
        << "Lattice Boltzmann agrid not set when initializing fluid";
  }

  if (check_runtime_errors())
    return;

  double temp_agrid[3];
  double temp_offset[3];
  for (int i = 0; i < 3; i++) {
    temp_agrid[i] = lbpar.agrid;
    temp_offset[i] = 0.5;
  }

  /* initialize the local lattice domain */
  lblattice.init(temp_agrid, temp_offset, 1, 0);

  if (check_runtime_errors())
    return;

  /* allocate memory for data structures */
  lb_realloc_fluid();

  /* prepare the halo communication */
  lb_prepare_communication();

  /* initialize derived parameters */
  lb_reinit_parameters();

  /* setup the initial particle velocity distribution */
  lb_reinit_fluid();

  LB_TRACE(printf("Initialzing fluid on CPU successful\n"));
}

/** Release the fluid. */
void lb_release_fluid() {
  free(lbfluid_pre[0]);
  free(lbfluid_pre);
  free(lbfluid_post[0]);
  free(lbfluid_post);
}

/** Release fluid and communication. */
void lb_release() {
  lb_release_fluid();
  release_halo_communication(&update_halo_comm);
}

/***********************************************************************/
/** \name Mapping between hydrodynamic fields and particle populations */
/***********************************************************************/
/*@{*/
void lb_calc_n_from_rho_j_pi(const Lattice::index_t index, const double rho,
                             const double *j, double *pi) {
  int i;
  double local_rho, local_j[3], local_pi[6], trace;
  const double avg_rho = lbpar.rho * lbpar.agrid * lbpar.agrid * lbpar.agrid;

  local_rho = rho;

  local_j[0] = j[0];
  local_j[1] = j[1];
  local_j[2] = j[2];

  for (i = 0; i < 6; i++)
    local_pi[i] = pi[i];

  trace = local_pi[0] + local_pi[2] + local_pi[5];

  double rho_times_coeff;
  double tmp1, tmp2;

  /* update the q=0 sublattice */
  lbfluid_pre[0][index] = 1. / 3. * (local_rho - avg_rho) - 1. / 2. * trace;

  /* update the q=1 sublattice */
  rho_times_coeff = 1. / 18. * (local_rho - avg_rho);

  lbfluid_pre[1][index] = rho_times_coeff + 1. / 6. * local_j[0] +
                          1. / 4. * local_pi[0] - 1. / 12. * trace;
  lbfluid_pre[2][index] = rho_times_coeff - 1. / 6. * local_j[0] +
                          1. / 4. * local_pi[0] - 1. / 12. * trace;
  lbfluid_pre[3][index] = rho_times_coeff + 1. / 6. * local_j[1] +
                          1. / 4. * local_pi[2] - 1. / 12. * trace;
  lbfluid_pre[4][index] = rho_times_coeff - 1. / 6. * local_j[1] +
                          1. / 4. * local_pi[2] - 1. / 12. * trace;
  lbfluid_pre[5][index] = rho_times_coeff + 1. / 6. * local_j[2] +
                          1. / 4. * local_pi[5] - 1. / 12. * trace;
  lbfluid_pre[6][index] = rho_times_coeff - 1. / 6. * local_j[2] +
                          1. / 4. * local_pi[5] - 1. / 12. * trace;

  /* update the q=2 sublattice */
  rho_times_coeff = 1. / 36. * (local_rho - avg_rho);

  tmp1 = local_pi[0] + local_pi[2];
  tmp2 = 2.0 * local_pi[1];

  lbfluid_pre[7][index] = rho_times_coeff +
                          1. / 12. * (local_j[0] + local_j[1]) +
                          1. / 8. * (tmp1 + tmp2) - 1. / 24. * trace;
  lbfluid_pre[8][index] = rho_times_coeff -
                          1. / 12. * (local_j[0] + local_j[1]) +
                          1. / 8. * (tmp1 + tmp2) - 1. / 24. * trace;
  lbfluid_pre[9][index] = rho_times_coeff +
                          1. / 12. * (local_j[0] - local_j[1]) +
                          1. / 8. * (tmp1 - tmp2) - 1. / 24. * trace;
  lbfluid_pre[10][index] = rho_times_coeff -
                           1. / 12. * (local_j[0] - local_j[1]) +
                           1. / 8. * (tmp1 - tmp2) - 1. / 24. * trace;

  tmp1 = local_pi[0] + local_pi[5];
  tmp2 = 2.0 * local_pi[3];

  lbfluid_pre[11][index] = rho_times_coeff +
                           1. / 12. * (local_j[0] + local_j[2]) +
                           1. / 8. * (tmp1 + tmp2) - 1. / 24. * trace;
  lbfluid_pre[12][index] = rho_times_coeff -
                           1. / 12. * (local_j[0] + local_j[2]) +
                           1. / 8. * (tmp1 + tmp2) - 1. / 24. * trace;
  lbfluid_pre[13][index] = rho_times_coeff +
                           1. / 12. * (local_j[0] - local_j[2]) +
                           1. / 8. * (tmp1 - tmp2) - 1. / 24. * trace;
  lbfluid_pre[14][index] = rho_times_coeff -
                           1. / 12. * (local_j[0] - local_j[2]) +
                           1. / 8. * (tmp1 - tmp2) - 1. / 24. * trace;

  tmp1 = local_pi[2] + local_pi[5];
  tmp2 = 2.0 * local_pi[4];

  lbfluid_pre[15][index] = rho_times_coeff +
                           1. / 12. * (local_j[1] + local_j[2]) +
                           1. / 8. * (tmp1 + tmp2) - 1. / 24. * trace;
  lbfluid_pre[16][index] = rho_times_coeff -
                           1. / 12. * (local_j[1] + local_j[2]) +
                           1. / 8. * (tmp1 + tmp2) - 1. / 24. * trace;
  lbfluid_pre[17][index] = rho_times_coeff +
                           1. / 12. * (local_j[1] - local_j[2]) +
                           1. / 8. * (tmp1 - tmp2) - 1. / 24. * trace;
  lbfluid_pre[18][index] = rho_times_coeff -
                           1. / 12. * (local_j[1] - local_j[2]) +
                           1. / 8. * (tmp1 - tmp2) - 1. / 24. * trace;
}

/*@}*/

/** Calculation of hydrodynamic modes */
void lb_calc_modes(Lattice::index_t index, double *mode) {
  double n0, n1p, n1m, n2p, n2m, n3p, n3m, n4p, n4m, n5p, n5m, n6p, n6m, n7p,
      n7m, n8p, n8m, n9p, n9m;

  n0 = lbfluid_pre[0][index];
  n1p = lbfluid_pre[1][index] + lbfluid_pre[2][index];
  n1m = lbfluid_pre[1][index] - lbfluid_pre[2][index];
  n2p = lbfluid_pre[3][index] + lbfluid_pre[4][index];
  n2m = lbfluid_pre[3][index] - lbfluid_pre[4][index];
  n3p = lbfluid_pre[5][index] + lbfluid_pre[6][index];
  n3m = lbfluid_pre[5][index] - lbfluid_pre[6][index];
  n4p = lbfluid_pre[7][index] + lbfluid_pre[8][index];
  n4m = lbfluid_pre[7][index] - lbfluid_pre[8][index];
  n5p = lbfluid_pre[9][index] + lbfluid_pre[10][index];
  n5m = lbfluid_pre[9][index] - lbfluid_pre[10][index];
  n6p = lbfluid_pre[11][index] + lbfluid_pre[12][index];
  n6m = lbfluid_pre[11][index] - lbfluid_pre[12][index];
  n7p = lbfluid_pre[13][index] + lbfluid_pre[14][index];
  n7m = lbfluid_pre[13][index] - lbfluid_pre[14][index];
  n8p = lbfluid_pre[15][index] + lbfluid_pre[16][index];
  n8m = lbfluid_pre[15][index] - lbfluid_pre[16][index];
  n9p = lbfluid_pre[17][index] + lbfluid_pre[18][index];
  n9m = lbfluid_pre[17][index] - lbfluid_pre[18][index];

  /* mass mode */
  mode[0] = n0 + n1p + n2p + n3p + n4p + n5p + n6p + n7p + n8p + n9p;

  /* momentum modes */
  mode[1] = n1m + n4m + n5m + n6m + n7m;
  mode[2] = n2m + n4m - n5m + n8m + n9m;
  mode[3] = n3m + n6m - n7m + n8m - n9m;

  /* stress modes */
  mode[4] = -n0 + n4p + n5p + n6p + n7p + n8p + n9p;
  mode[5] = n1p - n2p + n6p + n7p - n8p - n9p;
  mode[6] = n1p + n2p - n6p - n7p - n8p - n9p - 2. * (n3p - n4p - n5p);
  mode[7] = n4p - n5p;
  mode[8] = n6p - n7p;
  mode[9] = n8p - n9p;

  /* kinetic modes */
  mode[10] = -2. * n1m + n4m + n5m + n6m + n7m;
  mode[11] = -2. * n2m + n4m - n5m + n8m + n9m;
  mode[12] = -2. * n3m + n6m - n7m + n8m - n9m;
  mode[13] = n4m + n5m - n6m - n7m;
  mode[14] = n4m - n5m - n8m - n9m;
  mode[15] = n6m - n7m - n8m + n9m;
  mode[16] = n0 + n4p + n5p + n6p + n7p + n8p + n9p - 2. * (n1p + n2p + n3p);
  mode[17] = -n1p + n2p + n6p + n7p - n8p - n9p;
  mode[18] = -n1p - n2p - n6p - n7p - n8p - n9p + 2. * (n3p + n4p + n5p);
}

inline void lb_relax_modes(Lattice::index_t index, double *mode) {
  double rho, j[3], pi_eq[6];

  /* re-construct the real density
   * remember that the populations are stored as differences to their
   * equilibrium value */
  rho = mode[0] + lbpar.rho * lbpar.agrid * lbpar.agrid * lbpar.agrid;

  /* if forces are present, the momentum density is redefined to
   * include one half-step of the force action.  See the
   * Chapman-Enskog expansion in [Ladd & Verberg]. */
  j[0] = mode[1] + 0.5 * lbfields[index].force_density[0];
  j[1] = mode[2] + 0.5 * lbfields[index].force_density[1];
  j[2] = mode[3] + 0.5 * lbfields[index].force_density[2];

  /* equilibrium part of the stress modes */
  pi_eq[0] = scalar(j, j) / rho;
  pi_eq[1] = (Utils::sqr(j[0]) - Utils::sqr(j[1])) / rho;
  pi_eq[2] = (scalar(j, j) - 3.0 * Utils::sqr(j[2])) / rho;
  pi_eq[3] = j[0] * j[1] / rho;
  pi_eq[4] = j[0] * j[2] / rho;
  pi_eq[5] = j[1] * j[2] / rho;

  /* relax the stress modes */
  mode[4] = pi_eq[0] + lbpar.gamma_bulk * (mode[4] - pi_eq[0]);
  mode[5] = pi_eq[1] + lbpar.gamma_shear * (mode[5] - pi_eq[1]);
  mode[6] = pi_eq[2] + lbpar.gamma_shear * (mode[6] - pi_eq[2]);
  mode[7] = pi_eq[3] + lbpar.gamma_shear * (mode[7] - pi_eq[3]);
  mode[8] = pi_eq[4] + lbpar.gamma_shear * (mode[8] - pi_eq[4]);
  mode[9] = pi_eq[5] + lbpar.gamma_shear * (mode[9] - pi_eq[5]);

  /* relax the ghost modes (project them out) */
  /* ghost modes have no equilibrium part due to orthogonality */
  mode[10] = lbpar.gamma_odd * mode[10];
  mode[11] = lbpar.gamma_odd * mode[11];
  mode[12] = lbpar.gamma_odd * mode[12];
  mode[13] = lbpar.gamma_odd * mode[13];
  mode[14] = lbpar.gamma_odd * mode[14];
  mode[15] = lbpar.gamma_odd * mode[15];
  mode[16] = lbpar.gamma_even * mode[16];
  mode[17] = lbpar.gamma_even * mode[17];
  mode[18] = lbpar.gamma_even * mode[18];
}

inline void lb_thermalize_modes(Lattice::index_t index, double *mode) {
  const double rootrho = std::sqrt(
      std::fabs(mode[0] + lbpar.rho * lbpar.agrid * lbpar.agrid * lbpar.agrid));
#ifdef GAUSSRANDOM
  constexpr double variance = 1.0;
  auto rng = []() -> double { return gaussian_random(); };
#elif defined(GAUSSRANDOMCUT)
  constexpr double variance = 1.0;
  auto rng = []() -> double { return gaussian_random_cut(); };
#elif defined(FLATNOISE)
  constexpr double variance = 1. / 12.0;
  auto rng = []() -> double { return d_random() - 0.5; };
#else // GAUSSRANDOM
#error No noise type defined for the CPU LB
#endif // GAUSSRANDOM

  auto const pref = std::sqrt(1. / variance) * rootrho;

  /* stress modes */
  mode[4] += pref * lbpar.phi[4] * rng();
  mode[5] += pref * lbpar.phi[5] * rng();
  mode[6] += pref * lbpar.phi[6] * rng();
  mode[7] += pref * lbpar.phi[7] * rng();
  mode[8] += pref * lbpar.phi[8] * rng();
  mode[9] += pref * lbpar.phi[9] * rng();

  /* ghost modes */
  mode[10] += pref * lbpar.phi[10] * rng();
  mode[11] += pref * lbpar.phi[11] * rng();
  mode[12] += pref * lbpar.phi[12] * rng();
  mode[13] += pref * lbpar.phi[13] * rng();
  mode[14] += pref * lbpar.phi[14] * rng();
  mode[15] += pref * lbpar.phi[15] * rng();
  mode[16] += pref * lbpar.phi[16] * rng();
  mode[17] += pref * lbpar.phi[17] * rng();
  mode[18] += pref * lbpar.phi[18] * rng();

#ifdef ADDITIONAL_CHECKS
  rancounter += 15;
#endif // ADDITIONAL_CHECKS
}

inline void lb_apply_forces(Lattice::index_t index, double *mode) {

  double rho, *f, u[3], C[6];

  f = lbfields[index].force_density;

  rho = mode[0] + lbpar.rho * lbpar.agrid * lbpar.agrid * lbpar.agrid;

  /* hydrodynamic momentum density is redefined when external forces present */
  u[0] = (mode[1] + 0.5 * f[0]) / rho;
  u[1] = (mode[2] + 0.5 * f[1]) / rho;
  u[2] = (mode[3] + 0.5 * f[2]) / rho;

  C[0] = (1. + lbpar.gamma_bulk) * u[0] * f[0] +
         1. / 3. * (lbpar.gamma_bulk - lbpar.gamma_shear) * scalar(u, f);
  C[2] = (1. + lbpar.gamma_bulk) * u[1] * f[1] +
         1. / 3. * (lbpar.gamma_bulk - lbpar.gamma_shear) * scalar(u, f);
  C[5] = (1. + lbpar.gamma_bulk) * u[2] * f[2] +
         1. / 3. * (lbpar.gamma_bulk - lbpar.gamma_shear) * scalar(u, f);
  C[1] = 1. / 2. * (1. + lbpar.gamma_shear) * (u[0] * f[1] + u[1] * f[0]);
  C[3] = 1. / 2. * (1. + lbpar.gamma_shear) * (u[0] * f[2] + u[2] * f[0]);
  C[4] = 1. / 2. * (1. + lbpar.gamma_shear) * (u[1] * f[2] + u[2] * f[1]);

  /* update momentum modes */
  mode[1] += f[0];
  mode[2] += f[1];
  mode[3] += f[2];

  /* update stress modes */
  mode[4] += C[0] + C[2] + C[5];
  mode[5] += C[0] - C[2];
  mode[6] += C[0] + C[2] - 2. * C[5];
  mode[7] += C[1];
  mode[8] += C[3];
  mode[9] += C[4];
}

inline void lb_reset_force_densities(Lattice::index_t index) {
  /* reset force */
  // unit conversion: force density
  lbfields[index].force_density[0] = lbpar.ext_force_density[0] * lbpar.agrid *
                                     lbpar.agrid * lbpar.tau * lbpar.tau;
  lbfields[index].force_density[1] = lbpar.ext_force_density[1] * lbpar.agrid *
                                     lbpar.agrid * lbpar.tau * lbpar.tau;
  lbfields[index].force_density[2] = lbpar.ext_force_density[2] * lbpar.agrid *
                                     lbpar.agrid * lbpar.tau * lbpar.tau;
<<<<<<< HEAD
#else  // EXTERNAL_FORCES
  lbfields[index].force_density[0] = 0.0;
  lbfields[index].force_density[1] = 0.0;
  lbfields[index].force_density[2] = 0.0;
  lbfields[index].has_force_density = 0;
#endif // EXTERNAL_FORCES
=======
}

/** Resets the forces on the fluid nodes */
void lb_reinit_force_densities() {
  for (Lattice::index_t index = 0; index < lblattice.halo_grid_volume;
       index++) {
    lb_reset_force_densities(index);
  }
#ifdef LB_BOUNDARIES
  for (auto it = LBBoundaries::lbboundaries.begin();
       it != LBBoundaries::lbboundaries.end(); ++it) {
    (**it).reset_force();
  }
#endif // LB_BOUNDARIES
>>>>>>> 5db2beb7
}

inline void lb_calc_n_from_modes_push(double **lbfluid, Lattice::index_t index,
                                      double *m) {
  int yperiod = lblattice.halo_grid[0];
  int zperiod = lblattice.halo_grid[0] * lblattice.halo_grid[1];
  Lattice::index_t next[19];
  next[0] = index;
  next[1] = index + 1;
  next[2] = index - 1;
  next[3] = index + yperiod;
  next[4] = index - yperiod;
  next[5] = index + zperiod;
  next[6] = index - zperiod;
  next[7] = index + (1 + yperiod);
  next[8] = index - (1 + yperiod);
  next[9] = index + (1 - yperiod);
  next[10] = index - (1 - yperiod);
  next[11] = index + (1 + zperiod);
  next[12] = index - (1 + zperiod);
  next[13] = index + (1 - zperiod);
  next[14] = index - (1 - zperiod);
  next[15] = index + (yperiod + zperiod);
  next[16] = index - (yperiod + zperiod);
  next[17] = index + (yperiod - zperiod);
  next[18] = index - (yperiod - zperiod);

  /* normalization factors enter in the back transformation */
  for (int i = 0; i < lbmodel.n_veloc; i++)
    m[i] = (1. / lbmodel.e[19][i]) * m[i];

  lbfluid[0][next[0]] = m[0] - m[4] + m[16];
  lbfluid[1][next[1]] =
      m[0] + m[1] + m[5] + m[6] - m[17] - m[18] - 2. * (m[10] + m[16]);
  lbfluid[2][next[2]] =
      m[0] - m[1] + m[5] + m[6] - m[17] - m[18] + 2. * (m[10] - m[16]);
  lbfluid[3][next[3]] =
      m[0] + m[2] - m[5] + m[6] + m[17] - m[18] - 2. * (m[11] + m[16]);
  lbfluid[4][next[4]] =
      m[0] - m[2] - m[5] + m[6] + m[17] - m[18] + 2. * (m[11] - m[16]);
  lbfluid[5][next[5]] = m[0] + m[3] - 2. * (m[6] + m[12] + m[16] - m[18]);
  lbfluid[6][next[6]] = m[0] - m[3] - 2. * (m[6] - m[12] + m[16] - m[18]);
  lbfluid[7][next[7]] = m[0] + m[1] + m[2] + m[4] + 2. * m[6] + m[7] + m[10] +
                        m[11] + m[13] + m[14] + m[16] + 2. * m[18];
  lbfluid[8][next[8]] = m[0] - m[1] - m[2] + m[4] + 2. * m[6] + m[7] - m[10] -
                        m[11] - m[13] - m[14] + m[16] + 2. * m[18];
  lbfluid[9][next[9]] = m[0] + m[1] - m[2] + m[4] + 2. * m[6] - m[7] + m[10] -
                        m[11] + m[13] - m[14] + m[16] + 2. * m[18];
  lbfluid[10][next[10]] = m[0] - m[1] + m[2] + m[4] + 2. * m[6] - m[7] - m[10] +
                          m[11] - m[13] + m[14] + m[16] + 2. * m[18];
  lbfluid[11][next[11]] = m[0] + m[1] + m[3] + m[4] + m[5] - m[6] + m[8] +
                          m[10] + m[12] - m[13] + m[15] + m[16] + m[17] - m[18];
  lbfluid[12][next[12]] = m[0] - m[1] - m[3] + m[4] + m[5] - m[6] + m[8] -
                          m[10] - m[12] + m[13] - m[15] + m[16] + m[17] - m[18];
  lbfluid[13][next[13]] = m[0] + m[1] - m[3] + m[4] + m[5] - m[6] - m[8] +
                          m[10] - m[12] - m[13] - m[15] + m[16] + m[17] - m[18];
  lbfluid[14][next[14]] = m[0] - m[1] + m[3] + m[4] + m[5] - m[6] - m[8] -
                          m[10] + m[12] + m[13] + m[15] + m[16] + m[17] - m[18];
  lbfluid[15][next[15]] = m[0] + m[2] + m[3] + m[4] - m[5] - m[6] + m[9] +
                          m[11] + m[12] - m[14] - m[15] + m[16] - m[17] - m[18];
  lbfluid[16][next[16]] = m[0] - m[2] - m[3] + m[4] - m[5] - m[6] + m[9] -
                          m[11] - m[12] + m[14] + m[15] + m[16] - m[17] - m[18];
  lbfluid[17][next[17]] = m[0] + m[2] - m[3] + m[4] - m[5] - m[6] - m[9] +
                          m[11] - m[12] - m[14] + m[15] + m[16] - m[17] - m[18];
  lbfluid[18][next[18]] = m[0] - m[2] + m[3] + m[4] - m[5] - m[6] - m[9] -
                          m[11] + m[12] + m[14] - m[15] + m[16] - m[17] - m[18];

  /* weights enter in the back transformation */
  for (int i = 0; i < lbmodel.n_veloc; i++)
    lbfluid[i][next[i]] *= lbmodel.w[i];
}

/* Collisions and streaming (push scheme) */
inline void lb_collide_stream() {
  Lattice::index_t index;
  double modes[19];

/* loop over all lattice cells (halo excluded) */
#ifdef LB_BOUNDARIES
  for (auto it = LBBoundaries::lbboundaries.begin();
       it != LBBoundaries::lbboundaries.end(); ++it) {
    (**it).reset_force();
  }
#endif // LB_BOUNDARIES

#ifdef VIRTUAL_SITES_INERTIALESS_TRACERS
  // Safeguard the node forces so that we can later use them for the IBM
  // particle update
  // In the following loop the lbfields[XX].force are reset to zero
  // Safeguard the node forces so that we can later use them for the IBM
  // particle update In the following loop the lbfields[XX].force are reset to
  // zero
  for (int i = 0; i < lblattice.halo_grid_volume; ++i) {
    lbfields[i].force_density_buf[0] = lbfields[i].force_density[0];
    lbfields[i].force_density_buf[1] = lbfields[i].force_density[1];
    lbfields[i].force_density_buf[2] = lbfields[i].force_density[2];
  }
#endif

  index = lblattice.halo_offset;
  for (int z = 1; z <= lblattice.grid[2]; z++) {
    for (int y = 1; y <= lblattice.grid[1]; y++) {
      for (int x = 1; x <= lblattice.grid[0]; x++) {
// as we only want to apply this to non-boundary nodes we can throw out
// the if-clause if we have a non-bounded domain
#ifdef LB_BOUNDARIES
        if (!lbfields[index].boundary)
#endif // LB_BOUNDARIES
        {
          /* calculate modes locally */
          lb_calc_modes(index, modes);

          /* deterministic collisions */
          lb_relax_modes(index, modes);

          /* fluctuating hydrodynamics */
          if (lbpar.fluct)
            lb_thermalize_modes(index, modes);

          /* apply forces */
          lb_apply_forces(index, modes);

          lb_reset_force_densities(index);

          /* transform back to populations and streaming */
          lb_calc_n_from_modes_push(lbfluid_post, index, modes);
        }

        ++index; /* next node */
      }
      index += 2; /* skip halo region */
    }
    index += 2 * lblattice.halo_grid[0]; /* skip halo region */
  }

  /* exchange halo regions */
  halo_push_communication(lbfluid_post);

#ifdef LB_BOUNDARIES
  /* boundary conditions for links */
  LBBoundaries::lb_bounce_back(lbfluid_post);
#endif // LB_BOUNDARIES

  /* swap the pointers for old and new population fields */
  std::swap(lbfluid_pre, lbfluid_post);

  /* halo region is invalid after update */
  lbpar.resend_halo = 1;
}

/***********************************************************************/
/** \name Update step for the lattice Boltzmann fluid                  */
/***********************************************************************/
/*@{*/
/*@}*/

/** Update the lattice Boltzmann fluid.
 *
 * This function is called from the integrator. Since the time step
 * for the lattice dynamics can be coarser than the MD time step, we
 * monitor the time since the last lattice update.
 */
void lattice_boltzmann_update() {
  int factor = (int)round(lbpar.tau / time_step);

  fluidstep += 1;
  if (fluidstep >= factor) {
    fluidstep = 0;

    lb_collide_stream();
  }
}

/***********************************************************************/
/** \name Coupling part */
/***********************************************************************/
/*@{*/

/** Coupling of a single particle to viscous fluid with Stokesian friction.
 *
 * Section II.C. Ahlrichs and Duenweg, JCP 111(17):8225 (1999)
 *
 * @param p          The coupled particle (Input).
 * @param force      Coupling force between particle and fluid (Output).
 */
inline void lb_viscous_coupling(Particle *p, double force[3]) {
  int x, y, z;
  Lattice::index_t node_index[8];
  double delta[6];
  double *local_f, interpolated_u[3], delta_j[3];

  /* determine elementary lattice cell surrounding the particle
     and the relative position of the particle in this cell */
  lblattice.map_position_to_lattice(p->r.p, node_index, delta);

  ONEPART_TRACE(if (p->p.identity == check_id) {
    fprintf(stderr, "%d: OPT: LB delta=(%.3f,%.3f,%.3f,%.3f,%.3f,%.3f) "
                    "pos=(%.3f,%.3f,%.3f)\n",
            this_node, delta[0], delta[1], delta[2], delta[3], delta[4],
            delta[5], p->r.p[0], p->r.p[1], p->r.p[2]);
  });

  /* calculate fluid velocity at particle's position
     this is done by linear interpolation
     (Eq. (11) Ahlrichs and Duenweg, JCP 111(17):8225 (1999)) */
  lb_lbfluid_get_interpolated_velocity(p->r.p, interpolated_u);

  ONEPART_TRACE(if (p->p.identity == check_id) {
    fprintf(stderr, "%d: OPT: LB u = (%.16e,%.3e,%.3e) v = (%.16e,%.3e,%.3e)\n",
            this_node, interpolated_u[0], interpolated_u[1], interpolated_u[2],
            p->m.v[0], p->m.v[1], p->m.v[2]);
  });

  /* calculate viscous force
   * take care to rescale velocities with time_step and transform to MD units
   * (Eq. (9) Ahlrichs and Duenweg, JCP 111(17):8225 (1999)) */
  double velocity[3];
  velocity[0] = p->m.v[0];
  velocity[1] = p->m.v[1];
  velocity[2] = p->m.v[2];

#ifdef ENGINE
  if (p->swim.swimming) {
    velocity[0] -= p->swim.v_swim * p->r.quatu[0];
    velocity[1] -= p->swim.v_swim * p->r.quatu[1];
    velocity[2] -= p->swim.v_swim * p->r.quatu[2];
    p->swim.v_center[0] = interpolated_u[0];
    p->swim.v_center[1] = interpolated_u[1];
    p->swim.v_center[2] = interpolated_u[2];
  }
#endif

#ifdef LB_ELECTROHYDRODYNAMICS
  force[0] = -lbpar.friction * (velocity[0] - interpolated_u[0] - p->p.mu_E[0]);
  force[1] = -lbpar.friction * (velocity[1] - interpolated_u[1] - p->p.mu_E[1]);
  force[2] = -lbpar.friction * (velocity[2] - interpolated_u[2] - p->p.mu_E[2]);
#else
  force[0] = -lbpar.friction * (velocity[0] - interpolated_u[0]);
  force[1] = -lbpar.friction * (velocity[1] - interpolated_u[1]);
  force[2] = -lbpar.friction * (velocity[2] - interpolated_u[2]);
#endif

  ONEPART_TRACE(if (p->p.identity == check_id) {
    fprintf(stderr, "%d: OPT: LB f_drag = (%.6e,%.3e,%.3e)\n", this_node,
            force[0], force[1], force[2]);
  });

  ONEPART_TRACE(if (p->p.identity == check_id) {
    fprintf(stderr, "%d: OPT: LB f_random = (%.6e,%.3e,%.3e)\n", this_node,
            p->lc.f_random[0], p->lc.f_random[1], p->lc.f_random[2]);
  });

  force[0] = force[0] + p->lc.f_random[0];
  force[1] = force[1] + p->lc.f_random[1];
  force[2] = force[2] + p->lc.f_random[2];

  ONEPART_TRACE(if (p->p.identity == check_id) {
    fprintf(stderr, "%d: OPT: LB f_tot = (%.6e,%.3e,%.3e)\n", this_node,
            force[0], force[1], force[2]);
  });

  /* transform momentum transfer to lattice units
     (Eq. (12) Ahlrichs and Duenweg, JCP 111(17):8225 (1999)) */
  delta_j[0] = -force[0] * time_step * lbpar.tau / lbpar.agrid;
  delta_j[1] = -force[1] * time_step * lbpar.tau / lbpar.agrid;
  delta_j[2] = -force[2] * time_step * lbpar.tau / lbpar.agrid;

  for (z = 0; z < 2; z++) {
    for (y = 0; y < 2; y++) {
      for (x = 0; x < 2; x++) {
        local_f = lbfields[node_index[(z * 2 + y) * 2 + x]].force_density;

        local_f[0] +=
            delta[3 * x + 0] * delta[3 * y + 1] * delta[3 * z + 2] * delta_j[0];
        local_f[1] +=
            delta[3 * x + 0] * delta[3 * y + 1] * delta[3 * z + 2] * delta_j[1];
        local_f[2] +=
            delta[3 * x + 0] * delta[3 * y + 1] * delta[3 * z + 2] * delta_j[2];
      }
    }
  }

// map_position_to_lattice: position ... not inside a local plaquette in ...

#ifdef ENGINE
  if (p->swim.swimming) {
    // TODO: Fix LB mapping
    if (n_nodes > 1) {
      if (this_node == 0) {
        fprintf(stderr, "ERROR: Swimming is not compatible with Open MPI and "
                        "CPU LB on more than 1 node.\n");
        fprintf(stderr, "       Please use LB_GPU instead.\n");
      }
      errexit();
    }

    // calculate source position
    Vector3d source_position;
    double direction = double(p->swim.push_pull) * p->swim.dipole_length;
    source_position[0] = p->r.p[0] + direction * p->r.quatu[0];
    source_position[1] = p->r.p[1] + direction * p->r.quatu[1];
    source_position[2] = p->r.p[2] + direction * p->r.quatu[2];

    int corner[3] = {0, 0, 0};
    fold_position(source_position, corner);

    // get lattice cell corresponding to source position and interpolate
    // velocity
    lblattice.map_position_to_lattice(Vector3d(source_position), node_index,
                                      delta);
    lb_lbfluid_get_interpolated_velocity(Vector3d(source_position),
                                         p->swim.v_source.data());

    // calculate and set force at source position
    delta_j[0] =
        -p->swim.f_swim * p->r.quatu[0] * time_step * lbpar.tau / lbpar.agrid;
    delta_j[1] =
        -p->swim.f_swim * p->r.quatu[1] * time_step * lbpar.tau / lbpar.agrid;
    delta_j[2] =
        -p->swim.f_swim * p->r.quatu[2] * time_step * lbpar.tau / lbpar.agrid;

    for (z = 0; z < 2; z++) {
      for (y = 0; y < 2; y++) {
        for (x = 0; x < 2; x++) {
          local_f = lbfields[node_index[(z * 2 + y) * 2 + x]].force_density;

          local_f[0] += delta[3 * x + 0] * delta[3 * y + 1] * delta[3 * z + 2] *
                        delta_j[0];
          local_f[1] += delta[3 * x + 0] * delta[3 * y + 1] * delta[3 * z + 2] *
                        delta_j[1];
          local_f[2] += delta[3 * x + 0] * delta[3 * y + 1] * delta[3 * z + 2] *
                        delta_j[2];
        }
      }
    }
  }
#endif
}

void lb_lbfluid_get_interpolated_velocity(const Vector3d &p, double *v) {
  Lattice::index_t node_index[8], index;
  double delta[6];
  double local_rho, local_j[3], interpolated_u[3];
  double modes[19];
  int x, y, z;
  Vector3d pos;

#ifdef LB_BOUNDARIES
  double lbboundary_mindist, distvec[3];
  int boundary_no;
  int boundary_flag = -1; // 0 if more than agrid/2 away from the boundary, 1 if
                          // 0<dist<agrid/2, 2 if dist <0

  LBBoundaries::lbboundary_mindist_position(p, &lbboundary_mindist, distvec,
                                            &boundary_no);
  if (lbboundary_mindist > 0.5 * lbpar.agrid) {
    boundary_flag = 0;
    pos[0] = p[0];
    pos[1] = p[1];
    pos[2] = p[2];
  } else if (lbboundary_mindist > 0) {
    boundary_flag = 1;
    pos[0] =
        p[0] - distvec[0] + distvec[0] / lbboundary_mindist * lbpar.agrid / 2.;
    pos[1] =
        p[1] - distvec[1] + distvec[1] / lbboundary_mindist * lbpar.agrid / 2.;
    pos[2] =
        p[2] - distvec[2] + distvec[2] / lbboundary_mindist * lbpar.agrid / 2.;
  } else {
    boundary_flag = 2;
    v[0] = (*LBBoundaries::lbboundaries[boundary_no]).velocity()[0] *
           lbpar.agrid / lbpar.tau;
    v[1] = (*LBBoundaries::lbboundaries[boundary_no]).velocity()[1] *
           lbpar.agrid / lbpar.tau;
    v[2] = (*LBBoundaries::lbboundaries[boundary_no]).velocity()[2] *
           lbpar.agrid / lbpar.tau;
    return; // we can return without interpolating
  }
#else  // LB_BOUNDARIES
  pos[0] = p[0];
  pos[1] = p[1];
  pos[2] = p[2];
#endif // LB_BOUNDARIES

  /* determine elementary lattice cell surrounding the particle
     and the relative position of the particle in this cell */
  lblattice.map_position_to_lattice(pos, node_index, delta);

  /* calculate fluid velocity at particle's position
     this is done by linear interpolation
     (Eq. (11) Ahlrichs and Duenweg, JCP 111(17):8225 (1999)) */
  interpolated_u[0] = interpolated_u[1] = interpolated_u[2] = 0.0;

  for (z = 0; z < 2; z++) {
    for (y = 0; y < 2; y++) {
      for (x = 0; x < 2; x++) {
        index = node_index[(z * 2 + y) * 2 + x];

#ifdef LB_BOUNDARIES
        if (lbfields[index].boundary) {
          local_rho = lbpar.rho * lbpar.agrid * lbpar.agrid * lbpar.agrid;
          local_j[0] =
              lbpar.rho * lbpar.agrid * lbpar.agrid * lbpar.agrid *
              (*LBBoundaries::lbboundaries[lbfields[index].boundary - 1])
                  .velocity()[0]; // TODO
          local_j[1] =
              lbpar.rho * lbpar.agrid * lbpar.agrid * lbpar.agrid *
              (*LBBoundaries::lbboundaries[lbfields[index].boundary - 1])
                  .velocity()[1]; // TODO This might not work properly
          local_j[2] =
              lbpar.rho * lbpar.agrid * lbpar.agrid * lbpar.agrid *
              (*LBBoundaries::lbboundaries[lbfields[index].boundary - 1])
                  .velocity()[2]; // TODO
        } else {
          lb_calc_modes(index, modes);
          local_rho =
              lbpar.rho * lbpar.agrid * lbpar.agrid * lbpar.agrid + modes[0];
          local_j[0] = modes[1];
          local_j[1] = modes[2];
          local_j[2] = modes[3];
        }
#else  // LB_BOUNDARIES
        lb_calc_modes(index, modes);
        local_rho =
            lbpar.rho * lbpar.agrid * lbpar.agrid * lbpar.agrid + modes[0];
        local_j[0] = modes[1];
        local_j[1] = modes[2];
        local_j[2] = modes[3];
#endif // LB_BOUNDARIES
        interpolated_u[0] += delta[3 * x + 0] * delta[3 * y + 1] *
                             delta[3 * z + 2] * local_j[0] / (local_rho);
        interpolated_u[1] += delta[3 * x + 0] * delta[3 * y + 1] *
                             delta[3 * z + 2] * local_j[1] / (local_rho);
        interpolated_u[2] += delta[3 * x + 0] * delta[3 * y + 1] *
                             delta[3 * z + 2] * local_j[2] / (local_rho);
      }
    }
  }
#ifdef LB_BOUNDARIES
  if (boundary_flag == 1) {
    v[0] = lbboundary_mindist / (0.5 * lbpar.agrid) * interpolated_u[0] +
           (1 - lbboundary_mindist / (0.5 * lbpar.agrid)) *
               (*LBBoundaries::lbboundaries[boundary_no]).velocity()[0];
    v[1] = lbboundary_mindist / (0.5 * lbpar.agrid) * interpolated_u[1] +
           (1 - lbboundary_mindist / (0.5 * lbpar.agrid)) *
               (*LBBoundaries::lbboundaries[boundary_no]).velocity()[1];
    v[2] = lbboundary_mindist / (0.5 * lbpar.agrid) * interpolated_u[2] +
           (1 - lbboundary_mindist / (0.5 * lbpar.agrid)) *
               (*LBBoundaries::lbboundaries[boundary_no]).velocity()[2];
  } else {
    v[0] = interpolated_u[0];
    v[1] = interpolated_u[1];
    v[2] = interpolated_u[2];
  }
#else  // LB_BOUNDARIES
  v[0] = interpolated_u[0];
  v[1] = interpolated_u[1];
  v[2] = interpolated_u[2];
#endif // LB_BOUNDARIES
  v[0] *= lbpar.agrid / lbpar.tau;
  v[1] *= lbpar.agrid / lbpar.tau;
  v[2] *= lbpar.agrid / lbpar.tau;
  return;
}

/** Calculate particle lattice interactions.
 * So far, only viscous coupling with Stokesian friction is
 * implemented.
 * Include all particle-lattice forces in this function.
 * The function is called from \ref force_calc.
 *
 * Parallelizing the fluid particle coupling is not straightforward
 * because drawing of random numbers makes the whole thing nonlocal.
 * One way to do it is to treat every particle only on one node, i.e.
 * the random numbers need not be communicated. The particles that are
 * not fully inside the local lattice are taken into account via their
 * ghost images on the neighbouring nodes. But this requires that the
 * correct values of the surrounding lattice nodes are available on
 * the respective node, which means that we have to communicate the
 * halo regions before treating the ghost particles. Moreover, after
 * determining the ghost couplings, we have to communicate back the
 * halo region such that all local lattice nodes have the correct values.
 * Thus two communication phass are involved which will most likely be
 * the bottleneck of the computation.
 *
 * Another way of dealing with the particle lattice coupling is to
 * treat a particle and all of it's images explicitly. This requires the
 * communication of the random numbers used in the calculation of the
 * coupling force. The problem is now that, if random numbers have to
 * be redrawn, we cannot efficiently determine which particles and which
 * images have to be re-calculated. We therefore go back to the outset
 * and go through the whole system again until no failure occurs during
 * such a sweep. In the worst case, this is very inefficient because
 * many things are recalculated although they actually don't need.
 * But we can assume that this happens extremely rarely and then we have
 * on average only one communication phase for the random numbers, which
 * probably makes this method preferable compared to the above one.
 */
void calc_particle_lattice_ia() {

  if (transfer_momentum) {
    double force[3];

    if (lbpar.resend_halo) { /* first MD step after last LB update */

      /* exchange halo regions (for fluid-particle coupling) */
      halo_communication(&update_halo_comm,
<<<<<<< HEAD
                         reinterpret_cast<char *>(*lbfluid_pre));
=======
                         reinterpret_cast<char *>(**lbfluid));
>>>>>>> 5db2beb7

#ifdef ADDITIONAL_CHECKS
      lb_check_halo_regions(lbfluid_pre);
#endif

      /* halo is valid now */
      lbpar.resend_halo = 0;
    }

    /* draw random numbers for local particles */
    for (auto &p : local_cells.particles()) {
      if (lb_coupl_pref2 > 0.0) {
#ifdef GAUSSRANDOM
        p.lc.f_random[0] = lb_coupl_pref2 * gaussian_random();
        p.lc.f_random[1] = lb_coupl_pref2 * gaussian_random();
        p.lc.f_random[2] = lb_coupl_pref2 * gaussian_random();
#elif defined(GAUSSRANDOMCUT)
        p.lc.f_random[0] = lb_coupl_pref2 * gaussian_random_cut();
        p.lc.f_random[1] = lb_coupl_pref2 * gaussian_random_cut();
        p.lc.f_random[2] = lb_coupl_pref2 * gaussian_random_cut();
#elif defined(FLATNOISE)
        p.lc.f_random[0] = lb_coupl_pref * (d_random() - 0.5);
        p.lc.f_random[1] = lb_coupl_pref * (d_random() - 0.5);
        p.lc.f_random[2] = lb_coupl_pref * (d_random() - 0.5);
      } else {
        p.lc.f_random = {0.0, 0.0, 0.0};
      }
#else // GAUSSRANDOM
#error No noise type defined for the CPU LB
#endif // GAUSSRANDOM

#ifdef ADDITIONAL_CHECKS
        rancounter += 3;
#endif // ADDITIONAL_CHECKS
      }

      /* communicate the random numbers */
      ghost_communicator(&cell_structure.ghost_lbcoupling_comm);
#ifdef ENGINE
      ghost_communicator(&cell_structure.ghost_swimming_comm);
#endif

      /* local cells */
      for (auto &p : local_cells.particles()) {
        if (!p.p.is_virtual || thermo_virtual) {
          lb_viscous_coupling(&p, force);

          /* add force to the particle */
          p.f.f[0] += force[0];
          p.f.f[1] += force[1];
          p.f.f[2] += force[2];

          ONEPART_TRACE(if (p.p.identity == check_id) {
            fprintf(stderr, "%d: OPT: LB f = (%.6e,%.3e,%.3e)\n", this_node,
                    p.f.f[0], p.f.f[1], p.f.f[2]);
          });
        }
      }
<<<<<<< HEAD

      /* ghost cells */
      for (auto &p : ghost_cells.particles()) {

        /* for ghost particles we have to check if they lie
         * in the range of the local lattice nodes */
        if (p.r.p[0] >= my_left[0] - 0.5 * lblattice.agrid[0] &&
            p.r.p[0] < my_right[0] + 0.5 * lblattice.agrid[0] &&
            p.r.p[1] >= my_left[1] - 0.5 * lblattice.agrid[1] &&
            p.r.p[1] < my_right[1] + 0.5 * lblattice.agrid[1] &&
            p.r.p[2] >= my_left[2] - 0.5 * lblattice.agrid[2] &&
            p.r.p[2] < my_right[2] + 0.5 * lblattice.agrid[2]) {
          ONEPART_TRACE(if (p.p.identity == check_id) {
            fprintf(stderr, "%d: OPT: LB coupling of ghost particle:\n",
                    this_node);
          });
          if (!p.p.is_virtual || thermo_virtual) {
            lb_viscous_coupling(&p, force);
          }

=======

      /* ghost cells */
      for (auto &p : ghost_cells.particles()) {

        /* for ghost particles we have to check if they lie
         * in the range of the local lattice nodes */
        if (p.r.p[0] >= my_left[0] - 0.5 * lblattice.agrid[0] &&
            p.r.p[0] < my_right[0] + 0.5 * lblattice.agrid[0] &&
            p.r.p[1] >= my_left[1] - 0.5 * lblattice.agrid[1] &&
            p.r.p[1] < my_right[1] + 0.5 * lblattice.agrid[1] &&
            p.r.p[2] >= my_left[2] - 0.5 * lblattice.agrid[2] &&
            p.r.p[2] < my_right[2] + 0.5 * lblattice.agrid[2]) {
          ONEPART_TRACE(if (p.p.identity == check_id) {
            fprintf(stderr, "%d: OPT: LB coupling of ghost particle:\n",
                    this_node);
          });
          if (!p.p.is_virtual || thermo_virtual) {
            lb_viscous_coupling(&p, force);
          }

>>>>>>> 5db2beb7
          /* ghosts must not have the force added! */
          ONEPART_TRACE(if (p.p.identity == check_id) {
            fprintf(stderr, "%d: OPT: LB f = (%.6e,%.3e,%.3e)\n", this_node,
                    p.f.f[0], p.f.f[1], p.f.f[2]);
          });
        }
      }
    }
  }

  /***********************************************************************/

  /** Calculate the average density of the fluid in the system.
   * This function has to be called after changing the density of
   * a local lattice site in order to set lbpar.rho consistently. */
  void lb_calc_average_rho() {
    Lattice::index_t index;
    int x, y, z;
    double rho, local_rho, sum_rho;

    rho = 0.0;
    local_rho = 0.0;
    index = 0;
    for (z = 1; z <= lblattice.grid[2]; z++) {
      for (y = 1; y <= lblattice.grid[1]; y++) {
        for (x = 1; x <= lblattice.grid[0]; x++) {
          lb_calc_local_rho(index, &rho);
          local_rho += rho;

          index++;
        }
        // skip halo region
        index += 2;
      }
      // skip halo region
      index += 2 * lblattice.halo_grid[0];
    }
    MPI_Allreduce(&rho, &sum_rho, 1, MPI_DOUBLE, MPI_SUM, comm_cart);
<<<<<<< HEAD

    /* calculate average density in MD units */
    // TODO!!!
    lbpar.rho = sum_rho / (box_l[0] * box_l[1] * box_l[2]);
  }

  /*@}*/

=======

    /* calculate average density in MD units */
    // TODO!!!
    lbpar.rho = sum_rho / (box_l[0] * box_l[1] * box_l[2]);
  }

  /*@}*/

>>>>>>> 5db2beb7
  static int compare_buffers(double *buf1, double *buf2, int size) {
    int ret;
    if (memcmp(buf1, buf2, size) != 0) {
      runtimeErrorMsg() << "Halo buffers are not identical";
      ret = 1;
    } else {
      ret = 0;
    }
    return ret;
  }

  /** Checks consistency of the halo regions (ADDITIONAL_CHECKS)
      This function can be used as an additional check. It test whether the
      halo regions have been exchanged correctly.
  */
<<<<<<< HEAD
  void lb_check_halo_regions(double **lbfluid) {
=======
  void lb_check_halo_regions() {
>>>>>>> 5db2beb7
    Lattice::index_t index;
    int i, x, y, z, s_node, r_node, count = lbmodel.n_veloc;
    double *s_buffer, *r_buffer;
    MPI_Status status[2];

    r_buffer = (double *)Utils::malloc(count * sizeof(double));
    s_buffer = (double *)Utils::malloc(count * sizeof(double));

    if (PERIODIC(0)) {
      for (z = 0; z < lblattice.halo_grid[2]; ++z) {
        for (y = 0; y < lblattice.halo_grid[1]; ++y) {
          index = get_linear_index(0, y, z, lblattice.halo_grid);
          for (i = 0; i < lbmodel.n_veloc; i++)
<<<<<<< HEAD
            s_buffer[i] = lbfluid[i][index];
=======
            s_buffer[i] = lbfluid[1][i][index];
>>>>>>> 5db2beb7

          s_node = node_neighbors[1];
          r_node = node_neighbors[0];
          if (n_nodes > 1) {
            MPI_Sendrecv(s_buffer, count, MPI_DOUBLE, r_node, REQ_HALO_CHECK,
                         r_buffer, count, MPI_DOUBLE, s_node, REQ_HALO_CHECK,
                         comm_cart, status);
            index =
                get_linear_index(lblattice.grid[0], y, z, lblattice.halo_grid);
            for (i = 0; i < lbmodel.n_veloc; i++)
<<<<<<< HEAD
              s_buffer[i] = lbfluid[i][index];
=======
              s_buffer[i] = lbfluid[1][i][index];
>>>>>>> 5db2beb7
            compare_buffers(s_buffer, r_buffer, count * sizeof(double));
          } else {
            index =
                get_linear_index(lblattice.grid[0], y, z, lblattice.halo_grid);
            for (i = 0; i < lbmodel.n_veloc; i++)
<<<<<<< HEAD
              r_buffer[i] = lbfluid[i][index];
=======
              r_buffer[i] = lbfluid[1][i][index];
>>>>>>> 5db2beb7
            if (compare_buffers(s_buffer, r_buffer, count * sizeof(double))) {
              std::cerr << "buffers differ in dir=" << 0
                        << " at index=" << index << " y=" << y << " z=" << z
                        << "\n";
            }
          }

          index = get_linear_index(lblattice.grid[0] + 1, y, z,
                                   lblattice.halo_grid);
          for (i = 0; i < lbmodel.n_veloc; i++)
<<<<<<< HEAD
            s_buffer[i] = lbfluid[i][index];
=======
            s_buffer[i] = lbfluid[1][i][index];
>>>>>>> 5db2beb7

          s_node = node_neighbors[0];
          r_node = node_neighbors[1];
          if (n_nodes > 1) {
            MPI_Sendrecv(s_buffer, count, MPI_DOUBLE, r_node, REQ_HALO_CHECK,
                         r_buffer, count, MPI_DOUBLE, s_node, REQ_HALO_CHECK,
                         comm_cart, status);
            index = get_linear_index(1, y, z, lblattice.halo_grid);
            for (i = 0; i < lbmodel.n_veloc; i++)
<<<<<<< HEAD
              s_buffer[i] = lbfluid[i][index];
=======
              s_buffer[i] = lbfluid[1][i][index];
>>>>>>> 5db2beb7
            compare_buffers(s_buffer, r_buffer, count * sizeof(double));
          } else {
            index = get_linear_index(1, y, z, lblattice.halo_grid);
            for (i = 0; i < lbmodel.n_veloc; i++)
<<<<<<< HEAD
              r_buffer[i] = lbfluid[i][index];
=======
              r_buffer[i] = lbfluid[1][i][index];
>>>>>>> 5db2beb7
            if (compare_buffers(s_buffer, r_buffer, count * sizeof(double))) {
              std::cerr << "buffers differ in dir=0 at index=" << index
                        << " y=" << y << " z=" << z << "\n";
            }
          }
        }
      }
    }

    if (PERIODIC(1)) {
      for (z = 0; z < lblattice.halo_grid[2]; ++z) {
        for (x = 0; x < lblattice.halo_grid[0]; ++x) {
          index = get_linear_index(x, 0, z, lblattice.halo_grid);
          for (i = 0; i < lbmodel.n_veloc; i++)
<<<<<<< HEAD
            s_buffer[i] = lbfluid[i][index];
=======
            s_buffer[i] = lbfluid[1][i][index];
>>>>>>> 5db2beb7

          s_node = node_neighbors[3];
          r_node = node_neighbors[2];
          if (n_nodes > 1) {
            MPI_Sendrecv(s_buffer, count, MPI_DOUBLE, r_node, REQ_HALO_CHECK,
                         r_buffer, count, MPI_DOUBLE, s_node, REQ_HALO_CHECK,
                         comm_cart, status);
            index =
                get_linear_index(x, lblattice.grid[1], z, lblattice.halo_grid);
            for (i = 0; i < lbmodel.n_veloc; i++)
<<<<<<< HEAD
              s_buffer[i] = lbfluid[i][index];
=======
              s_buffer[i] = lbfluid[1][i][index];
>>>>>>> 5db2beb7
            compare_buffers(s_buffer, r_buffer, count * sizeof(double));
          } else {
            index =
                get_linear_index(x, lblattice.grid[1], z, lblattice.halo_grid);
            for (i = 0; i < lbmodel.n_veloc; i++)
<<<<<<< HEAD
              r_buffer[i] = lbfluid[i][index];
=======
              r_buffer[i] = lbfluid[1][i][index];
>>>>>>> 5db2beb7
            if (compare_buffers(s_buffer, r_buffer, count * sizeof(double))) {
              std::cerr << "buffers differ in dir=1 at index=" << index
                        << " x=" << x << " z=" << z << "\n";
            }
          }
        }
        for (x = 0; x < lblattice.halo_grid[0]; ++x) {
          index = get_linear_index(x, lblattice.grid[1] + 1, z,
                                   lblattice.halo_grid);
          for (i = 0; i < lbmodel.n_veloc; i++)
<<<<<<< HEAD
            s_buffer[i] = lbfluid[i][index];
=======
            s_buffer[i] = lbfluid[1][i][index];
>>>>>>> 5db2beb7

          s_node = node_neighbors[2];
          r_node = node_neighbors[3];
          if (n_nodes > 1) {
            MPI_Sendrecv(s_buffer, count, MPI_DOUBLE, r_node, REQ_HALO_CHECK,
                         r_buffer, count, MPI_DOUBLE, s_node, REQ_HALO_CHECK,
                         comm_cart, status);
            index = get_linear_index(x, 1, z, lblattice.halo_grid);
            for (i = 0; i < lbmodel.n_veloc; i++)
<<<<<<< HEAD
              s_buffer[i] = lbfluid[i][index];
=======
              s_buffer[i] = lbfluid[1][i][index];
>>>>>>> 5db2beb7
            compare_buffers(s_buffer, r_buffer, count * sizeof(double));
          } else {
            index = get_linear_index(x, 1, z, lblattice.halo_grid);
            for (i = 0; i < lbmodel.n_veloc; i++)
<<<<<<< HEAD
              r_buffer[i] = lbfluid[i][index];
=======
              r_buffer[i] = lbfluid[1][i][index];
>>>>>>> 5db2beb7
            if (compare_buffers(s_buffer, r_buffer, count * sizeof(double))) {
              std::cerr << "buffers differ in dir=1 at index=" << index
                        << " x=" << x << " z=" << z << "\n";
            }
          }
        }
      }
    }

    if (PERIODIC(2)) {
      for (y = 0; y < lblattice.halo_grid[1]; ++y) {
        for (x = 0; x < lblattice.halo_grid[0]; ++x) {
          index = get_linear_index(x, y, 0, lblattice.halo_grid);
          for (i = 0; i < lbmodel.n_veloc; i++)
<<<<<<< HEAD
            s_buffer[i] = lbfluid[i][index];
=======
            s_buffer[i] = lbfluid[1][i][index];
>>>>>>> 5db2beb7

          s_node = node_neighbors[5];
          r_node = node_neighbors[4];
          if (n_nodes > 1) {
            MPI_Sendrecv(s_buffer, count, MPI_DOUBLE, r_node, REQ_HALO_CHECK,
                         r_buffer, count, MPI_DOUBLE, s_node, REQ_HALO_CHECK,
                         comm_cart, status);
            index =
                get_linear_index(x, y, lblattice.grid[2], lblattice.halo_grid);
            for (i = 0; i < lbmodel.n_veloc; i++)
<<<<<<< HEAD
              s_buffer[i] = lbfluid[i][index];
=======
              s_buffer[i] = lbfluid[1][i][index];
>>>>>>> 5db2beb7
            compare_buffers(s_buffer, r_buffer, count * sizeof(double));
          } else {
            index =
                get_linear_index(x, y, lblattice.grid[2], lblattice.halo_grid);
            for (i = 0; i < lbmodel.n_veloc; i++)
<<<<<<< HEAD
              r_buffer[i] = lbfluid[i][index];
=======
              r_buffer[i] = lbfluid[1][i][index];
>>>>>>> 5db2beb7
            if (compare_buffers(s_buffer, r_buffer, count * sizeof(double))) {
              std::cerr << "buffers differ in dir=2 at index=" << index
                        << " x=" << x << " y=" << y
                        << " z=" << lblattice.grid[2] << "\n";
            }
          }
        }
      }
      for (y = 0; y < lblattice.halo_grid[1]; ++y) {
        for (x = 0; x < lblattice.halo_grid[0]; ++x) {
          index = get_linear_index(x, y, lblattice.grid[2] + 1,
                                   lblattice.halo_grid);
          for (i = 0; i < lbmodel.n_veloc; i++)
<<<<<<< HEAD
            s_buffer[i] = lbfluid[i][index];
=======
            s_buffer[i] = lbfluid[1][i][index];
>>>>>>> 5db2beb7

          s_node = node_neighbors[4];
          r_node = node_neighbors[5];
          if (n_nodes > 1) {
            MPI_Sendrecv(s_buffer, count, MPI_DOUBLE, r_node, REQ_HALO_CHECK,
                         r_buffer, count, MPI_DOUBLE, s_node, REQ_HALO_CHECK,
                         comm_cart, status);
            index = get_linear_index(x, y, 1, lblattice.halo_grid);
            for (i = 0; i < lbmodel.n_veloc; i++)
<<<<<<< HEAD
              s_buffer[i] = lbfluid[i][index];
=======
              s_buffer[i] = lbfluid[1][i][index];
>>>>>>> 5db2beb7
            compare_buffers(s_buffer, r_buffer, count * sizeof(double));
          } else {
            index = get_linear_index(x, y, 1, lblattice.halo_grid);
            for (i = 0; i < lbmodel.n_veloc; i++)
<<<<<<< HEAD
              r_buffer[i] = lbfluid[i][index];
=======
              r_buffer[i] = lbfluid[1][i][index];
>>>>>>> 5db2beb7
            if (compare_buffers(s_buffer, r_buffer, count * sizeof(double))) {
              std::cerr << "buffers differ in dir=2 at index=" << index
                        << " x=" << x << " y=" << y << "\n";
            }
          }
        }
      }
    }
<<<<<<< HEAD
=======

    free(r_buffer);
    free(s_buffer);

    // if (check_runtime_errors());
    // else fprintf(stderr,"halo check successful\n");
  }

#if 0 /* These debug functions are used nowhere. If you need it, here they     \
         are. Remove this comment line and the matching #endif. The functions  \
         in question are: lb_lattice_sum lb_check_mode_transformation          \
         lb_init_mode_transformation                                           \
         lb_check_negative_n                                                   \
      */
#ifdef ADDITIONAL_CHECKS
/** counts the occurences of negative populations due to fluctuations */
static int failcounter=0;

static void lb_lattice_sum() {

    double *w   = lbmodel.w;
    double (*v)[3]  = lbmodel.c;

    //int n_veloc = 14;
    //double w[14]    = { 7./18.,
    //                    1./12., 1./12., 1./12., 1./12., 1./18.,
    //                    1./36., 1./36., 1./36., 1./36.,
    //                    1./36., 1./36., 1./36., 1./36. };
    //double v[14][3] = { { 0., 0., 0. },
    //                    { 1., 0., 0. },
    //                    {-1., 0., 0. },
    //                    { 0., 1., 0. },
    //		        { 0.,-1., 0. },
    //                    { 0., 0., 1. },
    //                    { 1., 1., 0. },
    //                    {-1.,-1., 0. },
    //                    { 1.,-1., 0. },
    //                    {-1., 1., 0. },
    //                    { 1., 0., 1. },
    //                    {-1., 0., 1. },
    //                    { 0., 1., 1. },
    //                    { 0.,-1., 1. } };

    int i,a,b,c,d,e;
    double sum1,sum2,sum3,sum4,sum5;
    int count=0;

    for (a = 0; a < 3; a++)
    {
        sum1 = 0.0;
        for (i = 0; i < lbmodel.n_veloc; ++i) {
            if (v[i][2] < 0) sum1 += w[i]*v[i][a];
        }
        if (fabs(sum1) > ROUND_ERROR_PREC) {
            count++; fprintf(stderr,"(%d) %f\n",a,sum1);
        }
    }

    for (a=0; a<3; a++)
        for (b=0; b<3; b++)
        {
            sum2 = 0.0;
            for (i=0; i<lbmodel.n_veloc; ++i) {
                if (v[i][2] < 0) sum2 += w[i]*v[i][a]*v[i][b];
            }
            if (sum2!=0.0) {
                count++; fprintf(stderr,"(%d,%d) %f\n",a,b,sum2);
            }
        }

    for (a=0; a<3; a++)
        for (b=0; b<3; b++)
            for (c=0; c<3; c++)
            {
                sum3 = 0.0;
                for (i=0; i<lbmodel.n_veloc; ++i) {
                    if (v[i][2] < 0) sum3 += w[i]*v[i][a]*v[i][b]*v[i][c];
                }
                if (sum3!=0.0) {
                    count++; fprintf(stderr,"(%d,%d,%d) %f\n",a,b,c,sum3);
                }
            }

    for (a=0; a<3; a++)
        for (b=0; b<3; b++)
            for (c=0; c<3; c++)
                for (d=0; d<3; d++)
                {
                    sum4 = 0.0;
                    for (i=0; i<lbmodel.n_veloc; ++i) {
                        if (v[i][2] < 0) sum4 += w[i]*v[i][a]*v[i][b]*v[i][c]*v[i][d];
                    }
                    if (fabs(sum4) > ROUND_ERROR_PREC) {
                        count++; fprintf(stderr,"(%d,%d,%d,%d) %f\n",a,b,c,d,sum4);
                    }
                }

    for (a=0; a<3; a++)
        for (b=0; b<3; b++)
            for (c=0; c<3; c++)
                for (d=0; d<3; d++)
                    for (e=0; e<3; e++)
                    {
                        sum5 = 0.0;
                        for (i=0; i<lbmodel.n_veloc; ++i) {
                            if (v[i][2] < 0) sum5 += w[i]*v[i][a]*v[i][b]*v[i][c]*v[i][d]*v[i][e];
                        }
                        if (fabs(sum5) > ROUND_ERROR_PREC) {
                            count++; fprintf(stderr,"(%d,%d,%d,%d,%d) %f\n",a,b,c,d,e,sum5);
                        }
                    }

    fprintf(stderr,"%d non-null entries\n",count);

}
#endif /* #ifdef ADDITIONAL_CHECKS */
>>>>>>> 5db2beb7

    free(r_buffer);
    free(s_buffer);
  }

#endif // LB<|MERGE_RESOLUTION|>--- conflicted
+++ resolved
@@ -35,15 +35,7 @@
 #include <cassert>
 #include <cstdio>
 #include <iostream>
-<<<<<<< HEAD
 #include <mpi.h>
-=======
-#include "config.hpp"
-#include "utils.hpp"
-#include "lb.hpp"
-#include "interaction_data.hpp"
-#include "global.hpp"
->>>>>>> 5db2beb7
 
 #ifdef LB
 
@@ -2082,39 +2074,6 @@
   }
 }
 
-<<<<<<< HEAD
-/** Resets the forces on the fluid nodes */
-void lb_reinit_force_densities() {
-  for (Lattice::index_t index = 0; index < lblattice.halo_grid_volume;
-       index++) {
-#ifdef EXTERNAL_FORCES
-    // unit conversion: force density
-    lbfields[index].force_density[0] = lbpar.ext_force_density[0] *
-                                       pow(lbpar.agrid, 2) * lbpar.tau *
-                                       lbpar.tau;
-    lbfields[index].force_density[1] = lbpar.ext_force_density[1] *
-                                       pow(lbpar.agrid, 2) * lbpar.tau *
-                                       lbpar.tau;
-    lbfields[index].force_density[2] = lbpar.ext_force_density[2] *
-                                       pow(lbpar.agrid, 2) * lbpar.tau *
-                                       lbpar.tau;
-#else  // EXTERNAL_FORCES
-    lbfields[index].force_density[0] = 0.0;
-    lbfields[index].force_density[1] = 0.0;
-    lbfields[index].force_density[2] = 0.0;
-    lbfields[index].has_force_density = 0;
-#endif // EXTERNAL_FORCES
-  }
-#ifdef LB_BOUNDARIES
-  for (auto it = LBBoundaries::lbboundaries.begin();
-       it != LBBoundaries::lbboundaries.end(); ++it) {
-    (**it).reset_force();
-  }
-#endif // LB_BOUNDARIES
-}
-
-=======
->>>>>>> 5db2beb7
 /** (Re-)initializes the fluid according to the given value of rho. */
 void lb_reinit_fluid() {
   std::fill(lbfields.begin(), lbfields.end(), LB_FluidNode());
@@ -2359,9 +2318,6 @@
    * equilibrium value */
   rho = mode[0] + lbpar.rho * lbpar.agrid * lbpar.agrid * lbpar.agrid;
 
-  /* if forces are present, the momentum density is redefined to
-   * include one half-step of the force action.  See the
-   * Chapman-Enskog expansion in [Ladd & Verberg]. */
   j[0] = mode[1] + 0.5 * lbfields[index].force_density[0];
   j[1] = mode[2] + 0.5 * lbfields[index].force_density[1];
   j[2] = mode[3] + 0.5 * lbfields[index].force_density[2];
@@ -2475,7 +2431,7 @@
 }
 
 inline void lb_reset_force_densities(Lattice::index_t index) {
-  /* reset force */
+/* reset force */
   // unit conversion: force density
   lbfields[index].force_density[0] = lbpar.ext_force_density[0] * lbpar.agrid *
                                      lbpar.agrid * lbpar.tau * lbpar.tau;
@@ -2483,29 +2439,6 @@
                                      lbpar.agrid * lbpar.tau * lbpar.tau;
   lbfields[index].force_density[2] = lbpar.ext_force_density[2] * lbpar.agrid *
                                      lbpar.agrid * lbpar.tau * lbpar.tau;
-<<<<<<< HEAD
-#else  // EXTERNAL_FORCES
-  lbfields[index].force_density[0] = 0.0;
-  lbfields[index].force_density[1] = 0.0;
-  lbfields[index].force_density[2] = 0.0;
-  lbfields[index].has_force_density = 0;
-#endif // EXTERNAL_FORCES
-=======
-}
-
-/** Resets the forces on the fluid nodes */
-void lb_reinit_force_densities() {
-  for (Lattice::index_t index = 0; index < lblattice.halo_grid_volume;
-       index++) {
-    lb_reset_force_densities(index);
-  }
-#ifdef LB_BOUNDARIES
-  for (auto it = LBBoundaries::lbboundaries.begin();
-       it != LBBoundaries::lbboundaries.end(); ++it) {
-    (**it).reset_force();
-  }
-#endif // LB_BOUNDARIES
->>>>>>> 5db2beb7
 }
 
 inline void lb_calc_n_from_modes_push(double **lbfluid, Lattice::index_t index,
@@ -2679,6 +2612,21 @@
   }
 }
 
+/** Resets the forces on the fluid nodes */
+void lb_reinit_force_densities() {
+  for (Lattice::index_t index = 0; index < lblattice.halo_grid_volume;
+
+       index++) {
+    lb_reset_force_densities(index);
+  }
+#ifdef LB_BOUNDARIES
+  for (auto it = LBBoundaries::lbboundaries.begin();
+       it != LBBoundaries::lbboundaries.end(); ++it) {
+    (**it).reset_force();
+  }
+#endif // LB_BOUNDARIES
+}
+
 /***********************************************************************/
 /** \name Coupling part */
 /***********************************************************************/
@@ -2696,6 +2644,16 @@
   Lattice::index_t node_index[8];
   double delta[6];
   double *local_f, interpolated_u[3], delta_j[3];
+
+#ifdef EXTERNAL_FORCES
+  if (!(p->p.ext_flag & COORD_FIXED(0)) && !(p->p.ext_flag & COORD_FIXED(1)) &&
+      !(p->p.ext_flag & COORD_FIXED(2))) {
+    ONEPART_TRACE(if (p->p.identity == check_id) {
+      fprintf(stderr, "%d: OPT: f = (%.3e,%.3e,%.3e)\n", this_node, p->f.f[0],
+              p->f.f[1], p->f.f[2]);
+    });
+  }
+#endif
 
   /* determine elementary lattice cell surrounding the particle
      and the relative position of the particle in this cell */
@@ -2988,7 +2946,7 @@
  * halo regions before treating the ghost particles. Moreover, after
  * determining the ghost couplings, we have to communicate back the
  * halo region such that all local lattice nodes have the correct values.
- * Thus two communication phass are involved which will most likely be
+ * Thus two communication phases are involved which will most likely be
  * the bottleneck of the computation.
  *
  * Another way of dealing with the particle lattice coupling is to
@@ -3013,11 +2971,7 @@
 
       /* exchange halo regions (for fluid-particle coupling) */
       halo_communication(&update_halo_comm,
-<<<<<<< HEAD
                          reinterpret_cast<char *>(*lbfluid_pre));
-=======
-                         reinterpret_cast<char *>(**lbfluid));
->>>>>>> 5db2beb7
 
 #ifdef ADDITIONAL_CHECKS
       lb_check_halo_regions(lbfluid_pre);
@@ -3076,7 +3030,6 @@
           });
         }
       }
-<<<<<<< HEAD
 
       /* ghost cells */
       for (auto &p : ghost_cells.particles()) {
@@ -3097,28 +3050,6 @@
             lb_viscous_coupling(&p, force);
           }
 
-=======
-
-      /* ghost cells */
-      for (auto &p : ghost_cells.particles()) {
-
-        /* for ghost particles we have to check if they lie
-         * in the range of the local lattice nodes */
-        if (p.r.p[0] >= my_left[0] - 0.5 * lblattice.agrid[0] &&
-            p.r.p[0] < my_right[0] + 0.5 * lblattice.agrid[0] &&
-            p.r.p[1] >= my_left[1] - 0.5 * lblattice.agrid[1] &&
-            p.r.p[1] < my_right[1] + 0.5 * lblattice.agrid[1] &&
-            p.r.p[2] >= my_left[2] - 0.5 * lblattice.agrid[2] &&
-            p.r.p[2] < my_right[2] + 0.5 * lblattice.agrid[2]) {
-          ONEPART_TRACE(if (p.p.identity == check_id) {
-            fprintf(stderr, "%d: OPT: LB coupling of ghost particle:\n",
-                    this_node);
-          });
-          if (!p.p.is_virtual || thermo_virtual) {
-            lb_viscous_coupling(&p, force);
-          }
-
->>>>>>> 5db2beb7
           /* ghosts must not have the force added! */
           ONEPART_TRACE(if (p.p.identity == check_id) {
             fprintf(stderr, "%d: OPT: LB f = (%.6e,%.3e,%.3e)\n", this_node,
@@ -3157,7 +3088,6 @@
       index += 2 * lblattice.halo_grid[0];
     }
     MPI_Allreduce(&rho, &sum_rho, 1, MPI_DOUBLE, MPI_SUM, comm_cart);
-<<<<<<< HEAD
 
     /* calculate average density in MD units */
     // TODO!!!
@@ -3166,16 +3096,6 @@
 
   /*@}*/
 
-=======
-
-    /* calculate average density in MD units */
-    // TODO!!!
-    lbpar.rho = sum_rho / (box_l[0] * box_l[1] * box_l[2]);
-  }
-
-  /*@}*/
-
->>>>>>> 5db2beb7
   static int compare_buffers(double *buf1, double *buf2, int size) {
     int ret;
     if (memcmp(buf1, buf2, size) != 0) {
@@ -3191,11 +3111,7 @@
       This function can be used as an additional check. It test whether the
       halo regions have been exchanged correctly.
   */
-<<<<<<< HEAD
   void lb_check_halo_regions(double **lbfluid) {
-=======
-  void lb_check_halo_regions() {
->>>>>>> 5db2beb7
     Lattice::index_t index;
     int i, x, y, z, s_node, r_node, count = lbmodel.n_veloc;
     double *s_buffer, *r_buffer;
@@ -3209,11 +3125,7 @@
         for (y = 0; y < lblattice.halo_grid[1]; ++y) {
           index = get_linear_index(0, y, z, lblattice.halo_grid);
           for (i = 0; i < lbmodel.n_veloc; i++)
-<<<<<<< HEAD
             s_buffer[i] = lbfluid[i][index];
-=======
-            s_buffer[i] = lbfluid[1][i][index];
->>>>>>> 5db2beb7
 
           s_node = node_neighbors[1];
           r_node = node_neighbors[0];
@@ -3224,21 +3136,13 @@
             index =
                 get_linear_index(lblattice.grid[0], y, z, lblattice.halo_grid);
             for (i = 0; i < lbmodel.n_veloc; i++)
-<<<<<<< HEAD
               s_buffer[i] = lbfluid[i][index];
-=======
-              s_buffer[i] = lbfluid[1][i][index];
->>>>>>> 5db2beb7
             compare_buffers(s_buffer, r_buffer, count * sizeof(double));
           } else {
             index =
                 get_linear_index(lblattice.grid[0], y, z, lblattice.halo_grid);
             for (i = 0; i < lbmodel.n_veloc; i++)
-<<<<<<< HEAD
               r_buffer[i] = lbfluid[i][index];
-=======
-              r_buffer[i] = lbfluid[1][i][index];
->>>>>>> 5db2beb7
             if (compare_buffers(s_buffer, r_buffer, count * sizeof(double))) {
               std::cerr << "buffers differ in dir=" << 0
                         << " at index=" << index << " y=" << y << " z=" << z
@@ -3249,11 +3153,7 @@
           index = get_linear_index(lblattice.grid[0] + 1, y, z,
                                    lblattice.halo_grid);
           for (i = 0; i < lbmodel.n_veloc; i++)
-<<<<<<< HEAD
             s_buffer[i] = lbfluid[i][index];
-=======
-            s_buffer[i] = lbfluid[1][i][index];
->>>>>>> 5db2beb7
 
           s_node = node_neighbors[0];
           r_node = node_neighbors[1];
@@ -3263,20 +3163,12 @@
                          comm_cart, status);
             index = get_linear_index(1, y, z, lblattice.halo_grid);
             for (i = 0; i < lbmodel.n_veloc; i++)
-<<<<<<< HEAD
               s_buffer[i] = lbfluid[i][index];
-=======
-              s_buffer[i] = lbfluid[1][i][index];
->>>>>>> 5db2beb7
             compare_buffers(s_buffer, r_buffer, count * sizeof(double));
           } else {
             index = get_linear_index(1, y, z, lblattice.halo_grid);
             for (i = 0; i < lbmodel.n_veloc; i++)
-<<<<<<< HEAD
               r_buffer[i] = lbfluid[i][index];
-=======
-              r_buffer[i] = lbfluid[1][i][index];
->>>>>>> 5db2beb7
             if (compare_buffers(s_buffer, r_buffer, count * sizeof(double))) {
               std::cerr << "buffers differ in dir=0 at index=" << index
                         << " y=" << y << " z=" << z << "\n";
@@ -3291,11 +3183,7 @@
         for (x = 0; x < lblattice.halo_grid[0]; ++x) {
           index = get_linear_index(x, 0, z, lblattice.halo_grid);
           for (i = 0; i < lbmodel.n_veloc; i++)
-<<<<<<< HEAD
             s_buffer[i] = lbfluid[i][index];
-=======
-            s_buffer[i] = lbfluid[1][i][index];
->>>>>>> 5db2beb7
 
           s_node = node_neighbors[3];
           r_node = node_neighbors[2];
@@ -3306,21 +3194,13 @@
             index =
                 get_linear_index(x, lblattice.grid[1], z, lblattice.halo_grid);
             for (i = 0; i < lbmodel.n_veloc; i++)
-<<<<<<< HEAD
               s_buffer[i] = lbfluid[i][index];
-=======
-              s_buffer[i] = lbfluid[1][i][index];
->>>>>>> 5db2beb7
             compare_buffers(s_buffer, r_buffer, count * sizeof(double));
           } else {
             index =
                 get_linear_index(x, lblattice.grid[1], z, lblattice.halo_grid);
             for (i = 0; i < lbmodel.n_veloc; i++)
-<<<<<<< HEAD
               r_buffer[i] = lbfluid[i][index];
-=======
-              r_buffer[i] = lbfluid[1][i][index];
->>>>>>> 5db2beb7
             if (compare_buffers(s_buffer, r_buffer, count * sizeof(double))) {
               std::cerr << "buffers differ in dir=1 at index=" << index
                         << " x=" << x << " z=" << z << "\n";
@@ -3331,11 +3211,7 @@
           index = get_linear_index(x, lblattice.grid[1] + 1, z,
                                    lblattice.halo_grid);
           for (i = 0; i < lbmodel.n_veloc; i++)
-<<<<<<< HEAD
             s_buffer[i] = lbfluid[i][index];
-=======
-            s_buffer[i] = lbfluid[1][i][index];
->>>>>>> 5db2beb7
 
           s_node = node_neighbors[2];
           r_node = node_neighbors[3];
@@ -3345,20 +3221,12 @@
                          comm_cart, status);
             index = get_linear_index(x, 1, z, lblattice.halo_grid);
             for (i = 0; i < lbmodel.n_veloc; i++)
-<<<<<<< HEAD
               s_buffer[i] = lbfluid[i][index];
-=======
-              s_buffer[i] = lbfluid[1][i][index];
->>>>>>> 5db2beb7
             compare_buffers(s_buffer, r_buffer, count * sizeof(double));
           } else {
             index = get_linear_index(x, 1, z, lblattice.halo_grid);
             for (i = 0; i < lbmodel.n_veloc; i++)
-<<<<<<< HEAD
               r_buffer[i] = lbfluid[i][index];
-=======
-              r_buffer[i] = lbfluid[1][i][index];
->>>>>>> 5db2beb7
             if (compare_buffers(s_buffer, r_buffer, count * sizeof(double))) {
               std::cerr << "buffers differ in dir=1 at index=" << index
                         << " x=" << x << " z=" << z << "\n";
@@ -3373,11 +3241,7 @@
         for (x = 0; x < lblattice.halo_grid[0]; ++x) {
           index = get_linear_index(x, y, 0, lblattice.halo_grid);
           for (i = 0; i < lbmodel.n_veloc; i++)
-<<<<<<< HEAD
             s_buffer[i] = lbfluid[i][index];
-=======
-            s_buffer[i] = lbfluid[1][i][index];
->>>>>>> 5db2beb7
 
           s_node = node_neighbors[5];
           r_node = node_neighbors[4];
@@ -3388,21 +3252,13 @@
             index =
                 get_linear_index(x, y, lblattice.grid[2], lblattice.halo_grid);
             for (i = 0; i < lbmodel.n_veloc; i++)
-<<<<<<< HEAD
               s_buffer[i] = lbfluid[i][index];
-=======
-              s_buffer[i] = lbfluid[1][i][index];
->>>>>>> 5db2beb7
             compare_buffers(s_buffer, r_buffer, count * sizeof(double));
           } else {
             index =
                 get_linear_index(x, y, lblattice.grid[2], lblattice.halo_grid);
             for (i = 0; i < lbmodel.n_veloc; i++)
-<<<<<<< HEAD
               r_buffer[i] = lbfluid[i][index];
-=======
-              r_buffer[i] = lbfluid[1][i][index];
->>>>>>> 5db2beb7
             if (compare_buffers(s_buffer, r_buffer, count * sizeof(double))) {
               std::cerr << "buffers differ in dir=2 at index=" << index
                         << " x=" << x << " y=" << y
@@ -3416,11 +3272,7 @@
           index = get_linear_index(x, y, lblattice.grid[2] + 1,
                                    lblattice.halo_grid);
           for (i = 0; i < lbmodel.n_veloc; i++)
-<<<<<<< HEAD
             s_buffer[i] = lbfluid[i][index];
-=======
-            s_buffer[i] = lbfluid[1][i][index];
->>>>>>> 5db2beb7
 
           s_node = node_neighbors[4];
           r_node = node_neighbors[5];
@@ -3430,20 +3282,12 @@
                          comm_cart, status);
             index = get_linear_index(x, y, 1, lblattice.halo_grid);
             for (i = 0; i < lbmodel.n_veloc; i++)
-<<<<<<< HEAD
               s_buffer[i] = lbfluid[i][index];
-=======
-              s_buffer[i] = lbfluid[1][i][index];
->>>>>>> 5db2beb7
             compare_buffers(s_buffer, r_buffer, count * sizeof(double));
           } else {
             index = get_linear_index(x, y, 1, lblattice.halo_grid);
             for (i = 0; i < lbmodel.n_veloc; i++)
-<<<<<<< HEAD
               r_buffer[i] = lbfluid[i][index];
-=======
-              r_buffer[i] = lbfluid[1][i][index];
->>>>>>> 5db2beb7
             if (compare_buffers(s_buffer, r_buffer, count * sizeof(double))) {
               std::cerr << "buffers differ in dir=2 at index=" << index
                         << " x=" << x << " y=" << y << "\n";
@@ -3452,128 +3296,9 @@
         }
       }
     }
-<<<<<<< HEAD
-=======
 
     free(r_buffer);
     free(s_buffer);
-
-    // if (check_runtime_errors());
-    // else fprintf(stderr,"halo check successful\n");
-  }
-
-#if 0 /* These debug functions are used nowhere. If you need it, here they     \
-         are. Remove this comment line and the matching #endif. The functions  \
-         in question are: lb_lattice_sum lb_check_mode_transformation          \
-         lb_init_mode_transformation                                           \
-         lb_check_negative_n                                                   \
-      */
-#ifdef ADDITIONAL_CHECKS
-/** counts the occurences of negative populations due to fluctuations */
-static int failcounter=0;
-
-static void lb_lattice_sum() {
-
-    double *w   = lbmodel.w;
-    double (*v)[3]  = lbmodel.c;
-
-    //int n_veloc = 14;
-    //double w[14]    = { 7./18.,
-    //                    1./12., 1./12., 1./12., 1./12., 1./18.,
-    //                    1./36., 1./36., 1./36., 1./36.,
-    //                    1./36., 1./36., 1./36., 1./36. };
-    //double v[14][3] = { { 0., 0., 0. },
-    //                    { 1., 0., 0. },
-    //                    {-1., 0., 0. },
-    //                    { 0., 1., 0. },
-    //		        { 0.,-1., 0. },
-    //                    { 0., 0., 1. },
-    //                    { 1., 1., 0. },
-    //                    {-1.,-1., 0. },
-    //                    { 1.,-1., 0. },
-    //                    {-1., 1., 0. },
-    //                    { 1., 0., 1. },
-    //                    {-1., 0., 1. },
-    //                    { 0., 1., 1. },
-    //                    { 0.,-1., 1. } };
-
-    int i,a,b,c,d,e;
-    double sum1,sum2,sum3,sum4,sum5;
-    int count=0;
-
-    for (a = 0; a < 3; a++)
-    {
-        sum1 = 0.0;
-        for (i = 0; i < lbmodel.n_veloc; ++i) {
-            if (v[i][2] < 0) sum1 += w[i]*v[i][a];
-        }
-        if (fabs(sum1) > ROUND_ERROR_PREC) {
-            count++; fprintf(stderr,"(%d) %f\n",a,sum1);
-        }
-    }
-
-    for (a=0; a<3; a++)
-        for (b=0; b<3; b++)
-        {
-            sum2 = 0.0;
-            for (i=0; i<lbmodel.n_veloc; ++i) {
-                if (v[i][2] < 0) sum2 += w[i]*v[i][a]*v[i][b];
-            }
-            if (sum2!=0.0) {
-                count++; fprintf(stderr,"(%d,%d) %f\n",a,b,sum2);
-            }
-        }
-
-    for (a=0; a<3; a++)
-        for (b=0; b<3; b++)
-            for (c=0; c<3; c++)
-            {
-                sum3 = 0.0;
-                for (i=0; i<lbmodel.n_veloc; ++i) {
-                    if (v[i][2] < 0) sum3 += w[i]*v[i][a]*v[i][b]*v[i][c];
-                }
-                if (sum3!=0.0) {
-                    count++; fprintf(stderr,"(%d,%d,%d) %f\n",a,b,c,sum3);
-                }
-            }
-
-    for (a=0; a<3; a++)
-        for (b=0; b<3; b++)
-            for (c=0; c<3; c++)
-                for (d=0; d<3; d++)
-                {
-                    sum4 = 0.0;
-                    for (i=0; i<lbmodel.n_veloc; ++i) {
-                        if (v[i][2] < 0) sum4 += w[i]*v[i][a]*v[i][b]*v[i][c]*v[i][d];
-                    }
-                    if (fabs(sum4) > ROUND_ERROR_PREC) {
-                        count++; fprintf(stderr,"(%d,%d,%d,%d) %f\n",a,b,c,d,sum4);
-                    }
-                }
-
-    for (a=0; a<3; a++)
-        for (b=0; b<3; b++)
-            for (c=0; c<3; c++)
-                for (d=0; d<3; d++)
-                    for (e=0; e<3; e++)
-                    {
-                        sum5 = 0.0;
-                        for (i=0; i<lbmodel.n_veloc; ++i) {
-                            if (v[i][2] < 0) sum5 += w[i]*v[i][a]*v[i][b]*v[i][c]*v[i][d]*v[i][e];
-                        }
-                        if (fabs(sum5) > ROUND_ERROR_PREC) {
-                            count++; fprintf(stderr,"(%d,%d,%d,%d,%d) %f\n",a,b,c,d,e,sum5);
-                        }
-                    }
-
-    fprintf(stderr,"%d non-null entries\n",count);
-
-}
-#endif /* #ifdef ADDITIONAL_CHECKS */
->>>>>>> 5db2beb7
-
-    free(r_buffer);
-    free(s_buffer);
   }
 
 #endif // LB