--- conflicted
+++ resolved
@@ -1,5 +1,5 @@
 /*
-  Copyright (C) 2010-2018 The ESPResSo project
+  Copyright (C) 2010,2011,2012,2013,2014,2015,2016 The ESPResSo project
   Copyright (C) 2002,2003,2004,2005,2006,2007,2008,2009,2010
   Max-Planck-Institute for Polymer Research, Theory Group
 
@@ -29,29 +29,13 @@
 #include "debug.hpp"
 #include "grid.hpp"
 
-<<<<<<< HEAD
-int lattice_switch = LATTICE_OFF ;
-
-int Lattice::init(double *agrid, double* offset, int halo_size, size_t dim) {
-    /* determine the number of local lattice nodes */
-    for (int d=0; d<3; d++) {
-        this->agrid[d] = agrid[d];
-        this->global_grid[d] = (int)std::round(box_l[d]/agrid[d]);
-        this->offset[d]=offset[d];
-        this->local_index_offset[d]=(int) ceil((my_left[d]-this->offset[d])/this->agrid[d]);
-        this->local_offset[d] = this->offset[d] +
-            this->local_index_offset[d]*this->agrid[d];
-        this->grid[d] = (int) ceil ( ( my_right[d] - this->local_offset[d]-ROUND_ERROR_PREC )
-                                     / this->agrid[d]);
-    }
-=======
 int lattice_switch = LATTICE_OFF;
 
 int Lattice::init(double *agrid, double *offset, int halo_size, size_t dim) {
   /* determine the number of local lattice nodes */
   for (int d = 0; d < 3; d++) {
     this->agrid[d] = agrid[d];
-    this->global_grid[d] = (int)dround(box_l[d] / agrid[d]);
+    this->global_grid[d] = (int)std::round(box_l[d] / agrid[d]);
     this->offset[d] = offset[d];
     this->local_index_offset[d] =
         (int)ceil((my_left[d] - this->offset[d]) / this->agrid[d]);
@@ -61,7 +45,6 @@
         (int)ceil((my_right[d] - this->local_offset[d] - ROUND_ERROR_PREC) /
                   this->agrid[d]);
   }
->>>>>>> e78d82ce
 
   // sanity checks
   for (int dir = 0; dir < 3; dir++) {
@@ -118,8 +101,7 @@
       } else {
         fprintf(stderr,
                 "%d: map_position_to_lattice: position (%f,%f,%f) not inside a "
-                "local plaquette in dir %d ind[dir]=%d "
-                "rel=%f lpos=%f.\n",
+                "local plaquette in dir %d ind[dir]=%d rel=%f lpos=%f.\n",
                 this_node, pos[0], pos[1], pos[2], dir, ind[dir], rel, lpos);
       }
     } else if (ind[dir] > this->grid[dir]) {
@@ -128,8 +110,7 @@
       else
         fprintf(stderr,
                 "%d: map_position_to_lattice: position (%f,%f,%f) not inside a "
-                "local plaquette in dir %d ind[dir]=%d "
-                "rel=%f lpos=%f.\n",
+                "local plaquette in dir %d ind[dir]=%d rel=%f lpos=%f.\n",
                 this_node, pos[0], pos[1], pos[2], dir, ind[dir], rel, lpos);
     }
 
