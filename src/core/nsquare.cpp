/*
  Copyright (C) 2010,2012,2013,2014,2015,2016 The ESPResSo project
  Copyright (C) 2002,2003,2004,2005,2006,2007,2008,2009,2010
    Max-Planck-Institute for Polymer Research, Theory Group

  This file is part of ESPResSo.

  ESPResSo is free software: you can redistribute it and/or modify
  it under the terms of the GNU General Public License as published by
  the Free Software Foundation, either version 3 of the License, or
  (at your option) any later version.

  ESPResSo is distributed in the hope that it will be useful,
  but WITHOUT ANY WARRANTY; without even the implied warranty of
  MERCHANTABILITY or FITNESS FOR A PARTICULAR PURPOSE.  See the
  GNU General Public License for more details.

  You should have received a copy of the GNU General Public License
  along with this program.  If not, see <http://www.gnu.org/licenses/>.
*/
/** \file nsquare.cpp
 *
 *  Implementation of  \ref nsquare.hpp "nsquare.h".
 */

#include "nsquare.hpp"
#include "communication.hpp"
<<<<<<< HEAD
=======
#include "ghosts.hpp"
#include "forces_inline.hpp"
#include "pressure_inline.hpp"
#include "energy_inline.hpp"
>>>>>>> b8a92ead
#include "constraints.hpp"
#include "ghosts.hpp"
#include "utils.hpp"
#include <cstring>
#include <mpi.h>

Cell *local;

Cell *nsq_position_to_cell(double pos[3]) { return local; }

void nsq_topology_release() {
  CELL_TRACE(fprintf(stderr, "%d: nsq_topology_release:\n", this_node));
  /* free ghost cell pointer list */
  free_comm(&cell_structure.ghost_cells_comm);
  free_comm(&cell_structure.exchange_ghosts_comm);
  free_comm(&cell_structure.update_ghost_pos_comm);
  free_comm(&cell_structure.collect_ghost_force_comm);
}

static void nsq_prepare_comm(GhostCommunicator *comm, int data_parts) {
  int n;
  /* no need for comm for only 1 node */
  if (n_nodes == 1) {
    prepare_comm(comm, data_parts, 0);
    return;
  }

  prepare_comm(comm, data_parts, n_nodes);
  /* every node has its dedicated comm step */
  for (n = 0; n < n_nodes; n++) {
    comm->comm[n].part_lists = (Cell **)Utils::malloc(sizeof(Cell *));
    comm->comm[n].part_lists[0] = &cells[n];
    comm->comm[n].n_part_lists = 1;
    comm->comm[n].node = n;
    comm->comm[n].mpi_comm = comm_cart;
  }
}

void nsq_topology_init(CellPList *old) {
  Particle *part;
  int n, c, p, np, ntodo, diff;

  CELL_TRACE(fprintf(stderr, "%d: nsq_topology_init, %d\n", this_node, old->n));

  cell_structure.type = CELL_STRUCTURE_NSQUARE;
  cell_structure.position_to_node = map_position_node_array;
  cell_structure.position_to_cell = nsq_position_to_cell;

  realloc_cells(n_nodes);

  /* mark cells */
  local = &cells[this_node];
  realloc_cellplist(&local_cells, local_cells.n = 1);
  local_cells.cell[0] = local;

  cells[this_node].m_neighbors.clear();

  realloc_cellplist(&ghost_cells, ghost_cells.n = n_nodes - 1);
  for (n = 0; n < n_nodes; n++)
    if (n != this_node)
      ghost_cells.cell[c++] = &cells[n];

  /* distribute force calculation work  */
  ntodo = (n_nodes + 3) / 2;

  for (n = 0; n < n_nodes; n++) {
    diff = n - this_node;
    /* simple load balancing formula. Basically diff % n, where n >= n_nodes, n
       odd.
       The node itself is also left out, as it is treated differently */
    if (((diff > 0 && (diff % 2) == 0) || (diff < 0 && ((-diff) % 2) == 1))) {
      CELL_TRACE(
          fprintf(stderr, "%d: doing interactions with %d\n", this_node, n));
      cells[this_node].m_neighbors.push_back(std::ref(cells[n]));
    }
  }

  /* create communicators */
  nsq_prepare_comm(&cell_structure.ghost_cells_comm, GHOSTTRANS_PARTNUM);
  nsq_prepare_comm(&cell_structure.exchange_ghosts_comm,
                   GHOSTTRANS_PROPRTS | GHOSTTRANS_POSITION);
  nsq_prepare_comm(&cell_structure.update_ghost_pos_comm, GHOSTTRANS_POSITION);
  nsq_prepare_comm(&cell_structure.collect_ghost_force_comm, GHOSTTRANS_FORCE);

  /* here we just decide what to transfer where */
  if (n_nodes > 1) {
    for (n = 0; n < n_nodes; n++) {
      /* use the prefetched send buffers. Node 0 transmits first and never
       * prefetches. */
      if (this_node == 0 || this_node != n) {
        cell_structure.ghost_cells_comm.comm[n].type = GHOST_BCST;
        cell_structure.exchange_ghosts_comm.comm[n].type = GHOST_BCST;
        cell_structure.update_ghost_pos_comm.comm[n].type = GHOST_BCST;
      } else {
        cell_structure.ghost_cells_comm.comm[n].type =
            GHOST_BCST | GHOST_PREFETCH;
        cell_structure.exchange_ghosts_comm.comm[n].type =
            GHOST_BCST | GHOST_PREFETCH;
        cell_structure.update_ghost_pos_comm.comm[n].type =
            GHOST_BCST | GHOST_PREFETCH;
      }
      cell_structure.collect_ghost_force_comm.comm[n].type = GHOST_RDCE;
    }
    /* first round: all nodes except the first one prefetch their send data */
    if (this_node != 0) {
      cell_structure.ghost_cells_comm.comm[0].type |= GHOST_PREFETCH;
      cell_structure.exchange_ghosts_comm.comm[0].type |= GHOST_PREFETCH;
      cell_structure.update_ghost_pos_comm.comm[0].type |= GHOST_PREFETCH;
    }
  }

  /* copy particles */
  for (c = 0; c < old->n; c++) {
    part = old->cell[c]->part;
    np = old->cell[c]->n;
    for (p = 0; p < np; p++)
      append_unindexed_particle(local, std::move(part[p]));
  }
  update_local_particles(local);
}

void nsq_balance_particles(int global_flag) {
  int i, n, surplus, s_node, tmp, lack, l_node, transfer;

  /* Refold positions in any case, this is always safe. */
  for (auto &p : local_cells.particles()) {
    fold_position(p.r.p, p.l.i);
  }

  /* we don't have the concept of neighbors, and therefore don't need that.
     However, if global particle changes happen, we might want to rebalance. */
  if (global_flag != CELL_GLOBAL_EXCHANGE)
    return;

  int pp = cells_get_n_particles();
  int *ppnode = (int *)Utils::malloc(n_nodes * sizeof(int));
  /* minimal difference between node shares */
  int minshare = n_part / n_nodes;
  int maxshare = minshare + 1;

  CELL_TRACE(fprintf(stderr, "%d: nsq_balance_particles: load %d-%d\n",
                     this_node, minshare, maxshare));

  MPI_Allgather(&pp, 1, MPI_INT, ppnode, 1, MPI_INT, comm_cart);
  for (;;) {
    /* find node with most excessive particles */
    surplus = -1;
    s_node = -1;
    for (n = 0; n < n_nodes; n++) {
      tmp = ppnode[n] - minshare;
      CELL_TRACE(fprintf(stderr, "%d: nsq_balance_particles: node %d has %d\n",
                         this_node, n, ppnode[n]));
      if (tmp > surplus) {
        surplus = tmp;
        s_node = n;
      }
    }
    CELL_TRACE(fprintf(stderr,
                       "%d: nsq_balance_particles: excess %d on node %d\n",
                       this_node, surplus, s_node));

    /* find node with most lacking particles */
    lack = -1;
    l_node = -1;
    for (n = 0; n < n_nodes; n++) {
      tmp = maxshare - ppnode[n];
      if (tmp > lack) {
        lack = tmp;
        l_node = n;
      }
    }
    CELL_TRACE(fprintf(stderr,
                       "%d: nsq_balance_particles: lack %d on node %d\n",
                       this_node, lack, l_node));

    /* should not happen: minshare or maxshare wrong or more likely,
       the algorithm */
    if (s_node == -1 || l_node == -1) {
      fprintf(stderr, "%d: Particle load balancing failed\n", this_node);
      break;
    }

    /* exit if all nodes load is withing min and max share */
    if (lack <= 1 && surplus <= 1)
      break;

    transfer = lack < surplus ? lack : surplus;

    if (s_node == this_node) {
      ParticleList send_buf;
      init_particlelist(&send_buf);
      realloc_particlelist(&send_buf, send_buf.n = transfer);
      for (i = 0; i < transfer; i++) {
<<<<<<< HEAD
        memcpy(&send_buf.part[i], &local->part[--local->n], sizeof(Particle));
=======
        send_buf.part[i] = std::move(local->part[--local->n]);
>>>>>>> b8a92ead
      }
      realloc_particlelist(local, local->n);
      update_local_particles(local);

      send_particles(&send_buf, l_node);
#ifdef ADDITIONAL_CHECKS
      check_particle_consistency();
#endif
<<<<<<< HEAD
    } else if (l_node == this_node) {
      recv_particles(local, s_node);
=======
    }
    else if (l_node == this_node) {
      ParticleList recv_buf{};

      recv_particles(&recv_buf, s_node);
      for (int i = 0; i < recv_buf.n; i++) {
        append_indexed_particle(local, std::move(recv_buf.part[i]));
      }

      realloc_particlelist(&recv_buf, 0);

>>>>>>> b8a92ead
#ifdef ADDITIONAL_CHECKS
      check_particle_consistency();
#endif
    }
    ppnode[s_node] -= transfer;
    ppnode[l_node] += transfer;
  }
  CELL_TRACE(fprintf(stderr, "%d: nsq_balance_particles: done\n", this_node));

  free(ppnode);
}<|MERGE_RESOLUTION|>--- conflicted
+++ resolved
@@ -25,13 +25,6 @@
 
 #include "nsquare.hpp"
 #include "communication.hpp"
-<<<<<<< HEAD
-=======
-#include "ghosts.hpp"
-#include "forces_inline.hpp"
-#include "pressure_inline.hpp"
-#include "energy_inline.hpp"
->>>>>>> b8a92ead
 #include "constraints.hpp"
 #include "ghosts.hpp"
 #include "utils.hpp"
@@ -72,7 +65,7 @@
 
 void nsq_topology_init(CellPList *old) {
   Particle *part;
-  int n, c, p, np, ntodo, diff;
+  int n, p, np, ntodo, diff;
 
   CELL_TRACE(fprintf(stderr, "%d: nsq_topology_init, %d\n", this_node, old->n));
 
@@ -90,6 +83,7 @@
   cells[this_node].m_neighbors.clear();
 
   realloc_cellplist(&ghost_cells, ghost_cells.n = n_nodes - 1);
+  auto c = 0;
   for (n = 0; n < n_nodes; n++)
     if (n != this_node)
       ghost_cells.cell[c++] = &cells[n];
@@ -225,11 +219,7 @@
       init_particlelist(&send_buf);
       realloc_particlelist(&send_buf, send_buf.n = transfer);
       for (i = 0; i < transfer; i++) {
-<<<<<<< HEAD
-        memcpy(&send_buf.part[i], &local->part[--local->n], sizeof(Particle));
-=======
         send_buf.part[i] = std::move(local->part[--local->n]);
->>>>>>> b8a92ead
       }
       realloc_particlelist(local, local->n);
       update_local_particles(local);
@@ -238,10 +228,6 @@
 #ifdef ADDITIONAL_CHECKS
       check_particle_consistency();
 #endif
-<<<<<<< HEAD
-    } else if (l_node == this_node) {
-      recv_particles(local, s_node);
-=======
     }
     else if (l_node == this_node) {
       ParticleList recv_buf{};
@@ -253,7 +239,6 @@
 
       realloc_particlelist(&recv_buf, 0);
 
->>>>>>> b8a92ead
 #ifdef ADDITIONAL_CHECKS
       check_particle_consistency();
 #endif
