--- conflicted
+++ resolved
@@ -113,10 +113,10 @@
 
   int delete_particle(int p_id);
   void add_reaction(double equilibrium_constant,
-                    std::vector<int> _reactant_types,
-                    std::vector<int> _reactant_coefficients,
-                    std::vector<int> _product_types,
-                    std::vector<int> _product_coefficients);
+                    const std::vector<int> & _reactant_types,
+                    const std::vector<int> & _reactant_coefficients,
+                    const std::vector<int> & _product_types,
+                    const std::vector<int> & _product_coefficients);
 
   bool do_global_mc_move_for_particles_of_type(int type, int start_id_polymer,
                                                int end_id_polymer,
@@ -214,12 +214,8 @@
   void
   add_new_CV_degree_of_association(int associated_type, double CV_minimum,
                                    double CV_maximum,
-                                   std::vector<int> _corresponding_acid_types);
-<<<<<<< HEAD
+                                   const std::vector<int> & _corresponding_acid_types);
   void add_new_CV_potential_energy(const std::string & filename, double delta_CV);
-  int do_reaction_wang_landau();
-=======
-  void add_new_CV_potential_energy(std::string filename, double delta_CV);
   std::vector<std::shared_ptr<CollectiveVariable>> collective_variables;
 
   std::string output_filename = "";
@@ -230,21 +226,20 @@
   std::vector<double> minimum_energies_at_flat_index; // only present in energy preparation run
   std::vector<double> maximum_energies_at_flat_index; // only present in energy preparation run
 
->>>>>>> 37b339e2
   int update_maximum_and_minimum_energies_at_current_state(); // use for
                                                               // preliminary
                                                               // energy
                                                               // reweighting
                                                               // runs
   int do_reaction(int reaction_steps) override;
-  void write_out_preliminary_energy_run_results(std::string filename);
+  void write_out_preliminary_energy_run_results(const std::string & filename);
 
   // checkpointing, only designed to reassign values of a previous simulation to
   // a new simulation with the same initialization process
-  int load_wang_landau_checkpoint(std::string identifier);
-  int write_wang_landau_checkpoint(std::string identifier);
+  int load_wang_landau_checkpoint(const std::string & identifier);
+  int write_wang_landau_checkpoint(const std::string & identifier);
   void
-  write_wang_landau_results_to_file(std::string full_path_to_output_filename);
+  write_wang_landau_results_to_file(const std::string & full_path_to_output_filename);
 
 
 private:
