--- conflicted
+++ resolved
@@ -60,11 +60,7 @@
                                  // collective_variable_index) and another input
                                  // for a void pointer and returns a double
   // for collective variables of type degree of association
-<<<<<<< HEAD
   std::vector<int> corresponding_acid_types; // is NULL if the current collective variable
-=======
-  int *corresponding_acid_types; // is nullptr if the current collective variable
->>>>>>> 8b701672
                                  // has nothing to do with a degree of
                                  // association
   int associated_type;
@@ -121,35 +117,13 @@
   ~ReactionEnsemble();
 
   reaction_system m_current_reaction_system = {
-<<<<<<< HEAD
-      .nr_single_reactions = 0,
-      .reactions = std::vector<single_reaction>(),
-      .type_index = std::vector<int>(),
-      .nr_different_types = 0,
-      .charges_of_types = std::vector<double>(),
-      .standard_pressure_in_simulation_units = -10,
-      .temperature = -10.0,
-      .exclusion_radius = 0.0,
-      .volume = -10,
-      .box_is_cylindric_around_z_axis = false,
-      .cyl_radius = -10,
-      .cyl_x = -10,
-      .cyl_y = -10,
-      .box_has_wall_constraints = false,
-      .slab_start_z = -10,
-      .slab_end_z = -10,
-      .non_interacting_type = 100}; // the standard_pressure_in_simulation_units
-                                    // is an input parameter for the reaction
-                                    // ensemble;
-
-=======
     0, // int nr_single_reactions
-    nullptr, // single_reaction **reactions
-    nullptr, // int *type_index
+    std::vector<single_reaction>(), // reactions
+    std::vector<int>(), //type_index
     0, // int nr_different_types
-    nullptr, // double *charges_of_types
+    std::vector<double>(), // charges_of_types
     -10.0, // double standard_pressure_in_simulation_units
-    -10.0, // double temperature_reaction_ensemble
+    -10.0, // double temperature
     0.0, // double exclusion_radius
     -10, // double volume
     false, // bool box_is_cylindric_around_z_axis
@@ -165,7 +139,6 @@
   // is an input parameter for the reaction
   // ensemble;
     
->>>>>>> 8b701672
   int m_accepted_configurational_MC_moves = 0;
   int m_tried_configurational_MC_moves = 0;
   bool m_system_is_in_1_over_t_regime = false;
@@ -201,39 +174,10 @@
   ///////////////////////////////////////////// Wang-Landau algorithm
 
   wang_landau_system m_current_wang_landau_system = {
-<<<<<<< HEAD
-      .histogram = std::vector<int>(),
-      .wang_landau_potential = std::vector<double>(),
-      .collective_variables = std::vector<collective_variable>(),
-      .nr_subindices_of_collective_variable=std::vector<int>(),
-      .wang_landau_parameter = 1.0,
-      .initial_wang_landau_parameter = 1.0,
-      .int_fill_value = -10,
-      .double_fill_value = -10.0,
-      .number_of_monte_carlo_moves_between_check_of_convergence = 5000,
-      .final_wang_landau_parameter = 0.00001,
-      .used_bins = -10,
-      .monte_carlo_trial_moves = 0,
-      .wang_landau_steps = 1,
-      .output_filename = "",
-      .minimum_energies_at_flat_index = std::vector<double>(),
-      .maximum_energies_at_flat_index = std::vector<double>(),
-      .do_energy_reweighting = false,
-      .polymer_start_id = -10,
-      .polymer_end_id = -10,
-      .fix_polymer = false,
-      .do_not_sample_reaction_partition_function = false,
-      }; // use negative value as fill value since it cannot occur in
-                  // the wang_landau algorithm in the histogram and in the wang
-                  // landau potential, use only 1 wang_landau_steps if you want
-                  // to record other observables in the tcl script.
-=======
-    nullptr, // int *histogram
-    0, // int len_histogram
-    nullptr, // double *wang_landau_potential
-    0, // int nr_collective_variables
-    nullptr, // collective_variable **collective_variables
-    nullptr, // int *nr_subindices_of_collective_variable
+    std::vector<int>(), // histogram
+    std::vector<double>(), // wang_landau_potential
+    std::vector<collective_variable>(), // collective_variables
+    std::vector<int>(), // nr_subindices_of_collective_variable
     1.0, // double wang_landau_parameter
     1.0, // double initial_wang_landau_parameter
     -10, // int int_fill_value
@@ -243,9 +187,9 @@
     -10, // int used_bins
     0, // int monte_carlo_trial_moves
     1, // int wang_landau_steps
-    nullptr, // char *output_filename
-    nullptr, // double *minimum_energies_at_flat_index
-    nullptr, // double *maximum_energies_at_flat_index
+    "", // output_filename
+    std::vector<double>(), // minimum_energies_at_flat_index
+    std::vector<double>(), // maximum_energies_at_flat_index
     false, // bool do_energy_reweighting
     -10, // int polymer_start_id
     -10, // int polymer_end_id
@@ -256,7 +200,6 @@
   // the wang_landau algorithm in the histogram and in the wang
   // landau potential, use only 1 wang_landau_steps if you want
   // to record other observables in the tcl script.
->>>>>>> 8b701672
 
   void
   add_new_CV_degree_of_association(int associated_type, double CV_minimum,
