/*
  Copyright (C) 2010-2018 The ESPResSo project
  Copyright (C) 2002,2003,2004,2005,2006,2007,2008,2009,2010
    Max-Planck-Institute for Polymer Research, Theory Group

  This file is part of ESPResSo.

  ESPResSo is free software: you can redistribute it and/or modify
  it under the terms of the GNU General Public License as published by
  the Free Software Foundation, either version 3 of the License, or
  (at your option) any later version.

  ESPResSo is distributed in the hope that it will be useful,
  but WITHOUT ANY WARRANTY; without even the implied warranty of
  MERCHANTABILITY or FITNESS FOR A PARTICULAR PURPOSE.  See the
  GNU General Public License for more details.

  You should have received a copy of the GNU General Public License
  along with this program.  If not, see <http://www.gnu.org/licenses/>.
*/
/** \file
    This file contains everything needed to create a start-up configuration
    of (partially charged) polymer chains with counterions and salt molecules,
    assigning velocities to the particles and cross-linking the polymers if
   necessary.

    The corresponding header file is polymer.hpp.
*/

#include <cmath>
#include <cstddef>
#include <cstdio>
#include <cstdlib>
#include <cstring>

#include "PartCfg.hpp"
#include "bonded_interactions/bonded_interaction_data.hpp"
#include "communication.hpp"
#include "constraints.hpp"
#include "constraints/ShapeBasedConstraint.hpp"
#include "debug.hpp"
#include "global.hpp"
#include "integrate.hpp"
#include "polymer.hpp"
#include "random.hpp"
#include "utils.hpp"

#include "utils/vec_rotate.hpp"
#include <vector>
using Utils::vec_rotate;

bool is_valid_position(const Vector3d *pos, const std::vector<std::vector<Vector3d>> *positions, PartCfg &partCfg, const double shield, const int constr) {
    // check if constraint is violated
    if (constr == true) {
        Vector3d folded_pos = folded_position(*pos);
        for (auto &c : Constraints::constraints) {
            auto cs = std::dynamic_pointer_cast<const Constraints::ShapeBasedConstraint>(c);
            if (cs) {
                double d;
                double v[3];

                cs->calc_dist(folded_pos, &d, v);

                if (d <= 0) {
//                    std::cout << "CONSTRAINT violated." << std::endl;
                    return false;
                }
            }
        }
    }

    if (shield > 0) {
        // check for collision with existing particles
        if (mindist5(partCfg, *pos) < shield) {
//                    std::cout << "EXISTING violated." << std::endl;
            return false;
        }
        // check for collision with buffered positions
        double buff_mindist = std::numeric_limits<double>::infinity();
        double h;
        for (auto p = positions->begin(); p != positions->end(); ++p) {
            for (auto m = p->begin(); m != p->end(); ++m) {
                h = (*pos - *m).norm2();
                buff_mindist = std::min(h, buff_mindist);
            }
        }
        if (std::sqrt(buff_mindist) < shield) {
//                    std::cout << "BUFFERED violated." << std::endl;
            return false;
        }
    }
    return true;
}

Vector3d random_position() {
    Vector3d v;
    for (int i=0; i<3; ++i)
        v[i] = box_l[i] * d_random();
    return v;
}

Vector3d random_unit_vector() {
    Vector3d v;
    const int phi = acos( 1. - 2. * d_random() );
    const int theta = 2. * Utils::pi() * d_random();
    v[0] = sin(phi) * cos(theta);
    v[1] = sin(phi) * sin(theta);
    v[2] = cos(phi);
    v /= v.norm();
    return v;
}

std::vector<std::vector<Vector3d>> draw_polymer_positions(PartCfg &partCfg, int N_P, int MPC, double bond_length,
              std::vector<Vector3d> &start_positions, int mode, double shield, int max_try, const int use_bond_angle,
              double angle, double angle2, int constr) {
    std::vector<std::vector<Vector3d>> positions(N_P, std::vector<Vector3d>(MPC));

    // make sure that if given, all starting positions are valid
    if ((not start_positions.empty())
            and std::any_of(start_positions.begin(), start_positions.end(),
                [&positions, &partCfg, shield, constr](Vector3d v)
                { return not is_valid_position(&v, &positions, partCfg, shield, constr); }))
        throw std::runtime_error("Invalid starting positions.");
    // else generate initial positions
    for (int p = 0; p < N_P; ++p) {
        int counter = 0;
        Vector3d trial_pos;
        // first monomer
        if (start_positions.empty()) {
            do {
                trial_pos = random_position();
                counter++;
            } while ((not is_valid_position(&trial_pos, &positions, partCfg, shield, constr))
                    and (counter < max_try));
            if (counter == max_try) {
                throw std::runtime_error("Failed to create polymer positions.");
            } else {
                positions[p][0] = trial_pos;
            }
        } else {
            positions[p][0] = start_positions[p];
        }
    }
    // remaining monomers
    for (int p = 0; p < N_P; ++p) {
        int counter = 0;
        Vector3d trial_pos;
        for (int m = 1; m < MPC; ++m) {
            do {
                if (not use_bond_angle or m < 2) {
                    // random step
                    trial_pos = positions[p][m-1] + bond_length * random_unit_vector();
                } else {
                    // use prescribed angle
                    Vector3d last_vec = positions[p][m-1] - positions[p][m-2];
                    trial_pos = positions[p][m-1] + vec_rotate(
                            vector_product(last_vec, random_unit_vector()),
                            angle,
                            last_vec);
                }
                counter++;
            } while ((not is_valid_position(&trial_pos, &positions, partCfg, shield, constr))
                    and (counter < max_try));
            if (counter == max_try) {
                throw std::runtime_error("22 Failed to create polymer positions.");
            }
            positions[p][m] = trial_pos;
            counter = 0;
        }
    }
    return positions;
}

/*************************************************************
 * Functions                                                 *
 * ---------                                                 *
 *************************************************************/

int mindist3(PartCfg &partCfg, int part_id, double r_catch, int *ids) {
  int caught = 0;

  auto const r_catch2 = r_catch * r_catch;
  auto const &part = partCfg[part_id];

  for (auto const &p : partCfg) {
    if (p != part) {
      if (get_mi_vector(part.r.p, p.r.p).norm2() < r_catch2)
        ids[caught++] = p.p.identity;
    }
  }

  return caught;
}

double mindist5(PartCfg &partCfg, const Vector3d pos) {
  if (partCfg.size() == 0) {
    return std::min(std::min(box_l[0], box_l[1]), box_l[2]);
  }

  auto const mindist = std::accumulate(
      partCfg.begin(), partCfg.end(), std::numeric_limits<double>::infinity(),
      [&pos](double mindist, Particle const &p) {
        return std::min(mindist, get_mi_vector(pos, p.r.p).norm2());
      });

  if (mindist < std::numeric_limits<double>::infinity())
    return std::sqrt(mindist);
  return -1.0;
}

double mindist4(PartCfg &partCfg, double pos[3]) {
  if (partCfg.size() == 0) {
    return std::min(std::min(box_l[0], box_l[1]), box_l[2]);
  }

  auto const mindist = std::accumulate(
      partCfg.begin(), partCfg.end(), std::numeric_limits<double>::infinity(),
      [&pos](double mindist, Particle const &p) {
        return std::min(mindist, get_mi_vector(pos, p.r.p).norm2());
      });

  if (mindist < std::numeric_limits<double>::infinity())
    return std::sqrt(mindist);
  return -1.0;
}

double buf_mindist4(double const pos[3], int n_add, double const *const add) {
  double mindist = 30000.0, dx, dy, dz;
  int i;

  if (n_add == 0)
    return (std::min(std::min(box_l[0], box_l[1]), box_l[2]));
  for (i = 0; i < n_add; i++) {
    dx = pos[0] - add[3 * i + 0];
    dx -= std::round(dx / box_l[0]) * box_l[0];
    dy = pos[1] - add[3 * i + 1];
    dy -= std::round(dy / box_l[1]) * box_l[1];
    dz = pos[2] - add[3 * i + 2];
    dz -= std::round(dz / box_l[2]) * box_l[2];
    mindist =
        std::min(mindist, Utils::sqr(dx) + Utils::sqr(dy) + Utils::sqr(dz));
  }
  if (mindist < 30000.0)
    return (sqrt(mindist));
  return (-1.0);
}

int collision(PartCfg &partCfg, double pos[3], double shield, int n_add,
              double *add) {
  if (mindist4(partCfg, pos) > shield && buf_mindist4(pos, n_add, add) > shield)
    return (0);
  return (1);
}

int constraint_collision(double *p1, double *p2) {
  Utils::Vector3d folded_pos1 = folded_position({p1, p1 + 3});
  Utils::Vector3d folded_pos2 = folded_position({p2, p2 + 3});

  for (auto &c : Constraints::constraints) {
    auto cs =
        std::dynamic_pointer_cast<const Constraints::ShapeBasedConstraint>(c);
    if (cs) {
      double d1, d2;
      double v[3];

      cs->calc_dist(folded_pos1, &d1, v);
      cs->calc_dist(folded_pos2, &d2, v);

      if (d1 * d2 < 0.0)
        return 1;
    }
  }
  return 0;
}

int polymerC(PartCfg &partCfg, int N_P, int MPC, double bond_length,
             int part_id, double const *posed, int mode, double shield,
             int max_try, double val_cM, int cM_dist, int type_nM, int type_cM,
             int type_bond, double angle, double angle2, double const *posed2,
             int constr) {
  int p, n, cnt1, cnt2, max_cnt, bond_size, i;
  double phi, zz, rr;
  double pos[3];
  double poz[3];
  double poy[3] = {0, 0, 0};
  double pox[3] = {0, 0, 0};
  double a[3] = {0, 0, 0};
  double b[3], c[3] = {0., 0., 0.}, d[3];
  double absc;

  std::vector<double> poly(3 * MPC);

  bond_size = bonded_ia_params[type_bond].num;
  std::vector<int> bond(bond_size + 1);
  bond[0] = type_bond;

  cnt1 = cnt2 = max_cnt = 0;
  for (p = 0; p < N_P; p++) {
    if (p > 0)
      posed = nullptr;

    for (cnt2 = 0; cnt2 < max_try; cnt2++) {
      /* place start monomer */
      if (posed != nullptr) {
        /* if position of 1st monomer is given */
        pos[0] = posed[0];
        pos[1] = posed[1];
        pos[2] = posed[2];
      } else {
        /* randomly set position */
        for (cnt1 = 0; cnt1 < max_try; cnt1++) {
          pos[0] = box_l[0] * d_random();
          pos[1] = box_l[1] * d_random();
          pos[2] = box_l[2] * d_random();
          if ((mode == 1) || (collision(partCfg, pos, shield, 0, nullptr) == 0))
            break;
          POLY_TRACE(printf("s"); fflush(nullptr));
        }
        if (cnt1 >= max_try) {
          return (-1);
        }
      }
      poly[0] = pos[0];
      poly[1] = pos[1];
      poly[2] = pos[2];

      max_cnt = std::max(cnt1, max_cnt);
      POLY_TRACE(printf("S"); fflush(nullptr));

      poz[0] = pos[0];
      poz[1] = pos[1];
      poz[2] = pos[2];

      /* place 2nd monomer */
      n = 1;
      if (posed2 != nullptr && posed != nullptr && angle2 > -1.0) {
        /* if position of 2nd monomer is given */
        pos[0] = posed2[0];
        pos[1] = posed2[1];
        pos[2] = posed2[2];
        /* calculate preceding monomer so that bond_length is correct */
        absc = sqrt(Utils::sqr(pos[0] - poz[0]) + Utils::sqr(pos[1] - poz[1]) +
                    Utils::sqr(pos[2] - poz[2]));
        poz[0] = pos[0] + (poz[0] - pos[0]) * bond_length / absc;
        poz[1] = pos[1] + (poz[1] - pos[1]) * bond_length / absc;
        poz[2] = pos[2] + (poz[2] - pos[2]) * bond_length / absc;
        // POLY_TRACE(/* printf("virtually shifted position of first monomer to
        // (%f,%f,%f)\n",poz[0],poz[1],poz[2]) */);
      } else {
        /* randomly place 2nd monomer */
        for (cnt1 = 0; cnt1 < max_try; cnt1++) {
          zz = (2.0 * d_random() - 1.0) * bond_length;
          rr = sqrt(Utils::sqr(bond_length) - Utils::sqr(zz));
          phi = 2.0 * Utils::pi() * d_random();
          pos[0] = poz[0] + rr * cos(phi);
          pos[1] = poz[1] + rr * sin(phi);
          pos[2] = poz[2] + zz;
          if (constr == 0 ||
              constraint_collision(pos, poly.data() + 3 * (n - 1)) == 0) {

            if (mode == 1 ||
                collision(partCfg, pos, shield, n, poly.data()) == 0)
              break;
            if (mode == 0) {
              cnt1 = -1;
              break;
            }
          }
          POLY_TRACE(printf("m"); fflush(nullptr));
        }
        if (cnt1 >= max_try) {
          fprintf(stderr,
                  "\nWarning! Attempt #%d to build polymer %d failed "
                  "while placing monomer 2!\n",
                  cnt2 + 1, p);
          fprintf(stderr, "         Retrying by re-setting the start-monomer "
                          "of current chain...\n");
        }
        if (cnt1 == -1 || cnt1 >= max_try) {
          continue; /* continue the main loop */
        }
      }
      if (posed2 != nullptr && p > 0) {
        posed2 = nullptr;
      }
      poly[3 * n] = pos[0];
      poly[3 * n + 1] = pos[1];
      poly[3 * n + 2] = pos[2];

      max_cnt = std::max(cnt1, max_cnt);
      POLY_TRACE(printf("M"); fflush(nullptr));

      /* place remaining monomers */
      for (n = 2; n < MPC; n++) {
        if (angle2 > -1.0) {
          if (n == 2) { /* if the 2nd angle is set, construct preceding monomer
                          with resulting plane perpendicular on the xy-plane */
            poy[0] = 2 * poz[0] - pos[0];
            poy[1] = 2 * poz[1] - pos[1];
            if (pos[2] == poz[2])
              poy[2] = poz[2] + 1;
            else
              poy[2] = poz[2];
          } else {
            /* save 3rd last monomer */
            pox[0] = poy[0];
            pox[1] = poy[1];
            pox[2] = poy[2];
          }
        }
        if (angle > -1.0) {
          /* save one but last monomer */
          poy[0] = poz[0];
          poy[1] = poz[1];
          poy[2] = poz[2];
        }
        /* save last monomer */
        poz[0] = pos[0];
        poz[1] = pos[1];
        poz[2] = pos[2];

        if (angle > -1.0) {
          a[0] = poy[0] - poz[0];
          a[1] = poy[1] - poz[1];
          a[2] = poy[2] - poz[2];

          b[0] = pox[0] - poy[0];
          b[1] = pox[1] - poy[1];
          b[2] = pox[2] - poy[2];

          vector_product(a, b, c);
        }

        for (cnt1 = 0; cnt1 < max_try; cnt1++) {
          if (angle > -1.0) {
            if (sqrlen(c) < ROUND_ERROR_PREC) {
              fprintf(stderr, "WARNING: rotation axis is 0,0,0, check the "
                              "angles given to the polymer command\n");
              c[0] = 1;
              c[1] = 0;
              c[2] = 0;
            }
            if (angle2 > -1.0 && n > 2) {
              vec_rotate(a, angle2, c, d);
            } else {
              phi = 2.0 * Utils::pi() * d_random();
              vec_rotate(a, phi, c, d);
            }

            vec_rotate(d, angle, a, b);

            pos[0] = poz[0] + b[0];
            pos[1] = poz[1] + b[1];
            pos[2] = poz[2] + b[2];

          } else {
            zz = (2.0 * d_random() - 1.0) * bond_length;
            rr = sqrt(Utils::sqr(bond_length) - Utils::sqr(zz));
            phi = 2.0 * Utils::pi() * d_random();
            pos[0] = poz[0] + rr * cos(phi);
            pos[1] = poz[1] + rr * sin(phi);
            pos[2] = poz[2] + zz;
          }

          // POLY_TRACE(/* printf("a=(%f,%f,%f) absa=%f M=(%f,%f,%f)
          // c=(%f,%f,%f) absMc=%f
          // a*c=%f)\n",a[0],a[1],a[2],sqrt(Utils::sqr(a[0])+Utils::sqr(a[1])+Utils::sqr(a[2])),M[0],M[1],M[2],c[0],c[1],c[2],sqrt(Utils::sqr(M[0]+c[0])+Utils::sqr(M[1]+c[1])+Utils::sqr(M[2]+c[2])),a[0]*c[0]+a[1]*c[1]+a[2]*c[2])
          // */);
          // POLY_TRACE(/* printf("placed Monomer %d at
          // (%f,%f,%f)\n",n,pos[0],pos[1],pos[2]) */);

          if (constr == 0 ||
              constraint_collision(pos, poly.data() + 3 * (n - 1)) == 0) {
            if (mode == 1 ||
                collision(partCfg, pos, shield, n, poly.data()) == 0)
              break;
            if (mode == 0) {
              cnt1 = -2;
              break;
            }
          }
          POLY_TRACE(printf("m"); fflush(nullptr));
        }
        if (cnt1 >= max_try) {
          fprintf(stderr,
                  "\nWarning! Attempt #%d to build polymer %d failed "
                  "after %d unsuccessful trials to place monomer %d!\n",
                  cnt2 + 1, p, cnt1, n);
          fprintf(stderr, "         Retrying by re-setting the start-monomer "
                          "of current chain...\n");
        }
        if (cnt1 == -2 || cnt1 >= max_try) {
          n = 0;
          break;
        }
        poly[3 * n] = pos[0];
        poly[3 * n + 1] = pos[1];
        poly[3 * n + 2] = pos[2];

        max_cnt = std::max(cnt1, max_cnt);

        POLY_TRACE(printf("M"); fflush(nullptr));
      }
      if (n > 0)
        break;
    } /* cnt2 */
    POLY_TRACE(printf(" %d/%d->%d \n", cnt1, cnt2, max_cnt));
    if (cnt2 >= max_try) {
      return (-2);
    }

    max_cnt = std::max(max_cnt, std::max(cnt1, cnt2));

    /* actually creating current polymer in ESPResSo */
    for (n = 0; n < MPC; n++) {

      pos[0] = poly[3 * n];
      pos[1] = poly[3 * n + 1];
      pos[2] = poly[3 * n + 2];
      if (place_particle(part_id, pos) == ES_PART_ERROR)
        return -3;

      set_particle_q(part_id, ((n % cM_dist == 0) ? val_cM : 0.0));
      set_particle_type(part_id, ((n % cM_dist == 0) ? type_cM : type_nM));

      if (n >= bond_size) {
        bond[1] = part_id - bond_size;
        for (i = 2; i <= bond_size; i++) {
          bond[i] = part_id - bond_size + i;
        }
        add_particle_bond(part_id - bond_size + 1, bond);
      }
      part_id++;
      // POLY_TRACE(/* printf("placed Monomer %d at
      // (%f,%f,%f)\n",n,pos[0],pos[1],pos[2]) */);
    }
  }

  return (std::max(max_cnt, cnt2));
<<<<<<< HEAD
=======
}

int counterionsC(PartCfg &partCfg, int N_CI, int part_id, int mode,
                 double shield, int max_try, double val_CI, int type_CI) {
  int n, cnt1, max_cnt;
  double pos[3];

  cnt1 = max_cnt = 0;
  for (n = 0; n < N_CI; n++) {
    for (cnt1 = 0; cnt1 < max_try; cnt1++) {
      pos[0] = box_l[0] * d_random();
      pos[1] = box_l[1] * d_random();
      pos[2] = box_l[2] * d_random();
      if ((mode != 0) || (collision(partCfg, pos, shield, 0, nullptr) == 0))
        break;
      POLY_TRACE(printf("c"); fflush(nullptr));
    }
    if (cnt1 >= max_try)
      return (-1);
    if (place_particle(part_id, pos) == ES_PART_ERROR)
      return (-3);
    set_particle_q(part_id, val_CI);
    set_particle_type(part_id, type_CI);

    part_id++;
    max_cnt = std::max(cnt1, max_cnt);

    POLY_TRACE(printf("C"); fflush(nullptr));
  }
  POLY_TRACE(printf(" %d->%d \n", cnt1, max_cnt));
  if (cnt1 >= max_try)
    return (-1);

  return (std::max(max_cnt, cnt1));
}

int diamondC(PartCfg &partCfg, double a, double bond_length, int MPC, int N_CI,
             double val_nodes, double val_cM, double val_CI, int cM_dist,
             int nonet) {
  int i, j, k, part_id, bond[2], type_bond = 0, type_node = 0, type_cM = 1,
                                 type_nM = 1, type_CI = 2;
  double pos[3], off = bond_length / sqrt(3);
  double dnodes[8][3] = {{0, 0, 0}, {1, 1, 1}, {2, 2, 0}, {0, 2, 2},
                         {2, 0, 2}, {3, 3, 1}, {1, 3, 3}, {3, 1, 3}};
  int dchain[16][5] = {
      {0, 1, +1, +1, +1}, {1, 2, +1, +1, -1}, {1, 3, -1, +1, +1},
      {1, 4, +1, -1, +1}, {2, 5, +1, +1, +1}, {3, 6, +1, +1, +1},
      {4, 7, +1, +1, +1}, {5, 0, +1, +1, -1}, {5, 3, +1, -1, +1},
      {5, 4, -1, +1, +1}, {6, 0, -1, +1, +1}, {6, 2, +1, -1, +1},
      {6, 4, +1, +1, -1}, {7, 0, +1, -1, +1}, {7, 2, -1, +1, +1},
      {7, 3, +1, +1, -1}};

  part_id = 0;
  /* place 8 tetra-functional nodes */
  for (i = 0; i < 8; i++) {
    for (j = 0; j < 3; j++) {
      dnodes[i][j] *= a / 4.;
      pos[j] = dnodes[i][j];
    }
    if (place_particle(part_id, pos) == ES_PART_ERROR)
      return (-3);
    set_particle_q(part_id, val_nodes);
    set_particle_type(part_id, type_node);

    part_id++;
  }

  /* place intermediate monomers on chains connecting the nodes */
  for (i = 0; i < 2 * 8; i++) {
    for (k = 1; k <= MPC; k++) {
      for (j = 0; j < 3; j++)
        pos[j] = dnodes[dchain[i][0]][j] + k * dchain[i][2 + j] * off;
      if (place_particle(part_id, pos) == ES_PART_ERROR)
        return (-3);
      set_particle_q(part_id, (k % cM_dist == 0) ? val_cM : 0.0);
      set_particle_type(part_id, (k % cM_dist == 0) ? type_cM : type_nM);

      bond[0] = type_bond;
      if (k == 1) {
        if (nonet != 1) {
          bond[1] = dchain[i][0];
          add_particle_bond(part_id, bond);
        }
      } else {
        bond[1] = part_id - 1;
        add_particle_bond(part_id, bond);
      }
      if ((k == MPC) && (nonet != 1)) {
        bond[1] = dchain[i][1];
        add_particle_bond(part_id, bond);
      }
      part_id++;
    }
  }

  /* place counterions (if any) */
  if (N_CI > 0)
    counterionsC(partCfg, N_CI, part_id, 1, 0.0, 30000, val_CI, type_CI);

  return (0);
}

int icosaederC(PartCfg &partCfg, double ico_a, int MPC, int N_CI, double val_cM,
               double val_CI, int cM_dist) {
  int i, j, k, l, part_id, bond[2], type_bond = 0, type_cM = 0, type_nM = 1,
                                    type_CI = 2;
  double pos[3], pos_shift[3], vec[3], e_vec[3], vec_l, bond_length;
  double ico_g = ico_a * (1 + sqrt(5)) / 2.0, shift = 0.0;
  double ico_coord[12][3] = {
      {0, +ico_a, +ico_g}, {0, +ico_a, -ico_g}, {0, -ico_a, +ico_g},
      {0, -ico_a, -ico_g}, {+ico_a, +ico_g, 0}, {+ico_a, -ico_g, 0},
      {-ico_a, +ico_g, 0}, {-ico_a, -ico_g, 0}, {+ico_g, 0, +ico_a},
      {-ico_g, 0, +ico_a}, {+ico_g, 0, -ico_a}, {-ico_g, 0, -ico_a}};
  int ico_NN[12][5] = {{2, 8, 4, 6, 9},   {3, 10, 4, 6, 11}, {0, 8, 5, 7, 9},
                       {1, 10, 5, 7, 11}, {0, 6, 1, 10, 8},  {2, 7, 3, 10, 8},
                       {0, 4, 1, 11, 9},  {2, 5, 3, 11, 9},  {0, 2, 5, 10, 4},
                       {0, 2, 7, 11, 6},  {1, 3, 5, 8, 4},   {1, 3, 7, 9, 6}};
  int ico_ind[12][10];

  /* make sure that the edges in ico_NN are sorted such that NearestNeighbours
   * are next to each other */
  /* int    ico_NN[12][5]    = {{2,4,6,8, 9}, {3,4,6,10,11}, {0,5,7,8, 9},
  {1,5,7,10,11}, {0,1,6,8,10}, {2,3,7,8,10},
                             {0,1,4,9,11}, {2,3,5, 9,11}, {0,2,4,5,10}, {0,2,6,
  7,11}, {1,3,4,5, 8}, {1,3,6,7, 9}};
  for(i=0; i<12; i++) {
    printf("%d: { ",i);
    for(j=0; j<5; j++) printf("%d ",ico_NN[i][j]);
    printf("} -> ");
    for(j=0; j<5; j++)
      for(l=0; l<5; l++)
        if(j!=l)
          for(k=0; k<5; k++)
            if(ico_NN[ico_NN[i][j]][k]==ico_NN[i][l]) printf("%d = %d (@%d)
  ",ico_NN[i][j],ico_NN[i][l],k);
    printf("\n");
  } */

  /* shift coordinates to not be centered around zero but rather be positive */
  if (ico_a > ico_g)
    shift = ico_a;
  else
    shift = ico_g;

  /* create fullerene & soccer-ball */
  part_id = 0;
  for (i = 0; i < 12; i++) {
    for (j = 0; j < 5; j++) {
      /* place chains along the 5 edges around each of the 12 icosaeder's
       * vertices */
      if (j < 4)
        for (l = 0; l < 3; l++)
          vec[l] =
              (ico_coord[ico_NN[i][j + 1]][l] - ico_coord[ico_NN[i][j]][l]) /
              3.;
      else
        for (l = 0; l < 3; l++)
          vec[l] =
              (ico_coord[ico_NN[i][0]][l] - ico_coord[ico_NN[i][4]][l]) / 3.;
      vec_l =
          sqrt(Utils::sqr(vec[0]) + Utils::sqr(vec[1]) + Utils::sqr(vec[2]));
      for (l = 0; l < 3; l++)
        e_vec[l] = vec[l] / vec_l;

      ico_ind[i][j] = part_id;
      bond_length = vec_l / (1. * MPC);
      for (l = 0; l < 3; l++)
        pos[l] = ico_coord[i][l] +
                 (ico_coord[ico_NN[i][j]][l] - ico_coord[i][l]) / 3.;
      for (k = 0; k < MPC; k++) {
        for (l = 0; l < 3; l++)
          pos_shift[l] = pos[l] + shift;
        if (place_particle(part_id, pos_shift) == ES_PART_ERROR)
          return (-3);
        set_particle_q(part_id, val_cM);
        set_particle_type(part_id, type_cM);

        bond[0] = type_bond;
        if (k > 0) {
          bond[1] = part_id - 1;
          add_particle_bond(part_id, bond);
        }
        part_id++;
        for (l = 0; l < 3; l++)
          pos[l] += bond_length * e_vec[l];
      }

      /* place chains along the 5 edges on the middle third of the connection
       * between two NN vertices */
      if (i < ico_NN[i][j]) {
        for (l = 0; l < 3; l++)
          vec[l] = (ico_coord[ico_NN[i][j]][l] - ico_coord[i][l]) / 3.;
        vec_l =
            sqrt(Utils::sqr(vec[0]) + Utils::sqr(vec[1]) + Utils::sqr(vec[2]));
        for (l = 0; l < 3; l++)
          e_vec[l] = vec[l] / vec_l;

        ico_ind[i][j + 5] = part_id;
        bond_length = vec_l / (1. * MPC);
        for (l = 0; l < 3; l++)
          pos[l] = ico_coord[i][l] +
                   (ico_coord[ico_NN[i][j]][l] - ico_coord[i][l]) / 3. +
                   bond_length * e_vec[l];
        for (k = 1; k < MPC; k++) {
          for (l = 0; l < 3; l++)
            pos_shift[l] = pos[l] + shift;
          if (place_particle(part_id, pos_shift) == ES_ERROR)
            return (-3);
          set_particle_q(part_id, 0.0);
          set_particle_type(part_id, type_nM);

          bond[0] = type_bond;
          if (k > 1) {
            bond[1] = part_id - 1;
            add_particle_bond(part_id, bond);
          } else {
            bond[1] = ico_ind[i][j];
            add_particle_bond(part_id, bond);
          }
          part_id++;
          for (l = 0; l < 3; l++)
            pos[l] += bond_length * e_vec[l];
        }
      }
    }

    for (j = 0; j < 5; j++) {
      /* add bonds between the edges around the vertices */
      bond[0] = type_bond;
      //      if(j>0) bond[1] = ico_ind[i][j-1] + (MPC-1); else bond[1] =
      //      ico_ind[i][4] + (MPC-1);
      if (j > 0)
        bond[1] = ico_ind[i][j - 1] + (MPC - 1);
      else if (MPC > 0)
        bond[1] = ico_ind[i][4] + (MPC - 1);
      else
        bond[1] = ico_ind[i][4];

      add_particle_bond(ico_ind[i][j], bond);

      /* connect loose edges around vertices with chains along the middle third
       * already created earlier */
      if (i > ico_NN[i][j]) {
        bond[0] = type_bond;
        for (l = 0; l < 5; l++)
          if (ico_NN[ico_NN[i][j]][l] == i)
            break;
        if (l == 5) {
          fprintf(stderr, "INTERNAL ERROR: Couldn't find my neighbouring edge "
                          "upon creating the icosaeder!\n");
          errexit();
        }
        bond[1] = ico_ind[ico_NN[i][j]][l + 5] + (MPC - 2);
        add_particle_bond(ico_ind[i][j], bond);
      }
    }
  }

  /* place counterions (if any) */
  if (N_CI > 0)
    counterionsC(partCfg, N_CI, part_id, 1, 0.0, 30000, val_CI, type_CI);

  return (0);
>>>>>>> b66eaf5d
}<|MERGE_RESOLUTION|>--- conflicted
+++ resolved
@@ -46,13 +46,13 @@
 #include "utils.hpp"
 
 #include "utils/vec_rotate.hpp"
-#include <vector>
 using Utils::vec_rotate;
 
-bool is_valid_position(const Vector3d *pos, const std::vector<std::vector<Vector3d>> *positions, PartCfg &partCfg, const double shield, const int constr) {
+
+bool is_valid_position(const Utils::Vector3d *pos, const std::vector<std::vector<Utils::Vector3d>> *positions, PartCfg &partCfg, const double shield, const int constr) {
     // check if constraint is violated
     if (constr == true) {
-        Vector3d folded_pos = folded_position(*pos);
+        Utils::Vector3d folded_pos = folded_position(*pos);
         for (auto &c : Constraints::constraints) {
             auto cs = std::dynamic_pointer_cast<const Constraints::ShapeBasedConstraint>(c);
             if (cs) {
@@ -92,15 +92,15 @@
     return true;
 }
 
-Vector3d random_position() {
-    Vector3d v;
+Utils::Vector3d random_position() {
+    Utils::Vector3d v;
     for (int i=0; i<3; ++i)
         v[i] = box_l[i] * d_random();
     return v;
 }
 
-Vector3d random_unit_vector() {
-    Vector3d v;
+Utils::Vector3d random_unit_vector() {
+    Utils::Vector3d v;
     const int phi = acos( 1. - 2. * d_random() );
     const int theta = 2. * Utils::pi() * d_random();
     v[0] = sin(phi) * cos(theta);
@@ -110,21 +110,21 @@
     return v;
 }
 
-std::vector<std::vector<Vector3d>> draw_polymer_positions(PartCfg &partCfg, int N_P, int MPC, double bond_length,
-              std::vector<Vector3d> &start_positions, int mode, double shield, int max_try, const int use_bond_angle,
+std::vector<std::vector<Utils::Vector3d>> draw_polymer_positions(PartCfg &partCfg, int N_P, int MPC, double bond_length,
+              std::vector<Utils::Vector3d> &start_positions, int mode, double shield, int max_try, const int use_bond_angle,
               double angle, double angle2, int constr) {
-    std::vector<std::vector<Vector3d>> positions(N_P, std::vector<Vector3d>(MPC));
+    std::vector<std::vector<Utils::Vector3d>> positions(N_P, std::vector<Utils::Vector3d>(MPC));
 
     // make sure that if given, all starting positions are valid
     if ((not start_positions.empty())
             and std::any_of(start_positions.begin(), start_positions.end(),
-                [&positions, &partCfg, shield, constr](Vector3d v)
+                [&positions, &partCfg, shield, constr](Utils::Vector3d v)
                 { return not is_valid_position(&v, &positions, partCfg, shield, constr); }))
         throw std::runtime_error("Invalid starting positions.");
     // else generate initial positions
     for (int p = 0; p < N_P; ++p) {
         int counter = 0;
-        Vector3d trial_pos;
+        Utils::Vector3d trial_pos;
         // first monomer
         if (start_positions.empty()) {
             do {
@@ -144,7 +144,7 @@
     // remaining monomers
     for (int p = 0; p < N_P; ++p) {
         int counter = 0;
-        Vector3d trial_pos;
+        Utils::Vector3d trial_pos;
         for (int m = 1; m < MPC; ++m) {
             do {
                 if (not use_bond_angle or m < 2) {
@@ -152,7 +152,7 @@
                     trial_pos = positions[p][m-1] + bond_length * random_unit_vector();
                 } else {
                     // use prescribed angle
-                    Vector3d last_vec = positions[p][m-1] - positions[p][m-2];
+                    Utils::Vector3d last_vec = positions[p][m-1] - positions[p][m-2];
                     trial_pos = positions[p][m-1] + vec_rotate(
                             vector_product(last_vec, random_unit_vector()),
                             angle,
@@ -176,23 +176,7 @@
  * ---------                                                 *
  *************************************************************/
 
-int mindist3(PartCfg &partCfg, int part_id, double r_catch, int *ids) {
-  int caught = 0;
-
-  auto const r_catch2 = r_catch * r_catch;
-  auto const &part = partCfg[part_id];
-
-  for (auto const &p : partCfg) {
-    if (p != part) {
-      if (get_mi_vector(part.r.p, p.r.p).norm2() < r_catch2)
-        ids[caught++] = p.p.identity;
-    }
-  }
-
-  return caught;
-}
-
-double mindist5(PartCfg &partCfg, const Vector3d pos) {
+double mindist5(PartCfg &partCfg, const Utils::Vector3d pos) {
   if (partCfg.size() == 0) {
     return std::min(std::min(box_l[0], box_l[1]), box_l[2]);
   }
@@ -206,6 +190,22 @@
   if (mindist < std::numeric_limits<double>::infinity())
     return std::sqrt(mindist);
   return -1.0;
+}
+
+int mindist3(PartCfg &partCfg, int part_id, double r_catch, int *ids) {
+  int caught = 0;
+
+  auto const r_catch2 = r_catch * r_catch;
+  auto const &part = partCfg[part_id];
+
+  for (auto const &p : partCfg) {
+    if (p != part) {
+      if (get_mi_vector(part.r.p, p.r.p).norm2() < r_catch2)
+        ids[caught++] = p.p.identity;
+    }
+  }
+
+  return caught;
 }
 
 double mindist4(PartCfg &partCfg, double pos[3]) {
@@ -537,270 +537,4 @@
   }
 
   return (std::max(max_cnt, cnt2));
-<<<<<<< HEAD
-=======
-}
-
-int counterionsC(PartCfg &partCfg, int N_CI, int part_id, int mode,
-                 double shield, int max_try, double val_CI, int type_CI) {
-  int n, cnt1, max_cnt;
-  double pos[3];
-
-  cnt1 = max_cnt = 0;
-  for (n = 0; n < N_CI; n++) {
-    for (cnt1 = 0; cnt1 < max_try; cnt1++) {
-      pos[0] = box_l[0] * d_random();
-      pos[1] = box_l[1] * d_random();
-      pos[2] = box_l[2] * d_random();
-      if ((mode != 0) || (collision(partCfg, pos, shield, 0, nullptr) == 0))
-        break;
-      POLY_TRACE(printf("c"); fflush(nullptr));
-    }
-    if (cnt1 >= max_try)
-      return (-1);
-    if (place_particle(part_id, pos) == ES_PART_ERROR)
-      return (-3);
-    set_particle_q(part_id, val_CI);
-    set_particle_type(part_id, type_CI);
-
-    part_id++;
-    max_cnt = std::max(cnt1, max_cnt);
-
-    POLY_TRACE(printf("C"); fflush(nullptr));
-  }
-  POLY_TRACE(printf(" %d->%d \n", cnt1, max_cnt));
-  if (cnt1 >= max_try)
-    return (-1);
-
-  return (std::max(max_cnt, cnt1));
-}
-
-int diamondC(PartCfg &partCfg, double a, double bond_length, int MPC, int N_CI,
-             double val_nodes, double val_cM, double val_CI, int cM_dist,
-             int nonet) {
-  int i, j, k, part_id, bond[2], type_bond = 0, type_node = 0, type_cM = 1,
-                                 type_nM = 1, type_CI = 2;
-  double pos[3], off = bond_length / sqrt(3);
-  double dnodes[8][3] = {{0, 0, 0}, {1, 1, 1}, {2, 2, 0}, {0, 2, 2},
-                         {2, 0, 2}, {3, 3, 1}, {1, 3, 3}, {3, 1, 3}};
-  int dchain[16][5] = {
-      {0, 1, +1, +1, +1}, {1, 2, +1, +1, -1}, {1, 3, -1, +1, +1},
-      {1, 4, +1, -1, +1}, {2, 5, +1, +1, +1}, {3, 6, +1, +1, +1},
-      {4, 7, +1, +1, +1}, {5, 0, +1, +1, -1}, {5, 3, +1, -1, +1},
-      {5, 4, -1, +1, +1}, {6, 0, -1, +1, +1}, {6, 2, +1, -1, +1},
-      {6, 4, +1, +1, -1}, {7, 0, +1, -1, +1}, {7, 2, -1, +1, +1},
-      {7, 3, +1, +1, -1}};
-
-  part_id = 0;
-  /* place 8 tetra-functional nodes */
-  for (i = 0; i < 8; i++) {
-    for (j = 0; j < 3; j++) {
-      dnodes[i][j] *= a / 4.;
-      pos[j] = dnodes[i][j];
-    }
-    if (place_particle(part_id, pos) == ES_PART_ERROR)
-      return (-3);
-    set_particle_q(part_id, val_nodes);
-    set_particle_type(part_id, type_node);
-
-    part_id++;
-  }
-
-  /* place intermediate monomers on chains connecting the nodes */
-  for (i = 0; i < 2 * 8; i++) {
-    for (k = 1; k <= MPC; k++) {
-      for (j = 0; j < 3; j++)
-        pos[j] = dnodes[dchain[i][0]][j] + k * dchain[i][2 + j] * off;
-      if (place_particle(part_id, pos) == ES_PART_ERROR)
-        return (-3);
-      set_particle_q(part_id, (k % cM_dist == 0) ? val_cM : 0.0);
-      set_particle_type(part_id, (k % cM_dist == 0) ? type_cM : type_nM);
-
-      bond[0] = type_bond;
-      if (k == 1) {
-        if (nonet != 1) {
-          bond[1] = dchain[i][0];
-          add_particle_bond(part_id, bond);
-        }
-      } else {
-        bond[1] = part_id - 1;
-        add_particle_bond(part_id, bond);
-      }
-      if ((k == MPC) && (nonet != 1)) {
-        bond[1] = dchain[i][1];
-        add_particle_bond(part_id, bond);
-      }
-      part_id++;
-    }
-  }
-
-  /* place counterions (if any) */
-  if (N_CI > 0)
-    counterionsC(partCfg, N_CI, part_id, 1, 0.0, 30000, val_CI, type_CI);
-
-  return (0);
-}
-
-int icosaederC(PartCfg &partCfg, double ico_a, int MPC, int N_CI, double val_cM,
-               double val_CI, int cM_dist) {
-  int i, j, k, l, part_id, bond[2], type_bond = 0, type_cM = 0, type_nM = 1,
-                                    type_CI = 2;
-  double pos[3], pos_shift[3], vec[3], e_vec[3], vec_l, bond_length;
-  double ico_g = ico_a * (1 + sqrt(5)) / 2.0, shift = 0.0;
-  double ico_coord[12][3] = {
-      {0, +ico_a, +ico_g}, {0, +ico_a, -ico_g}, {0, -ico_a, +ico_g},
-      {0, -ico_a, -ico_g}, {+ico_a, +ico_g, 0}, {+ico_a, -ico_g, 0},
-      {-ico_a, +ico_g, 0}, {-ico_a, -ico_g, 0}, {+ico_g, 0, +ico_a},
-      {-ico_g, 0, +ico_a}, {+ico_g, 0, -ico_a}, {-ico_g, 0, -ico_a}};
-  int ico_NN[12][5] = {{2, 8, 4, 6, 9},   {3, 10, 4, 6, 11}, {0, 8, 5, 7, 9},
-                       {1, 10, 5, 7, 11}, {0, 6, 1, 10, 8},  {2, 7, 3, 10, 8},
-                       {0, 4, 1, 11, 9},  {2, 5, 3, 11, 9},  {0, 2, 5, 10, 4},
-                       {0, 2, 7, 11, 6},  {1, 3, 5, 8, 4},   {1, 3, 7, 9, 6}};
-  int ico_ind[12][10];
-
-  /* make sure that the edges in ico_NN are sorted such that NearestNeighbours
-   * are next to each other */
-  /* int    ico_NN[12][5]    = {{2,4,6,8, 9}, {3,4,6,10,11}, {0,5,7,8, 9},
-  {1,5,7,10,11}, {0,1,6,8,10}, {2,3,7,8,10},
-                             {0,1,4,9,11}, {2,3,5, 9,11}, {0,2,4,5,10}, {0,2,6,
-  7,11}, {1,3,4,5, 8}, {1,3,6,7, 9}};
-  for(i=0; i<12; i++) {
-    printf("%d: { ",i);
-    for(j=0; j<5; j++) printf("%d ",ico_NN[i][j]);
-    printf("} -> ");
-    for(j=0; j<5; j++)
-      for(l=0; l<5; l++)
-        if(j!=l)
-          for(k=0; k<5; k++)
-            if(ico_NN[ico_NN[i][j]][k]==ico_NN[i][l]) printf("%d = %d (@%d)
-  ",ico_NN[i][j],ico_NN[i][l],k);
-    printf("\n");
-  } */
-
-  /* shift coordinates to not be centered around zero but rather be positive */
-  if (ico_a > ico_g)
-    shift = ico_a;
-  else
-    shift = ico_g;
-
-  /* create fullerene & soccer-ball */
-  part_id = 0;
-  for (i = 0; i < 12; i++) {
-    for (j = 0; j < 5; j++) {
-      /* place chains along the 5 edges around each of the 12 icosaeder's
-       * vertices */
-      if (j < 4)
-        for (l = 0; l < 3; l++)
-          vec[l] =
-              (ico_coord[ico_NN[i][j + 1]][l] - ico_coord[ico_NN[i][j]][l]) /
-              3.;
-      else
-        for (l = 0; l < 3; l++)
-          vec[l] =
-              (ico_coord[ico_NN[i][0]][l] - ico_coord[ico_NN[i][4]][l]) / 3.;
-      vec_l =
-          sqrt(Utils::sqr(vec[0]) + Utils::sqr(vec[1]) + Utils::sqr(vec[2]));
-      for (l = 0; l < 3; l++)
-        e_vec[l] = vec[l] / vec_l;
-
-      ico_ind[i][j] = part_id;
-      bond_length = vec_l / (1. * MPC);
-      for (l = 0; l < 3; l++)
-        pos[l] = ico_coord[i][l] +
-                 (ico_coord[ico_NN[i][j]][l] - ico_coord[i][l]) / 3.;
-      for (k = 0; k < MPC; k++) {
-        for (l = 0; l < 3; l++)
-          pos_shift[l] = pos[l] + shift;
-        if (place_particle(part_id, pos_shift) == ES_PART_ERROR)
-          return (-3);
-        set_particle_q(part_id, val_cM);
-        set_particle_type(part_id, type_cM);
-
-        bond[0] = type_bond;
-        if (k > 0) {
-          bond[1] = part_id - 1;
-          add_particle_bond(part_id, bond);
-        }
-        part_id++;
-        for (l = 0; l < 3; l++)
-          pos[l] += bond_length * e_vec[l];
-      }
-
-      /* place chains along the 5 edges on the middle third of the connection
-       * between two NN vertices */
-      if (i < ico_NN[i][j]) {
-        for (l = 0; l < 3; l++)
-          vec[l] = (ico_coord[ico_NN[i][j]][l] - ico_coord[i][l]) / 3.;
-        vec_l =
-            sqrt(Utils::sqr(vec[0]) + Utils::sqr(vec[1]) + Utils::sqr(vec[2]));
-        for (l = 0; l < 3; l++)
-          e_vec[l] = vec[l] / vec_l;
-
-        ico_ind[i][j + 5] = part_id;
-        bond_length = vec_l / (1. * MPC);
-        for (l = 0; l < 3; l++)
-          pos[l] = ico_coord[i][l] +
-                   (ico_coord[ico_NN[i][j]][l] - ico_coord[i][l]) / 3. +
-                   bond_length * e_vec[l];
-        for (k = 1; k < MPC; k++) {
-          for (l = 0; l < 3; l++)
-            pos_shift[l] = pos[l] + shift;
-          if (place_particle(part_id, pos_shift) == ES_ERROR)
-            return (-3);
-          set_particle_q(part_id, 0.0);
-          set_particle_type(part_id, type_nM);
-
-          bond[0] = type_bond;
-          if (k > 1) {
-            bond[1] = part_id - 1;
-            add_particle_bond(part_id, bond);
-          } else {
-            bond[1] = ico_ind[i][j];
-            add_particle_bond(part_id, bond);
-          }
-          part_id++;
-          for (l = 0; l < 3; l++)
-            pos[l] += bond_length * e_vec[l];
-        }
-      }
-    }
-
-    for (j = 0; j < 5; j++) {
-      /* add bonds between the edges around the vertices */
-      bond[0] = type_bond;
-      //      if(j>0) bond[1] = ico_ind[i][j-1] + (MPC-1); else bond[1] =
-      //      ico_ind[i][4] + (MPC-1);
-      if (j > 0)
-        bond[1] = ico_ind[i][j - 1] + (MPC - 1);
-      else if (MPC > 0)
-        bond[1] = ico_ind[i][4] + (MPC - 1);
-      else
-        bond[1] = ico_ind[i][4];
-
-      add_particle_bond(ico_ind[i][j], bond);
-
-      /* connect loose edges around vertices with chains along the middle third
-       * already created earlier */
-      if (i > ico_NN[i][j]) {
-        bond[0] = type_bond;
-        for (l = 0; l < 5; l++)
-          if (ico_NN[ico_NN[i][j]][l] == i)
-            break;
-        if (l == 5) {
-          fprintf(stderr, "INTERNAL ERROR: Couldn't find my neighbouring edge "
-                          "upon creating the icosaeder!\n");
-          errexit();
-        }
-        bond[1] = ico_ind[ico_NN[i][j]][l + 5] + (MPC - 2);
-        add_particle_bond(ico_ind[i][j], bond);
-      }
-    }
-  }
-
-  /* place counterions (if any) */
-  if (N_CI > 0)
-    counterionsC(partCfg, N_CI, part_id, 1, 0.0, 30000, val_CI, type_CI);
-
-  return (0);
->>>>>>> b66eaf5d
 }