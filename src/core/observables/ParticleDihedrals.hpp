/*
Copyright (C) 2019 The ESPResSo project

This file is part of ESPResSo.

ESPResSo is free software: you can redistribute it and/or modify
it under the terms of the GNU General Public License as published by
the Free Software Foundation, either version 3 of the License, or
(at your option) any later version.

ESPResSo is distributed in the hope that it will be useful,
but WITHOUT ANY WARRANTY; without even the implied warranty of
MERCHANTABILITY or FITNESS FOR A PARTICULAR PURPOSE.  See the
GNU General Public License for more details.

You should have received a copy of the GNU General Public License
along with this program.  If not, see <http://www.gnu.org/licenses/>.
*/
#ifndef OBSERVABLES_PARTICLEDIHEDRALS_HPP
#define OBSERVABLES_PARTICLEDIHEDRALS_HPP

#include "PidObservable.hpp"
#include <utils/Vector.hpp>

#include <cmath>
#include <vector>

namespace Observables {

/** Calculate dihedral angles between particles in a polymer.
 *  For @f$ n @f$ bonded particles, return the @f$ n-3 @f$ dihedral angles
 *  along the chain, in radians.
 *
 *  The sign of the dihedral angles follow the IUPAC nomenclature for the
 *  Newman projection, specifically section "Torsion Angle" pages 2220-2221 in
 *  G. P. Moss, *Basic Terminology of Stereochemistry* (IUPAC Recommendations
 *  1996), *Pure and Applied Chemistry* **1996**, *68*(12): 2193-2222,
 *  doi:[10.1351/pac199668122193](https://doi.org/10.1351%2Fpac199668122193)
 *
 */
class ParticleDihedrals : public PidObservable {
public:
<<<<<<< HEAD
  using PidObservable::PidObservable;
  std::vector<double> operator()(PartCfg &partCfg) const override {
=======
  std::vector<double> evaluate(PartCfg &partCfg) const override {
>>>>>>> a25c40a9
    std::vector<double> res(n_values());
    auto v1 = get_mi_vector(partCfg[ids()[1]].r.p, partCfg[ids()[0]].r.p);
    auto v2 = get_mi_vector(partCfg[ids()[2]].r.p, partCfg[ids()[1]].r.p);
    auto c1 = vector_product(v1, v2);
    for (int i = 0, end = n_values(); i < end; i++) {
      auto v3 =
          get_mi_vector(partCfg[ids()[i + 3]].r.p, partCfg[ids()[i + 2]].r.p);
      auto c2 = vector_product(v2, v3);
      /* the 2-argument arctangent returns an angle in the range [-pi, pi] that
       * allows for an unambiguous determination of the 4th particle position */
      res[i] = atan2((vector_product(c1, c2) * v2) / v2.norm(), c1 * c2);
      v1 = v2;
      v2 = v3;
      c1 = c2;
    }
    return res;
  }
  int n_values() const override { return ids().size() - 3; }
};

} // Namespace Observables

#endif<|MERGE_RESOLUTION|>--- conflicted
+++ resolved
@@ -40,12 +40,8 @@
  */
 class ParticleDihedrals : public PidObservable {
 public:
-<<<<<<< HEAD
   using PidObservable::PidObservable;
-  std::vector<double> operator()(PartCfg &partCfg) const override {
-=======
   std::vector<double> evaluate(PartCfg &partCfg) const override {
->>>>>>> a25c40a9
     std::vector<double> res(n_values());
     auto v1 = get_mi_vector(partCfg[ids()[1]].r.p, partCfg[ids()[0]].r.p);
     auto v2 = get_mi_vector(partCfg[ids()[2]].r.p, partCfg[ids()[1]].r.p);
