#ifndef OBSERVABLES_FORCEDENSITYPROFILE_HPP
#define OBSERVABLES_FORCEDENSITYPROFILE_HPP

#include "ProfileObservable.hpp"

#include <vector>

namespace Observables {

class ForceDensityProfile : public ProfileObservable {
public:
  virtual int n_values() const override {
    return 3 * n_x_bins * n_y_bins * n_z_bins;
  }
  virtual std::vector<double> operator()(PartCfg &partCfg) const override {
    std::vector<size_t> n_bins{{static_cast<size_t>(n_x_bins),
                                static_cast<size_t>(n_y_bins),
                                static_cast<size_t>(n_z_bins)}};
    std::vector<std::pair<double, double>> limits{
        {std::make_pair(min_x, max_x), std::make_pair(min_y, max_y),
         std::make_pair(min_z, max_z)}};
    Utils::Histogram<double> histogram(n_bins, 3, limits);
<<<<<<< HEAD
    double scale_fac = 1. / (0.5 * time_step * time_step) for (int id : ids) {
      auto const ppos = ::Vector<3, double>(folded_position(partCfg[id]));
      histogram.update(
          ppos, ::Vector<3, double>{
                    {partCfg[id].f.f[0] * scale_fac * partCfg[id].p.mass,
                     partCfg[id].f.f[1] * scale_fac * partCfg[id].p.mass,
                     partCfg[id].f.f[2] * scale_fac * partCfg[id].p.mass}});
=======
    double scale_fac;
    for (int id : ids) {
      auto const ppos = ::Vector<3, double>(folded_position(partCfg[id]));
      scale_fac = partCfg[id].p.mass / (0.5 * time_step * time_step);
      histogram.update(ppos,
                       ::Vector<3, double>{{partCfg[id].f.f[0] * scale_fac,
                                            partCfg[id].f.f[1] * scale_fac,
                                            partCfg[id].f.f[2] * scale_fac}});
>>>>>>> cde0288d
    }
    histogram.normalize();
    return histogram.get_histogram();
  }
};

} // Namespace Observables

#endif<|MERGE_RESOLUTION|>--- conflicted
+++ resolved
@@ -9,26 +9,15 @@
 
 class ForceDensityProfile : public ProfileObservable {
 public:
-  virtual int n_values() const override {
-    return 3 * n_x_bins * n_y_bins * n_z_bins;
-  }
+  virtual int n_values() const override { return 3 * n_x_bins * n_y_bins * n_z_bins; }
   virtual std::vector<double> operator()(PartCfg &partCfg) const override {
     std::vector<size_t> n_bins{{static_cast<size_t>(n_x_bins),
                                 static_cast<size_t>(n_y_bins),
                                 static_cast<size_t>(n_z_bins)}};
-    std::vector<std::pair<double, double>> limits{
-        {std::make_pair(min_x, max_x), std::make_pair(min_y, max_y),
-         std::make_pair(min_z, max_z)}};
+    std::vector<std::pair<double, double>> limits{{std::make_pair(min_x, max_x),
+                                                   std::make_pair(min_y, max_y),
+                                                   std::make_pair(min_z, max_z)}};
     Utils::Histogram<double> histogram(n_bins, 3, limits);
-<<<<<<< HEAD
-    double scale_fac = 1. / (0.5 * time_step * time_step) for (int id : ids) {
-      auto const ppos = ::Vector<3, double>(folded_position(partCfg[id]));
-      histogram.update(
-          ppos, ::Vector<3, double>{
-                    {partCfg[id].f.f[0] * scale_fac * partCfg[id].p.mass,
-                     partCfg[id].f.f[1] * scale_fac * partCfg[id].p.mass,
-                     partCfg[id].f.f[2] * scale_fac * partCfg[id].p.mass}});
-=======
     double scale_fac;
     for (int id : ids) {
       auto const ppos = ::Vector<3, double>(folded_position(partCfg[id]));
@@ -37,7 +26,6 @@
                        ::Vector<3, double>{{partCfg[id].f.f[0] * scale_fac,
                                             partCfg[id].f.f[1] * scale_fac,
                                             partCfg[id].f.f[2] * scale_fac}});
->>>>>>> cde0288d
     }
     histogram.normalize();
     return histogram.get_histogram();
