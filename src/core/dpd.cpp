--- conflicted
+++ resolved
@@ -30,14 +30,11 @@
 #include "short_range_loop.hpp"
 #include "thermostat.hpp"
 
-<<<<<<< HEAD
 using Utils::Vector3d;
 
 Utils::Vector9d dpd_virial = {0, 0, 0, 0, 0, 0, 0, 0, 0};
 Utils::Vector9d dpd_global_virial = {0, 0, 0, 0, 0, 0, 0, 0, 0};
-=======
 #include <utils/constants.hpp>
->>>>>>> 7b60194d
 
 void dpd_heat_up() {
   double pref_scale = sqrt(3);
