#ifndef CONSTRAINTS_HOMOGENEOUSMAGNETICFIELD_HPP
#define CONSTRAINTS_HOMOGENEOUSMAGNETICFIELD_HPP

#include "Constraint.hpp"
#include "particle_data.hpp"

namespace Constraints {

class HomogeneousMagneticField : public Constraint {
public:
  HomogeneousMagneticField() : m_field({1., 0., 0.}) {}

  void set_H(Vector3d const &H) { m_field = H; }

  Vector3d const &H() const { return m_field; }

  virtual void add_energy(const Particle &p, const Vector3d &folded_pos,
                          Observable_stat &energy) const override;

  virtual ParticleForce force(const Particle &p,
                              const Vector3d &folded_pos) override;

<<<<<<< HEAD
private:
  Vector3d m_field;
};

=======
  bool fits_in_box(Vector3d const &box) const override { return true; }

private:
  Vector3d m_field;
};

>>>>>>> 210fba01
} /* namespace Constraints */

#endif<|MERGE_RESOLUTION|>--- conflicted
+++ resolved
@@ -20,19 +20,12 @@
   virtual ParticleForce force(const Particle &p,
                               const Vector3d &folded_pos) override;
 
-<<<<<<< HEAD
-private:
-  Vector3d m_field;
-};
-
-=======
   bool fits_in_box(Vector3d const &box) const override { return true; }
 
 private:
   Vector3d m_field;
 };
 
->>>>>>> 210fba01
 } /* namespace Constraints */
 
 #endif