#include "HomogeneousMagneticField.hpp"
#include "energy.hpp"

namespace Constraints {

ParticleForce HomogeneousMagneticField::force(const Particle &p,
                                              const Vector3d &folded_pos) {
<<<<<<< HEAD
#ifdef ROTATION
#ifdef DIPOLES
  return {Vector3d{}, Vector3d::cross(p.r.dip, m_field)};
#endif
=======
#if defined(ROTATION) && defined(DIPOLES)
  return {Vector3d{}, Vector3d::cross(p.r.dip, m_field)};
>>>>>>> 210fba01
#else
  return {Vector3d{}};
#endif
}

void HomogeneousMagneticField::add_energy(const Particle &p,
                                          const Vector3d &folded_pos,
                                          Observable_stat &energy) const {
#ifdef DIPOLES
  energy.dipolar[0] += -1.0 * m_field * p.r.dip;
#endif
}

} // namespace Constraints<|MERGE_RESOLUTION|>--- conflicted
+++ resolved
@@ -5,15 +5,8 @@
 
 ParticleForce HomogeneousMagneticField::force(const Particle &p,
                                               const Vector3d &folded_pos) {
-<<<<<<< HEAD
-#ifdef ROTATION
-#ifdef DIPOLES
-  return {Vector3d{}, Vector3d::cross(p.r.dip, m_field)};
-#endif
-=======
 #if defined(ROTATION) && defined(DIPOLES)
   return {Vector3d{}, Vector3d::cross(p.r.dip, m_field)};
->>>>>>> 210fba01
 #else
   return {Vector3d{}};
 #endif
