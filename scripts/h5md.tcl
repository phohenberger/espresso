set h5md_num_part 0
set h5md_p_ids ""

proc h5md_init { data_path {_h5md_p_ids ""} } {
	global h5md_num_part h5md_p_ids
	if { [setmd n_part] == 0 } {
		puts "Please set your particles before h5md initialisation\n"; flush stdout
		return
	}
	if { [file exists ${data_path}] == 1 } {
		h5mdfile H5Fopen "${data_path}"
		return
	} elseif { [file exists ${data_path}] == 0 } {
		# Create hdf5 file
		h5mdfile H5Fcreate "${data_path}"
	}
	set h5md_p_ids ""
	if { $_h5md_p_ids eq ""} {
		for {set i 0} {$i<[setmd n_part]} {incr i} {
			lappend h5md_p_ids $i
		}
	} else {
		set h5md_p_ids $_h5md_p_ids
	}
	set h5md_num_part [llength $h5md_p_ids]
	# Create data groups
	h5mdfile H5Gcreate2 "particles"
	h5mdfile H5Gcreate2 "particles/atoms"
	h5mdfile H5Gcreate2 "particles/atoms/box"
	h5mdfile H5Gcreate2 "particles/atoms/mass"
	h5mdfile H5Gcreate2 "particles/atoms/position"
	h5mdfile H5Gcreate2 "particles/atoms/velocity"
	h5mdfile H5Gcreate2 "particles/atoms/force"
	h5mdfile H5Gcreate2 "parameters"
	h5mdfile H5Gcreate2 "parameters/vmd_structure"
<<<<<<< HEAD
	h5mdfile H5Gcreate2 "observables" 
	h5mdfile H5Gcreate2 "files"
	h5mdfile H5Gcreate2 "files/scripts"
=======
	h5mdfile H5Gcreate2 "parameters/files"
	h5mdfile H5Gcreate2 "observables" 
>>>>>>> c7b59ed5
	# Create datasets
	
	#box
	h5mdfile H5Screate_simple type double dims 3 3
	h5mdfile H5Pset_chunk dims 3 3
	h5mdfile H5Dcreate2 "particles/atoms/box/edges"
	h5mdfile H5Dopen2 "particles/atoms/box/edges"
	#assuming cuboid box
	for {set i 0 } {$i<3} {incr i} {
		h5mdfile H5_write_value value [lindex [setmd box_l] $i] index $i $i
	}
	h5mdfile H5Dwrite
	
	#mass	
	h5mdfile H5Screate_simple type double dims $h5md_num_part
	h5mdfile H5Pset_chunk dims $h5md_num_part
	h5mdfile H5Dcreate2 "particles/atoms/mass/value"
	h5mdfile H5Dopen2 "particles/atoms/mass/value"
	if { [string first MASS [code_info]] != -1 } {
		set i 0
		foreach p_id $h5md_p_ids {
			h5mdfile H5_write_value value [part $p_id print mass] index $i
			incr i
		}
		h5mdfile H5Dwrite
	}
	# position
	h5mdfile H5Screate_simple type int dims 0 
	h5mdfile H5Pset_chunk dims 1 
	h5mdfile H5Dcreate2 "particles/atoms/position/step"
	h5mdfile H5Screate_simple type double dims 0 
	h5mdfile H5Pset_chunk dims 1 
	h5mdfile H5Dcreate2 "particles/atoms/position/time"
	h5mdfile H5Screate_simple type double dims 0 $h5md_num_part 3
	h5mdfile H5Pset_chunk dims 5 $h5md_num_part] 3
	h5mdfile H5Dcreate2 "particles/atoms/position/value"
	# velocity
	h5mdfile H5Screate_simple type int dims 0 
	h5mdfile H5Pset_chunk dims 1 
	h5mdfile H5Dcreate2 "particles/atoms/velocity/step"
	h5mdfile H5Screate_simple type double dims 0 
	h5mdfile H5Pset_chunk dims 1 
	h5mdfile H5Dcreate2 "particles/atoms/velocity/time"
	h5mdfile H5Screate_simple type double dims 0 $h5md_num_part 3
	h5mdfile H5Pset_chunk dims 5 $h5md_num_part 3
	h5mdfile H5Dcreate2 "particles/atoms/velocity/value"
	# force
	h5mdfile H5Screate_simple type int dims 0 
	h5mdfile H5Pset_chunk dims 1 
	h5mdfile H5Dcreate2 "particles/atoms/force/step"
	h5mdfile H5Screate_simple type double dims 0 
	h5mdfile H5Pset_chunk dims 1 
	h5mdfile H5Dcreate2 "particles/atoms/force/time"
	h5mdfile H5Screate_simple type double dims 0 $h5md_num_part 3
	h5mdfile H5Pset_chunk dims 5 $h5md_num_part 3
	h5mdfile H5Dcreate2 "particles/atoms/force/value"
    # species
	h5mdfile H5Screate_simple type int dims $h5md_num_part 
	h5mdfile H5Pset_chunk dims $h5md_num_part
	h5mdfile H5Dcreate2 "particles/atoms/species"

	h5md_write_species
<<<<<<< HEAD
	
=======
    dump_script_to_h5md	
>>>>>>> c7b59ed5
	##################
	# vmd
	##################
    	set types [h5mdutil_get_types]
    	set names "X H He Li Be B C N O F Ne Na Mg Al Si P S Cl Ar K Ca Sc Ti V Cr Mn Fe Co Ni Cu Zn Ga Ge As Se Br Kr Rb Sr Y Zr Nb Mo Tc Ru Rh Pd Ag Cd In Sn Sb Te I Xe Cs Ba La Ce Pr Nd Pm Sm Eu Gd Tb Dy Ho Er Tm Yb Lu Hf Ta W Re Os Ir Pt Au Hg Tl Pb Bi Po At Rn Fr Ra Ac Th Pa U Np Pu Am Cm Bk Cf Es Fm Md No Lr Rf Db Sg Bh Hs Mt Ds Rg"; # for coloring in VMD only
    	
    	#index of species
	h5mdfile H5Screate_simple type int dims [llength $types]
	h5mdfile H5Pset_chunk dims [llength $types]
	h5mdfile H5Dcreate2 "parameters/vmd_structure/indexOfSpecies"
	h5mdfile H5Dopen2 "parameters/vmd_structure/indexOfSpecies"
	set i 0
	foreach type $types {
		h5mdfile H5_write_value value $type index $i
		incr i
	}
	h5mdfile H5Dwrite
	
	#name
	h5mdfile H5Screate_simple type str dims [llength $types]
	h5mdfile H5Pset_chunk dims [llength $types]
	h5mdfile H5Dcreate2 "parameters/vmd_structure/name"
	h5mdfile H5Dopen2 "parameters/vmd_structure/name"
	set i 0
	foreach type $types {
		h5mdfile H5_write_value value [lindex $names [expr $i%112]] index $i
		incr i
	}
	h5mdfile H5Dwrite
	
	#type
	h5mdfile H5Screate_simple type str dims [llength $types]
	h5mdfile H5Pset_chunk dims [llength $types]
	h5mdfile H5Dcreate2 "parameters/vmd_structure/type"
	h5mdfile H5Dopen2 "parameters/vmd_structure/type"
	for {set i 0 } {$i < [llength $types] } {incr i} {
		h5mdfile H5_write_value value [lindex $names [expr $i%112]] index $i
	}
	h5mdfile H5Dwrite
	
	#write charge for vmd_structure
	h5mdfile H5Screate_simple type double dims $h5md_num_part
	h5mdfile H5Pset_chunk dims $h5md_num_part
	h5mdfile H5Dcreate2 "parameters/vmd_structure/charge"
	h5mdfile H5Dopen2 "parameters/vmd_structure/charge"
	set i 0
	foreach p_id $h5md_p_ids {
		h5mdfile H5_write_value value [part $p_id pr q] index $i
		incr i
	}
	h5mdfile H5Dwrite
	
	#bonds
	set froms ""
	set tos ""
	foreach from $h5md_p_ids {
		if { [part $from] != "na" } then {
		    set bonds [lindex [part $from print bond] 0]
		    if { [llength $bonds] >0 } {
			    for { set i 0 } { $i < [llength $bonds] } { incr i } {
				set to [lindex $bonds $i 1]
				if { [expr [lsearch $h5md_p_ids $to] != -1] } {
					lappend froms [expr $from +1]; #VMD counts from 1 and not from 0 therefore +1
					lappend tos [expr $to +1]
				}
			    }
		    }
		}
	}
	
	if { [llength $froms] >0 } {
		h5mdfile H5Screate_simple type int dims [llength $froms]
		h5mdfile H5Pset_chunk dims [llength $froms]
		h5mdfile H5Dcreate2 "parameters/vmd_structure/bond_from"
		h5mdfile H5Dopen2 "parameters/vmd_structure/bond_from"
		for {set i 0 } {$i < [llength $froms] } {incr i} {
			h5mdfile H5_write_value value [lindex $froms $i] index $i
		}
		h5mdfile H5Dwrite

		h5mdfile H5Screate_simple type int dims [llength $tos]
		h5mdfile H5Pset_chunk dims [llength $tos]
		h5mdfile H5Dcreate2 "parameters/vmd_structure/bond_to"
		h5mdfile H5Dopen2 "parameters/vmd_structure/bond_to"
		for {set i 0 } {$i < [llength $tos] } {incr i} {
			h5mdfile H5_write_value value [lindex $tos $i] index $i
		}
		h5mdfile H5Dwrite
	}
		
	
}

proc h5md_write_positions { args } {
	global h5md_num_part h5md_p_ids
	h5mdfile H5Dopen2 "particles/atoms/position/value"
	set offset [h5mdfile get_dataset_dims]
	# Write positions of all particles
	h5mdfile H5Dextend dims [expr [lindex $offset 0]+1 ] $h5md_num_part 3
	h5mdfile H5Sselect_hyperslab offset [expr [lindex $offset 0]] 0 0
	h5mdfile H5Screate_simple type double dims 1 $h5md_num_part 3
	set i 0
	foreach p_id $h5md_p_ids {
		if { [lindex $args 0 ] == "folded" } {
			set pos [part $p_id print pos folded]
		} else {
			set pos [part $p_id print pos]
		}
		h5mdfile H5_write_value value [lindex $pos 0] index 0 $i 0		
		h5mdfile H5_write_value value [lindex $pos 1] index 0 $i 1		
		h5mdfile H5_write_value value [lindex $pos 2] index 0 $i 2
		incr i
	}
	h5mdfile H5Dwrite
	# Write simulation step (assumes that time_step hasnt changed)
	h5mdfile H5Dopen2 "particles/atoms/position/step"
	set offset [h5mdfile get_dataset_dims]
	h5mdfile H5Dextend dims [expr [lindex $offset 0]+1] 
	h5mdfile H5Sselect_hyperslab offset [lindex $offset 0] 
	h5mdfile H5Screate_simple type int dims 1 
	h5mdfile H5_write_value value [expr int([setmd time]/[setmd time_step])] index 0 
	h5mdfile H5Dwrite
	# Write simulation time
	h5mdfile H5Dopen2 "particles/atoms/position/time"
	set offset [h5mdfile get_dataset_dims]
	h5mdfile H5Dextend dims [expr [lindex $offset 0]+1] 
	h5mdfile H5Sselect_hyperslab offset [lindex $offset 0] 
	h5mdfile H5Screate_simple type double dims 1 
	h5mdfile H5_write_value value [setmd time] index 0 
	h5mdfile H5Dwrite
	h5mdfile H5_Fflush
}


proc h5md_write_velocities {} {
	global h5md_num_part h5md_p_ids
	h5mdfile H5Dopen2 "particles/atoms/velocity/value"
	set offset [h5mdfile get_dataset_dims]
	# Write velocities of all particles
	h5mdfile H5Dextend dims [expr [lindex $offset 0]+1] $h5md_num_part 3
	h5mdfile H5Sselect_hyperslab offset [expr [lindex $offset 0]] 0 0
	h5mdfile H5Screate_simple type double dims 1 $h5md_num_part 3
	set i 0
	foreach p_id $h5md_p_ids {
		set vel [part $p_id print v]
		h5mdfile H5_write_value value [lindex $vel 0] index 0 $i 0
		h5mdfile H5_write_value value [lindex $vel 1] index 0 $i 1
		h5mdfile H5_write_value value [lindex $vel 2] index 0 $i 2
		incr i
	}
	h5mdfile H5Dwrite
	# Write simulation step (assumes that time_step hasnt changed)
	h5mdfile H5Dopen2 "particles/atoms/velocity/step"
	set offset [h5mdfile get_dataset_dims]
	h5mdfile H5Dextend dims [expr [lindex $offset 0]+1] 
	h5mdfile H5Sselect_hyperslab offset [lindex $offset 0] 
	h5mdfile H5Screate_simple type int dims 1 
	h5mdfile H5_write_value value [expr int([setmd time]/[setmd time_step])] index 0 
	h5mdfile H5Dwrite
	# Write simulation time
	h5mdfile H5Dopen2 "particles/atoms/velocity/time"
	set offset [h5mdfile get_dataset_dims]
	h5mdfile H5Dextend dims [expr [lindex $offset 0]+1] 
	h5mdfile H5Sselect_hyperslab offset [lindex $offset 0] 
	h5mdfile H5Screate_simple type double dims 1 
	h5mdfile H5_write_value value [setmd time] index 0 
	h5mdfile H5Dwrite
	h5mdfile H5_Fflush
}


proc h5md_write_forces {} {
	global h5md_num_part h5md_p_ids
	h5mdfile H5Dopen2 "particles/atoms/force/value"
	set offset [h5mdfile get_dataset_dims]
	# Write forces of all particles
	h5mdfile H5Dextend dims [expr [lindex $offset 0]+1] $h5md_num_part 3
	h5mdfile H5Sselect_hyperslab offset [expr [lindex $offset 0]] 0 0
	h5mdfile H5Screate_simple type double dims 1 $h5md_num_part 3
	set i 0
	foreach p_id $h5md_p_ids {
		set force [part $p_id print f]
		h5mdfile H5_write_value value [lindex $force 0] index 0 $i 0
		h5mdfile H5_write_value value [lindex $force 1] index 0 $i 1
		h5mdfile H5_write_value value [lindex $force 2] index 0 $i 2
		incr i
	}
	h5mdfile H5Dwrite
	# Write simulation step (assumes that time_step hasnt changed)
	h5mdfile H5Dopen2 "particles/atoms/force/step"
	set offset [h5mdfile get_dataset_dims]
	h5mdfile H5Dextend dims [expr [lindex $offset 0]+1] 
	h5mdfile H5Sselect_hyperslab offset [lindex $offset 0] 
	h5mdfile H5Screate_simple type int dims 1 
	h5mdfile H5_write_value value [expr int([setmd time]/[setmd time_step])] index 0 
	h5mdfile H5Dwrite
	# Write simulation time
	h5mdfile H5Dopen2 "particles/atoms/force/time"
	set offset [h5mdfile get_dataset_dims]
	h5mdfile H5Dextend dims [expr [lindex $offset 0]+1] 
	h5mdfile H5Sselect_hyperslab offset [lindex $offset 0] 
	h5mdfile H5Screate_simple type double dims 1 
	h5mdfile H5_write_value value [setmd time] index 0 
	h5mdfile H5Dwrite
	h5mdfile H5_Fflush
}

proc h5md_write_species {} {
	global h5md_num_part h5md_p_ids
	# Write particle type of all particles in the system
	h5mdfile H5Dopen2 "particles/atoms/species"
	h5mdfile H5Screate_simple type double dims $::h5md_num_part 
	set i 0
	foreach p_id $h5md_p_ids {
		h5mdfile H5_write_value value [part $p_id print type] index $i 
		incr i
	}
	h5mdfile H5Dwrite
	h5mdfile H5_Fflush
}

# Initialize a user defined one dimensional observable, first argument is name of observable
proc h5md_observable1D_init { args } {
	h5mdfile H5Gcreate2 "observables/[lindex $args 0]"
	h5mdfile H5Screate_simple type int dims 0 
	h5mdfile H5Pset_chunk dims 1 
	h5mdfile H5Dcreate2 "observables/[lindex $args 0]/step"
	h5mdfile H5Screate_simple type double dims 0 
	h5mdfile H5Pset_chunk dims 1 
	h5mdfile H5Dcreate2 "observables/[lindex $args 0]/time"
	h5mdfile H5Screate_simple type double dims 0 
	h5mdfile H5Pset_chunk dims 1
	h5mdfile H5Dcreate2 "observables/[lindex $args 0]/value"
}

# Writes to a user defined zero dimensional but timedependent observable dataset
proc h5md_observable1D_write { args } {
	# Write simulation step (assumes that time_step hasnt changed)
	h5mdfile H5Dopen2 "observables/[lindex $args 0]/step"
	set offset [h5mdfile get_dataset_dims]
	h5mdfile H5Dextend dims [expr [lindex $offset 0]+1] 
	h5mdfile H5Sselect_hyperslab offset [lindex $offset 0] 
	h5mdfile H5Screate_simple type int dims 1 
	h5mdfile H5_write_value value [expr int([setmd time]/[setmd time_step])] index 0 
	h5mdfile H5Dwrite
	# Write simulation time
	h5mdfile H5Dopen2 "observables/[lindex $args 0]/time"
	set offset [h5mdfile get_dataset_dims]
	h5mdfile H5Dextend dims [expr [lindex $offset 0]+1] 
	h5mdfile H5Sselect_hyperslab offset [lindex $offset 0] 
	h5mdfile H5Screate_simple type double dims 1 
	h5mdfile H5_write_value value [setmd time] index 0 
	h5mdfile H5Dwrite
	h5mdfile H5Dopen2 "observables/[lindex $args 0]/value"
	set offset [h5mdfile get_dataset_dims]
	h5mdfile H5Dextend dims [expr [lindex $offset 0]+1]
	h5mdfile H5Sselect_hyperslab offset [lindex $offset 0]
	h5mdfile H5Screate_simple type double dims 1
	h5mdfile H5_write_value value [lindex $args 1] index 0
	h5mdfile H5Dwrite
	h5mdfile H5_Fflush
}

# Writes to a user defined 1 dimensional but timedependent observable dataset
proc h5md_observable2D_init { data_path name } {
	global h5md_num_part h5md_p_ids
	if { [setmd n_part] == 0 || $h5md_num_part <1 } {
		puts "Please set your particles before h5md initialisation\n"; flush stdout
		return
	}
	if { [file exists ${data_path}] == 1 } {
		h5mdfile H5Fopen "${data_path}"
	} elseif { [file exists ${data_path}] == 0 } {
		# Create hdf5 file
		h5mdfile H5Fcreate "${data_path}"
	}

	h5mdfile H5Gcreate2 "observables" ; #XXX only if it not already exists
	h5mdfile H5Gcreate2 "observables/$name"
	
        h5mdfile H5Screate_simple type int dims 0 
	h5mdfile H5Pset_chunk dims 1 
	h5mdfile H5Dcreate2 "observables/$name/step"
	h5mdfile H5Screate_simple type double dims 0 
	h5mdfile H5Pset_chunk dims 1 
	h5mdfile H5Dcreate2 "observables/$name/time"
<<<<<<< HEAD
	h5mdfile H5Screate_simple type double dims 0 $h5md_num_part
	h5mdfile H5Pset_chunk dims 5 $h5md_num_part
=======
	h5mdfile H5Screate_simple type double dims 0 $h5md_num_part 3
	h5mdfile H5Pset_chunk dims 5 $h5md_num_part 3
>>>>>>> c7b59ed5
	h5mdfile H5Dcreate2 "observables/$name/value"

}

proc h5md_observable2D_write { name } {
	global h5md_num_part h5md_p_ids
<<<<<<< HEAD
	
=======
>>>>>>> c7b59ed5
	h5mdfile H5Dopen2 "observables/$name/value"
	set offset [h5mdfile get_dataset_dims]
	puts $offset
	# Write observable of all particles
<<<<<<< HEAD
	h5mdfile H5Dextend dims [expr [lindex $offset 0]+1] $h5md_num_part
	h5mdfile H5Sselect_hyperslab offset [expr [lindex $offset 0]] 0
	h5mdfile H5Screate_simple type double dims 1 $h5md_num_part
	set j 0
	foreach p_id $h5md_p_ids {
=======
	h5mdfile H5Dextend dims [expr [lindex $offset 0]+1] $h5md_num_part 3
	h5mdfile H5Sselect_hyperslab offset [expr [lindex $offset 0]] 0 0
	h5mdfile H5Screate_simple type double dims 1 $h5md_num_part 3
	for { set j 0 } { $j < $h5md_num_part } { incr j } {
		set p_id [lindex $h5md_p_ids $j]
>>>>>>> c7b59ed5
		set property [part $p_id print $name]
		h5mdfile H5_write_value value $property index 0 $j
		incr j
	}
	h5mdfile H5Dwrite
	# Write simulation step (assumes that time_step hasnt changed)
	h5mdfile H5Dopen2 "observables/$name/step"
	set offset [h5mdfile get_dataset_dims]
	h5mdfile H5Dextend dims [expr [lindex $offset 0]+1] 
	h5mdfile H5Sselect_hyperslab offset [lindex $offset 0] 
	h5mdfile H5Screate_simple type int dims 1 
	h5mdfile H5_write_value value [expr int([setmd time]/[setmd time_step])] index 0 
	h5mdfile H5Dwrite
	# Write simulation time
	h5mdfile H5Dopen2 "observables/$name/time"
	set offset [h5mdfile get_dataset_dims]
	h5mdfile H5Dextend dims [expr [lindex $offset 0]+1] 
	h5mdfile H5Sselect_hyperslab offset [lindex $offset 0] 
	h5mdfile H5Screate_simple type double dims 1 
	h5mdfile H5_write_value value [setmd time] index 0 
	h5mdfile H5Dwrite
	h5mdfile H5_Fflush

}



# Close all h5md groups and datasets and free memory at the end
proc h5md_close {} {
	h5mdfile H5Dclose
	h5mdfile H5Fclose
	h5mdfile H5_free_memory
}

proc h5mdutil_get_types {} {
	global h5md_p_ids
	set type_list ""
	foreach p_id $h5md_p_ids {
		if { [expr [lsearch $type_list [part $p_id print type]] == -1] } {
			lappend type_list [part $p_id print type]
		}
	}
	return $type_list
}


proc dump_script_to_h5md {} {
    set script ""
    set fp [open [file normalize [info script]] "r"]
    set file_data [read $fp]
    close $fp
    set data [split $file_data "\n"]
    foreach line $data {
        lappend script $line
    }
    ### write each line to h5md
    h5mdfile H5Screate_simple type str dims [llength $script]
    h5mdfile H5Pset_chunk dims 1
    h5mdfile H5Dcreate2 "parameters/files/script"
    h5mdfile H5Dopen2 "parameters/files/script"
    for { set index 0 } { $index < [llength $script] } { incr index } {
        h5mdfile H5_write_value value [lindex $script $index] index $index
    }
    h5mdfile H5Dwrite
    ### write command line arguments to seperate dataset
    if { $::argc > 0 } {
        h5mdfile H5Screate_simple type str dims $::argc
        h5mdfile H5Pset_chunk dims 1
        h5mdfile H5Dcreate2 "parameters/files/arguments"
        h5mdfile H5Dopen2 "parameters/files/arguments"
        for { set index 0 } { $index < $::argc } { incr index } {
            h5mdfile H5_write_value value [lindex $::argv $index] index $index
        }
        h5mdfile H5Dwrite
    }
    set which [info globals]
    foreach ixx {quiet tcl_version argv argv0 tcl_interactive auto_oldpath errorCode  
        auto_path errorInfo tcl_pkgPath tcl_patchLevel argc tcl_libPath
        tcl_library tk_strictMotif tk_library tk_version tk_patchLevel tcl_platform env} {
        set ind [lsearch -exact $which $ixx]
        set which [lreplace $which $ind $ind]
    }
    if { [llength $which] > 0 } {
        h5mdfile H5Screate_simple type str dims [llength $which] 2
        h5mdfile H5Pset_chunk dims [llength $which] 1
        h5mdfile H5Dcreate2 "parameters/files/tclvariables"
        h5mdfile H5Dopen2 "parameters/files/tclvariables"
        for { set i 0 } { $i < [llength $which] } { incr i } {
            h5mdfile H5_write_value value [lindex $which $i] index $i 0 
            h5mdfile H5_write_value value [set ::[lindex $which $i]] index $i 1
        }
        h5mdfile H5Dwrite
    }
}<|MERGE_RESOLUTION|>--- conflicted
+++ resolved
@@ -33,14 +33,8 @@
 	h5mdfile H5Gcreate2 "particles/atoms/force"
 	h5mdfile H5Gcreate2 "parameters"
 	h5mdfile H5Gcreate2 "parameters/vmd_structure"
-<<<<<<< HEAD
-	h5mdfile H5Gcreate2 "observables" 
-	h5mdfile H5Gcreate2 "files"
-	h5mdfile H5Gcreate2 "files/scripts"
-=======
 	h5mdfile H5Gcreate2 "parameters/files"
 	h5mdfile H5Gcreate2 "observables" 
->>>>>>> c7b59ed5
 	# Create datasets
 	
 	#box
@@ -103,11 +97,7 @@
 	h5mdfile H5Dcreate2 "particles/atoms/species"
 
 	h5md_write_species
-<<<<<<< HEAD
-	
-=======
     dump_script_to_h5md	
->>>>>>> c7b59ed5
 	##################
 	# vmd
 	##################
@@ -372,9 +362,9 @@
 }
 
 # Writes to a user defined 1 dimensional but timedependent observable dataset
-proc h5md_observable2D_init { data_path name } {
-	global h5md_num_part h5md_p_ids
-	if { [setmd n_part] == 0 || $h5md_num_part <1 } {
+proc h5md_observable2D_init_new { data_path name p_ids } {
+	set num_particles [llength $p_ids]
+	if { [setmd n_part] == 0 || $num_particles <1 } {
 		puts "Please set your particles before h5md initialisation\n"; flush stdout
 		return
 	}
@@ -394,43 +384,27 @@
 	h5mdfile H5Screate_simple type double dims 0 
 	h5mdfile H5Pset_chunk dims 1 
 	h5mdfile H5Dcreate2 "observables/$name/time"
-<<<<<<< HEAD
-	h5mdfile H5Screate_simple type double dims 0 $h5md_num_part
-	h5mdfile H5Pset_chunk dims 5 $h5md_num_part
-=======
 	h5mdfile H5Screate_simple type double dims 0 $h5md_num_part 3
 	h5mdfile H5Pset_chunk dims 5 $h5md_num_part 3
->>>>>>> c7b59ed5
 	h5mdfile H5Dcreate2 "observables/$name/value"
 
 }
 
 proc h5md_observable2D_write { name } {
 	global h5md_num_part h5md_p_ids
-<<<<<<< HEAD
-	
-=======
->>>>>>> c7b59ed5
 	h5mdfile H5Dopen2 "observables/$name/value"
 	set offset [h5mdfile get_dataset_dims]
 	puts $offset
 	# Write observable of all particles
-<<<<<<< HEAD
-	h5mdfile H5Dextend dims [expr [lindex $offset 0]+1] $h5md_num_part
-	h5mdfile H5Sselect_hyperslab offset [expr [lindex $offset 0]] 0
-	h5mdfile H5Screate_simple type double dims 1 $h5md_num_part
-	set j 0
-	foreach p_id $h5md_p_ids {
-=======
 	h5mdfile H5Dextend dims [expr [lindex $offset 0]+1] $h5md_num_part 3
 	h5mdfile H5Sselect_hyperslab offset [expr [lindex $offset 0]] 0 0
 	h5mdfile H5Screate_simple type double dims 1 $h5md_num_part 3
 	for { set j 0 } { $j < $h5md_num_part } { incr j } {
 		set p_id [lindex $h5md_p_ids $j]
->>>>>>> c7b59ed5
 		set property [part $p_id print $name]
-		h5mdfile H5_write_value value $property index 0 $j
-		incr j
+		h5mdfile H5_write_value value [lindex $property 0] index 0 $j 0
+		h5mdfile H5_write_value value [lindex $property 1] index 0 $j 1
+		h5mdfile H5_write_value value [lindex $property 2] index 0 $j 2
 	}
 	h5mdfile H5Dwrite
 	# Write simulation step (assumes that time_step hasnt changed)
