% Copyright (C) 2010,2011 The ESPResSo project
<<<<<<< HEAD
% Copyright (C) 2002,2003,2004,2005,2006,2007,2008,2009,2010 Max-Planck-Institute for Polymer Research, Theory Group, PO Box 3148, 55021 Mainz, Germany
=======
% Copyright (C) 2002,2003,2004,2005,2006,2007,2008,2009,2010 
%   Max-Planck-Institute for Polymer Research, Theory Group
>>>>>>> aad88c78
%  
% This file is part of ESPResSo.
%   
% ESPResSo is free software: you can redistribute it and/or modify it
% under the terms of the GNU General Public License as published by the
% Free Software Foundation, either version 3 of the License, or (at your
% option) any later version.
%  
% ESPResSo is distributed in the hope that it will be useful, but
% WITHOUT ANY WARRANTY; without even the implied warranty of
% MERCHANTABILITY or FITNESS FOR A PARTICULAR PURPOSE.  See the GNU
% General Public License for more details.
%  
% You should have received a copy of the GNU General Public License
% along with this program.  If not, see <http://www.gnu.org/licenses/>.
%
\chapter{Getting, compiling and running \es}
\label{chap:install}
\index{Installation|textbf}

<<<<<<< HEAD
\begin{itemize}
\item Compiling \es{} is a necessary evil
\item Features can be compiled in or not
\item For maximal efficiency, compile in only the features that you
  use
\item \es{} can be obtained from the \es{} home page
  \footnote{\url{http://espressomd.org}}.
\item If you are looking for the \es binary or the object files, read
  \vref{sec:builddir}
\item other than in most packages, \es will probably not be installed,
  or it will only be installed locally. Refer to \vref{sec:installdir}
  for details.
\end{itemize}
=======
This chapter will describe how to get, compile and run the \es
software.  

\es releases are available as source code packages from the \es home
page\footnote{\url{http://espressomd.org}}.  This is where new users
should get the code.  The code within release packages is tested and
known to run on a number of platforms.  Alternatively, people that
want to use the newest features of \es or that want to start
contributing to the software can instead obtain the current
development code via the version control system software
\textsf{git}\footnote{\url{http://git.org}} from \es's project page at
the Savannah GNU server
\footnote{\url{https://savannah.nongnu.org/projects/espressomd/}}.
This code is not as well tested and documented as the release code; it
is recommended to use this code only if you have already gained some
experience in using \es.

Unlike most other software, no binary distributions of \es are
available, and the software is usually not installed globally for all
users.  Instead, users of \es should compile the software themselves.
\index{features} The reason for this is that it is possible to
activate and deactivate various features before compiling the code.
Some of these features are not compatible with each other, and some of
the features have a profound impact on the performance of the code.
Therefore it is not possible to build a single binary that can satisfy
all needs.  A user should always activate only those features that are
actually needed.  This means, however, that learning how to compile
\es is a necessary evil.  The build system of \es uses the GNU
autotools, which are developed since more than 20 years and allow to
compile software easily on a wide range of platforms.

\section{Running \texttt{configure}}
\label{sec:configure}
\index{configure}
>>>>>>> aad88c78

\todo{autogen.sh if needed}
\todo{Reference to builddir}

% Description of basic options: --prefix, --exec-prefix, CPPFLAGS,
% CFLAGS, LDFLAGS

The first step of building \es is to run the shell script
\codebox{configure} which is to be found in the top level source
directory.  The script collects all the information required by the
compilation process.  It will determine how to use and where to find
the compiler, as well as the different libraries and tools required by
the compilation process, and it will test what compiler flags are to
be used.  The script will find out about most of these things
automatically.  If something is missing, it will complain and give
hints how to solve the problem.  The generic syntax of calling the
\codebox{configure} script is:
\begin{code}
configure [\var{options} ...] [\var{variable}=\var{value} ...]
\end{code}

If you are using the development source code from the \textsf{git}
repository, before you can call \codebox{configure}, it is necessary
to have the GNU autotools (\textsf{autoconf} and \textsf{automake})
installed. Then you can call the script \codebox{autogen.sh} from the
top level source directory, which will generate the
\codebox{configure} script.

\subsection{Source and build directories}
\label{ssec:builddir}
\index{build directory} \index{source directory}

Usually, when a program is compiled, the resulting binary files are
put into the same directory as the sources of the program.  In \es's
build system, the \emph{source directory} that contains all the source
files is completely separated from the \emph{build directory}, where
the files created by the build process are put.  The location of the
build directory is the current working directory at the time when
\codebox{configure} is called.  In this way, you can build several
variants of \es, each variant having different activated features, and
for as many platforms as you want.  All further commands concerning
compiling and running \es have to be called from the build directory.

\paragraph{Example}
When the source directory is \codebox{\$srcdir} (\ie the files where
unpacked to this directory), then the build directory can be set to
\codebox{\$builddir} by calling the \codebox{configure}-script from
there:
\begin{code}
cd $builddir
$srcdir/configure
make
Espresso
\end{code}

\subsection{Options}
\label{ssec:configureoptions}

\index{configure options} The behaviour of \codebox{configure} can be
controlled by the means of command line options.  In the following
only those command line options that are specific to \es will be
explained.  For a complete list of options and explanations thereof,
call
\begin{code}
configure --help
\end{code}

\begin{description}
\item[\texttt{--enable-debug}] This option will enable compiler flags
  required for debugging the \es binary and is disabled by default.
\item[\texttt{--enable-profiling}] This option will enable compiler
  flags required for profiling the \es binary and is disabled by
  default.
\item[\texttt{--with-myconfig=MYCONFIG\_HEADER}] This option sets the
  name of the local configuration header (see \vref{sec:myconfig}). It
  defaults to ``\texttt{myconfig.h}''.
\item[\texttt{--with-mpi=\alt{\lit{yes} \asep \lit{no} \asep
      \lit{guess}}}/ \texttt{--without-mpi}] By default,
  \codebox{configure} will automatically determine whether an MPI
  compiler is available.  If it is, it will use it.  If you specify
  \codebox{--without-mpi} or \codebox{--with-mpi=no}, then MPI will
  not be used, even if it is available.
\item[\texttt{--with-efence} / \texttt{--without-efence}] Whether or
  not to use the ``electric fence'' memory debugging library.
  \footnote{\url{http://freshmeat.net/projects/efence/}} Efence is not
  used by default.
\item[\texttt{--with-tcl=TCL}] By default, \texttt{configure} will
  automatically determine which version of Tcl is used.  If the wrong
  version is chosen automatically, you can specify the name of the
  library with this option, \eg{} \texttt{tcl8.4}.
\item[\texttt{--with-tk=TK} / \texttt{--without-tk}] By default, the
  GUI toolkit Tk is not used by \es. This option can be used to
  activate Tk and to specify which Tk version to use, \eg{}
  \texttt{tk8.4}. If you only specify \texttt{--with-tk} and do not
  give a version number, \texttt{configure} will try to automatically
  deduce the right version.
\item[\texttt{--with-fftw=VERSION} / \texttt{--without-fftw}] This can
  be used to specify whether the FFTW library is to be used, and which
  version.  By default, version 3 will be used if it is found,
  otherwise version 2 is used.  Note that quite a number of central
  features of \es require FFTW.
\end{description}

\section{\texttt{make}: Compiling,  testing and installing \es}
\label{sec:make}

The command \texttt{make} is mainly used to compile the \es source
code, but it can do a number of other things. The generic syntax of
the \texttt{make} command is:
\begin{code}
make [\var{options}] [\var{target}...] [\var{variable}=\var{value}]
\end{code}
When no target is given, the target \texttt{all} is used. The
following targets are available:
\begin{description}
\item[\texttt{all}] Compiles the complete \es source code. The
  variable \lit{myconf} can be used to specify the name of the
  configuration header to be used.
\item[\texttt{check}] Runs the testsuite. By default, all available
  tests will be run on 1, 2, 3, 4, 6, or 8 processors. Which tests are
  run can be controlled by means of the variable \texttt{tests}, which
  processor numbers are to be used can be controlled via the variable
  \texttt{processors}. Note that depending on your MPI installation,
  MPI jobs can only be run in the queueing system, so that \es{} will
  not run from the command line. In that case, you may not be able to
  run the testsuite, or you have to directly submit the testsuite script
  \verb!testsuite/test.sh! to the queueing system.\\
  \textbf{Example:} \verb!make check tests="madelung.tcl" processors="1 2"!\\
  will run the test \texttt{madlung.tcl} on one and two processors.
\item[\texttt{clean}] Deletes all files that were created during the
  compilation.
\item[\texttt{mostlyclean}] Deletes most files that were created
  during the compilation. Will keep for example the built doxygen
  documentation and the \es{} binary.
\item[\texttt{dist}] Creates a \texttt{.tar.gz}-file of the \es{}
  sources.  This will include all source files as they currently are
  in the source directory, \ie{} it will include local changes.  This
  is useful to give your version of \es{} to other people.
  The variable \texttt{extra} can be used to specify additional
  files and directories that are to be included in the archive
  file. \\
  \textbf{Example:} \verb!make dist extra="myconfig.h internal"!\\
  will create the archive file and include the file
  \texttt{myconfig.h} and the directory \texttt{internal} with all
  files and subdirectories.
\item[\texttt{install}] Install \es. The variables \texttt{prefix} and
  \texttt{exec-prefix} can be used to specify the installation
  directories, otherwise the defaults defined by the
  \texttt{configure} script are used. \texttt{prefix} sets the prefix
  where all \es files are to be installed, \texttt{exec-prefix} sets
  the prefix where the executable files are to be installed and is
  required only when there is an architecture-specific directory.\\
  \textbf{Example:} \verb!make install prefix=/usr/local!\\
  will install all files below \texttt{/usr/local}.
\item[\texttt{uninstall}] Uninstalls \es, \ie removes all files that
  were installed during \texttt{make install}. The variables are
  identical to the variables of the \texttt{install}-target.
\end{description}

A number of options are available when calling \texttt{make}.  The
most interesting option is probably \texttt{-j \textit{num\_jobs}},
which can be used for parallel compilation on computers that have more
than one CPU or core.  \textit{num\_jobs} specifies the maximal number
of jobs that will be run.  Setting \textit{num\_jobs} to the number of
available processors speeds up the compilation process significantly.

\section{Running \es}
\label{sec:run}

When \es is found in your path, it can be run via
\begin{code}
Espresso [\var{tcl\_script} [\var{N\_processors} [\var{args}]]]
\end{code}

\index{interactive mode} When \es{} is called without any arguments,
it is started in the interactive mode, where new commands can be
entered on the command line. When the name of a \textit{tcl\_script}
is given, the script is executed. \textit{N\_processors} is the number
of processors that are to be used. Any further arguments are passed to
the script. Note that depending on your MPI installation, MPI jobs can
only be run in the queueing system, so that \es will not run from
the command line.


\section{\texttt{myconfig.h}: Activating and deactivating features}
\label{sec:myconfig}

\index{features} \index{myconfig.h} \index{configuration header} \es
has a large number of features that can be compiled into the binary.
However, it is not recommended to actually compile in all possible
features, as this will negatively affect \es's performance.  Instead,
compile in only the features that are actually required.  For the
developers, it is also possible to turn on or off a number of
debugging messages.  The features and debug messages can be controlled
via a configuration header file that contains C-preprocessor
declarations. Appendix \vref{chap:features} lists and describes all
available features.  When no configuration header is provided by the
user, a default header will be used that turns on the default
features.  The file \texttt{myconfig-sample.h} in the source directory
contains a list of all possible features that can be copied into your
own configuration file.

When you distinguish between the build and the source directory, the
configuration header can be put in either of these. Note, however,
that when a configuration header is found in both directories, the one
in the build directory will be used.

By default, the configuration header is called \texttt{myconfig.h}.
The name of the configuration header can be changed either when the
\texttt{configure}-script is called with the option
\mbox{\texttt{--with-myconfig}} (see section \vref{sec:configure}), or
when \texttt{make} is called with the setting
\mbox{\texttt{myconfig=}\textit{myconfig\_header}} (see section
\vref{sec:make}).

The configuration header can be used to compile different binary
versions of \es with a different set of features from the same source
directory.  Suppose that you have a source directory \texttt{\$srcdir}
and two build directories \texttt{\$builddir1} and
\texttt{\$builddir2} that contain different configuration headers:

\begin{itemize}
\item \texttt{\$builddir1/myconfig.h}:
\begin{code}
#define ELECTROSTATICS
#define LENNARD-JONES
\end{code}

\item \texttt{\$builddir2/myconfig.h}:
\begin{code}
#define LJCOS
\end{code}
\end{itemize}

\noindent Then you can simply compile two different versions of \es via
\begin{code}
cd $builddir1
$srcdir/configure
make

cd $builddir2
$srcdir/configure
make
\end{code}


%%% Local Variables: 
%%% mode: latex
%%% TeX-master: "ug"
%%% End: <|MERGE_RESOLUTION|>--- conflicted
+++ resolved
@@ -1,10 +1,6 @@
 % Copyright (C) 2010,2011 The ESPResSo project
-<<<<<<< HEAD
-% Copyright (C) 2002,2003,2004,2005,2006,2007,2008,2009,2010 Max-Planck-Institute for Polymer Research, Theory Group, PO Box 3148, 55021 Mainz, Germany
-=======
 % Copyright (C) 2002,2003,2004,2005,2006,2007,2008,2009,2010 
 %   Max-Planck-Institute for Polymer Research, Theory Group
->>>>>>> aad88c78
 %  
 % This file is part of ESPResSo.
 %   
@@ -25,21 +21,6 @@
 \label{chap:install}
 \index{Installation|textbf}
 
-<<<<<<< HEAD
-\begin{itemize}
-\item Compiling \es{} is a necessary evil
-\item Features can be compiled in or not
-\item For maximal efficiency, compile in only the features that you
-  use
-\item \es{} can be obtained from the \es{} home page
-  \footnote{\url{http://espressomd.org}}.
-\item If you are looking for the \es binary or the object files, read
-  \vref{sec:builddir}
-\item other than in most packages, \es will probably not be installed,
-  or it will only be installed locally. Refer to \vref{sec:installdir}
-  for details.
-\end{itemize}
-=======
 This chapter will describe how to get, compile and run the \es
 software.  
 
@@ -74,10 +55,6 @@
 \section{Running \texttt{configure}}
 \label{sec:configure}
 \index{configure}
->>>>>>> aad88c78
-
-\todo{autogen.sh if needed}
-\todo{Reference to builddir}
 
 % Description of basic options: --prefix, --exec-prefix, CPPFLAGS,
 % CFLAGS, LDFLAGS
