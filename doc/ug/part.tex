% Copyright (C) 2010,2011,2012 The ESPResSo project
% Copyright (C) 2002,2003,2004,2005,2006,2007,2008,2009,2010 
%   Max-Planck-Institute for Polymer Research, Theory Group
%  
% This file is part of ESPResSo.
%   
% ESPResSo is free software: you can redistribute it and/or modify it
% under the terms of the GNU General Public License as published by the
% Free Software Foundation, either version 3 of the License, or (at your
% option) any later version.
%  
% ESPResSo is distributed in the hope that it will be useful, but
% WITHOUT ANY WARRANTY; without even the implied warranty of
% MERCHANTABILITY or FITNESS FOR A PARTICULAR PURPOSE.  See the GNU
% General Public License for more details.
%  
% You should have received a copy of the GNU General Public License
% along with this program.  If not, see <http://www.gnu.org/licenses/>.
%
\chapter{Setting up particles}
\label{chap:part}

\section{\texttt{part}: Creating single particles}
\newescommand{part}

\subsection{Defining particle properties}
\label{ssec:particleproperties}

\begin{essyntax}
  part
  \var{pid}
  \opt{pos \var{x} \var{y} \var{z}}
  \opt{type \var{typeid}}
  \opt{v \var{vx} \var{vy} \var{vz}}
  \opt{f \var{fx} \var{fy} \var{fz}}
  \opt{bond \var{bondid} \var{pid2} \dots}
  \require{9}{\opt{temp \var{T}}}
  \require{9}{\opt{gamma \var{g}}}
  \require{1}{\opt{q \var{charge}}}
  \require{2}{\opt{quat \var{q1} \var{q2} \var{q3} \var{q4}}}
  \require{2}{\opt{omega \var{x} \var{y} \var{z}}}
  \require{2}{\opt{torque \var{x} \var{y} \var{z}}}
  \require{2}{\opt{rinertia \var{x} \var{y} \var{z}}}
  \require{3}{\opt{\opt{un}fix \var{x} \var{y} \var{z}}}
  \require{3}{\opt{ext_force \var{x} \var{y} \var{z}}}
  \require{4}{\opt{exclude \var{pid2}\dots}}
  \require{4}{\opt{exclude delete \var{pid2}\dots}}
  \require{5}{\opt{mass \var{mass}}}
  \require{6}{\opt{dipm \var{moment}}}
  \require{6}{\opt{dip \var{dx} \var{dy} \var{dz}}}
  \require{7,8}{\opt{virtual \var{v}}}
  \require{8}{\opt{vs\_relative \var{pid} \par{distance}}}
  \require{8}{\opt{vs\_auto\_relate\_to \var{pid}}}
  \begin{features}
    \required[1]{ELECTROSTATICS} 
    \required[2]{ROTATION}
    \required[3]{EXTERNAL_FORCES}
    \required[4]{EXCLUSION}
    \required[5]{MASS}
    \required[6]{DIPOLES}
    \required[7]{VIRTUAL\_SITES\_COM}
    \required[8]{VIRTUAL\_SITES\_RELATIVE}
    \required[9]{LANGEVIN\_PER\_PARTICLE}
  \end{features}
\end{essyntax}

This command modifies particle data, namely position, type (monomer,
ion, \dots), charge, velocity, force and bonds. Multiple properties can
be changed at once. If you add a new particle the position has to be
set first because of the spatial decomposition.

\begin{arguments}
\item[\var{pid}]
\item[\opt{pos \var{x} \var{y} \var{z}}] Sets the position of this
  particle to $(x,y,z)$.
\item[\opt{type \var{typeid}}] Restrictions:
  $\var{typeid} \geq 0$.\\ The
  \var{typeid} is used in the \keyword{inter} command
  (see section \vref{tcl:inter}) to define the parameters of the non
  bonded interactions between different kinds of particles.
\item[\opt{v \var{vx} \var{vy} \var{vz}}] Sets the velocity of
this particle to $(vx,vy,vz)$. The velocity remains variable and will be changed
during integration.
\item[\opt{f \var{fx} \var{fy} \var{fz}}] Set the force acting on this particle
to $(fx,fy,fz)$. The force remains variable and will be changed during integration.
\item[\opt{bond \var{bondid} \var{pid2}\dots}]
  Restrictions: \var{bondid} $\geq 0$; \var{pid2} must
  be an existing particle.  The \var{bondid} is used for
  the inter command to define bonded interactions.
\item[bond delete] Will delete all bonds attached to this particle.
\item[\opt{temp \var{T}}] If used in combination with the Langevin thermostat (as documented in section \ref{sec:thermostat}), sets the temperature \var{T} individually for the particle with id \var{pid}. This allows to simulate systems containing particles of different temperatures. Caution: this has no influence on any other thermostat then the Langevin thermostat.
\item[\opt{gamma \var{g}}] If used in combination with the Langevin thermostat (as documented in section \ref{sec:thermostat}), sets the frictional coefficient \var{T} individually for the particle with id \var{pid}. This allows to simulate systems containing particles with different diffusion constants. Caution: this has no influence on any other thermostat then the Langevin thermostat.
\item[\opt{q \var{charge}}] Sets the charge of this particle to $q$.
\item[\opt{quat \var{q1} \var{q2} \var{q3} \var{q4}}] Sets the
  quaternion representation of the rotational position of this
  particle.
\item[\opt{omega \var{x} \var{y} \var{z}}] Sets the rotational velocity of this particle in the particle's co-rotating frame.
\item[\opt{torque \var{x} \var{y} \var{z}}] Sets the rotational force of this particle, in global frame.
  When printing the values using {\em part id_particle print}, there is an alternative named
  \opt{tbf} which gives you the values of the torque in the body frame.  Be aware: the values obtained when printing using \opt{torque}
  are computed in the frame laboratory and are the ones one should usually look at. Nonetheless,  in case you 
  introduce torques using \opt{torque} option, espresso will assume they are given in the body-frame. Thus \opt{tbf} is useful
  to know which should be the numerical values you should reintroduce in order to have exactly the same conformation.
\item[\opt{rinertia \var{x} \var{y} \var{z}}] Sets the diagonal
    elements of this particles rotational inertia tensor. These correspond with the inertial moments along the coordinate axes in the particle's co-rotating coordinate system. When the particle's quaternions are set to 1 0 0 0, the co-rotating and the fixed (lab) frame are co-aligned.
\item[\opt{fix \var{x} \var{y} \var{z}}] Fixes the particle in space.
  By supplying a set of 3 integers as arguments it is possible to fix
  motion in \var{x}, \var{y}, or \var{z} coordinates independently. For
  example \var{fix 0 0 1} will fix motion only in z. Note that
  \var{fix} without arguments is equivalent to \var{fix 1 1 1}.
\item[\opt{ext_force \var{x} \var{y} \var{z}}]
  An additional external force is applied to the particle.
\item[\opt{unfix}] Release any external influence from the particle.
\item[\opt{exclude \var{pid2}\dots+}] Restrictions:
  \var{pid2} must be an existing particle.  Between the
  current particle an the exclusion partner(s), no nonbonded
  interactions are calculated. Note that unlike bonds, exclusions are
  stored with both partners.  Therefore this command adds the defined
  exclusions to both partners.
\item[\opt{exclude delete \var{pid2}\dots}] Searches for the
  given exclusion and deletes it. Again deletes the exclusion with
  both partners.
  \item[\opt{mass \var{mass}}] Sets the mass of this particle to $mass$. If not
  set, all particles have a mass of 1 in reduced units.
  \item[\opt{dipm \var{moment}}] Sets the dipol moment of this particle to $moment$.
  \item[\opt{dip \var{dx} \var{dy} \var{dz}}] Sets the orientation of the
  dipol axis to $(dx,dy,dz)$.
\item[\opt{virtual \var{v}}] Declares the particles as virtual (1) or
  non-virtual (0, default). Please read chapter \ref{sec:virtual}
  before using virtual sites.
\item[\opt{vs\_auto\_relate\_to \var{pid}}] Automatically relates a
  virtual site to a non-virtual particle for the ``relative''
  implementation of virtual sites. \var{pid} is the id of the particle
  to which the virtual site should be related.
\item[\opt{vs\_relative \var{pid} \var{distance}}] Allows for manual
  access to the attributes of virtual sites in the ``relative''
  implementation. \var{pid} denotes the id of the particle to which
  this virtual site is related and \var{distance} the distance between
  non-virtual and virtual particle.
   \end{arguments}

\subsection{Getting particle properties}

\begin{essyntax}
  \variant{1}
  part \var{pid} print
  \optlong{\alt{id \asep pos \asep type \asep folded_position \asep type \asep
      q \asep v \asep f \asep fix \asep ext_force \asep bond \asep
      \mbox{connections \opt{\var{range}}}}}\dots
  \variant{2} part
\end{essyntax}

Variant \variant{1} will return a list of the specified properties of
particle \var{pid}, or all properties, if no keyword is
specified.  Variant \variant{2} will return a list of all properties
of all particles.

\minisec{Example}
\begin{code}
part 40 print id pos q bonds
\end{code}
will return a list like
\begin{tclcode}
40 8.849 1.8172 1.4677 1.0 {}
\end{tclcode}
This routine is primarily intended for effective use in Tcl scripts.

When the keyword \keyword{connection} is specified, it returns the
connectivity of the particle up to \var{range} (defaults to 1). For
particle 5 in a linear chain the result up to \var{range} = 3 would
look like:
\begin{tclcode}
{ { 4 } { 6 } } { { 4 3 } { 6 7 } } { {4 3 2 } { 6 7 8 } } 
\end{tclcode}
The function is useful when you want to create bonded interactions to
all other particles a certain particle is connected to. Note that this
output can not be used as input to the part command. Check results if
you use them in ring structures.

If none of the options is specified, it returns all properties of the
particle, if it exists, in the form
\begin{tclcode}
  0 pos 2.1 6.4 3.1 type 0 q -1.0 v 0.0 0.0 0.0 f 0.0 0.0 0.0
  bonds { {0 480} {0 368} ... } 
\end{tclcode}
which may be used as an input to this function later on. The first
integer is the particle number.

Variant \variant{2} returns the properties of all stored particles in
a tcl-list with the same format as specified above:
\begin{tclcode}
{0 pos 2.1 6.4 3.1 type 0 q -1.0 v 0.0 0.0 0.0 f 0.0 0.0 0.0
 bonds{{0 480}{0 368}...}} 
{1 pos 1.0 2.0 3.0 type 0 q 1.0 v 0.0 0.0 0.0 f 0.0 0.0 0.0
 bonds{{0 340}{0 83}...}} 
{2...{{...}...}}
{3...{{...}...}}
...
\end{tclcode}

\subsection{Deleting  particles}
\label{tcl:part:delete}

\begin{essyntax}
  \variant{1} part \var{pid} delete
  \variant{2} part deleteall
\end{essyntax}

In variant \variant{1}, the particle \var{pid} is deleted
and all bonds referencing it.  Variant \variant{2} will delete all
particles currently present in the simulation. Variant \variant{3}
will delete all currently defined exclusions.

\subsection{Exclusions}

\begin{essyntax}
  \variant{1} part auto\_exclusions \opt{\var{range}}
  \variant{2} part delete\_exclusions
  \begin{features}
    \required{EXCLUSIONS} 
  \end{features}
\end{essyntax}


Variant \variant{1} will create exclusions for all particles pairs
connected by not more than \var{range} bonds (\var{range} defaults to
2). This is typically used in atomistic simulations, where nearest and
next nearest neighbour interactions along the chain have to be omitted
since they are included in the bonding potentials. For example, if the
system contains particles $0$ \dots $100$, where particle $n$ is
bonded to particle $n-1$ for $1 \leq n \leq 100$, then it will result
in the exclusions:
\begin{itemize}
  \item particle 1 does not interact with particles 2 and 3
  \item particle 2 does not interact with particles 1, 3 and 4
  \item particle 3 does not interact with particles 1, 2, 4 and 5
  \item ...
\end{itemize}

Variant \variant{2} deletes all exclusions currently present in the
system.

\section{Creating groups of particle}

\subsection{\texttt{polymer}: Setting up polymer chains}

\newescommand{polymer}
\begin{essyntax}
  polymer 
  \var{num\_polymers} \var{monomers\_per\_chain}
  \var{bond\_length}\\
  \opt{start \var{pid}} 
  \opt{pos \var{x} \var{y} \var{z}}
  \opt{mode \alt{RW \asep SAW \asep PSAW} 
    \opt{\var{shield} \opt{\var{try_\mathrm{max}}}}} 
  \require{1}{\opt{charge \var{q}}} 
  \require{1}{\opt{distance \var{d_\mathrm{charged}}}}
  \opt{types \var{typeid_\mathrm{neutral}}
    \opt{\var{typeid_\mathrm{charged}}}} 
  \opt{bond \var{bondid}} 
  \opt{angle \var{\phi} \opt{\var{\theta} \opt{\var{x} \var{y}
        \var{z}}}}
  \require{2}{\opt{constraints}}
  \begin{features}
    \required[1]{ELECTROSTATICS}
    \required[2]{CONSTRAINTS}
  \end{features}
\end{essyntax}

This command will create \var{num\_polymers} polymer or
polyelectrolyte chains with \var{monomers\_per\_chain} monomers per
chain. The length of the bond between two adjacent monomers will be
set up to be \var{bond\_length}.

\begin{arguments}
\item[\var{num\_polymers}] Sets the number of polymer chains.
\item[\var{monomers\_per\_chain}] Sets the number of monomers per
  chain.
\item[\var{bond\_length}] Sets the initial distance between two
  adjacent monomers. The distance during the course of the simulation
  depends on the applied potentials. For fixed bond length please
  refer to the Rattle Shake algorithm\cite{andersen83a}.  The algorithm
  is based on Verlet algorithm and satisfy internal constraints for
  molecular models with internal constrains, using Lagrange
  multipliers.
\item[\opt{start \var{pid}}] Sets the particle number of the
  start monomer to be used with the \keyword{part} command. This
  defaults to 0.

\item[\opt{pos \var{x} \var{y} \var{z}}] Sets the position of the
  first monomer in the chain to \var{x}, \var{y}, \var{z} (defaults to
  a randomly chosen value)
  
\item[\opt{mode \alt{RW  \asep  PSAW  \asep  SAW} \opt{\var{shield}
      \opt{\var{try_\mathrm{max}}}}}]
  Selects the setup mode:
  \begin{description}
  \item[\keyword{RW} (Random walk)] The monomers are
    randomly placed by a random walk with a steps size of
    \var{bond_length}.
  \item[\keyword{PSAW} (Pruned self-avoiding walk)] The position of a
    monomer is randomly chosen in a distance of \var{bond\_length} to
    the previous monomer. If the position is closer to another
    particle than \var{shield}, the attempt is repeated up to
    \var{try_\mathrm{max}} times. Note, that this is not a real
    self-avoiding random walk, as the particle distribution is not the
    same. If you want a real self-avoiding walk, use the \keyword{SAW}
    mode.  However, \keyword{PSAW} is several orders of magnitude
    faster than \keyword{SAW}, especially for long chains.
  \item[\keyword{SAW} (Self-avoiding random walk)] The positions of
    the monomers are chosen as in the plain random walk. However, if
    this results in a chain that has a monomer that is closer to
    another particle than \var{shield}, a new attempt of setting up
    the whole chain is done, up to \var{try_\mathrm{max}} times.
  \end{description}
  The default for the mode is \keyword{RW}, the default for the
  \var{shield} is $1.0$, and the default for \var{try_\mathrm{max}} is
  $30000$, which is usually enough for \keyword{PSAW}. Depending on
  the length of the chain, for the \keyword{SAW} mode,
  \var{try_\mathrm{max}} has to be increased by several orders of
  magnitude.
\item[\opt{charge \var{valency}}] Sets the valency of the charged
  monomers.  If the valency of the charged polymers \var{valency} is
  smaller than $10^{-10}$, the charge is assumed to be zero, and the
  types are set to $\var{typeid_\mathrm{charged}} =
  \var{typeid_\mathrm{neutral}}$. If charge is not set, it defaults to
  0.0.
\item[\opt{distance \var{d_\mathrm{charged}}}] Sets the stride
  between the indices of two charged monomers. This defaults defaults
  to 1, meaning that all monomers in the chain are charged.
\item[\opt{types \var{typeid_\mathrm{neutral}}
    \var{typeid_\mathrm{charged}}}] Sets the type ids of the neutral
    and charged monomer types to be used with the \keyword{part}
    command. If only \var{typeid_\mathrm{neutral}} is defined,
    \var{typeid_\mathrm{charged}} defaults to $1$. If the option is
    omitted, both monomer types default to $0$.
  \item[\opt{bond \var{bondid}}] Sets the type number of the bonded
    interaction to be set up between the monomers. This defaults to
    $0$.  Any bonded interaction, no matter how many bonding-partners
    needed, is stored with the second particle in this bond. See
    chapter \ref{sec:inter-bonded}.
  \item[\opt{angle \var{\phi} [\var{\theta} [\var{x} \var{y}
      \var{z}]]}] Allows for setting up helices or planar polymers:
    \var{\phi} and \var{theta} are the angles between adjacent bonds.
    \var{x}, \var{y} and \var{z} set the position of the second
    monomer of the first chain.
  \item[\opt{constraints}] If this option is specified, the particle setup-up
  tries to obey previously defined constraints (see section \vref{sec:constraint}).
\end{arguments}

\subsection{\texttt{counterions}: Setting up counterions}
\newescommand{counterions}
\begin{essyntax}
  counterions
  \var{N} 
  \opt{start \var{pid}} 
  \opt{mode \alt{SAW \asep RW} \opt{\var{shield} \opt{\var{try_\mathrm{max}} }}} 
  \require{1}{\opt{charge \var{val}}}
  \opt{type \var{typeid}}
  \begin{features}
    \required[1]{ELECTROSTATICS}
  \end{features}
\end{essyntax}
This command will create \var{N} counterions in the simulation box.
\begin{arguments}
\item[\opt{start \var{pid}}] Sets the particle id of the first
  counterion.  It defaults to the current number of particles, \ie
  counterions are placed after all previously defined particles.
\item[\opt{mode \alt{SAW \asep RW} \opt{\var{shield}
      \opt{\var{try_\mathrm{max}} }}}] Specifies the setup method to
  place the counterions. It defaults to \keyword{SAW}. See the
  \keyword{polymer} command for a detailed description.
\item[\opt{charge \var{val}}] Specifies the charge of the counterions.
  If not set, it defaults to $-1.0$.
\item[\opt{type \var{typeid}}] Specifies the particle type of the
  counterions. It defaults to $2$.
\end{arguments}

\smallskip
\subsection{\texttt{salt}: Setting up salt ions}
\newescommand{salt}
\begin{essyntax}
  salt 
  \var{N_+} \var{N_-} 
  \opt{start \var{pid}} 
  \opt{mode \alt{SAW \asep RW} \opt{\var{shield} \opt{\var{try_\mathrm{max}}}}}
  \require{1}{\opt{charges \var{val_+} \opt{\var{val_-}}}} 
  \opt{types \var{typeid_+} \opt{\var{typeid_-}}}
  \opt{rad \var{r}}
  \begin{features}
    \required[1]{ELECTROSTATICS}
  \end{features}
\end{essyntax}

Create \var{N_+} positively and \var{N_-} negatively charged salt ions
of charge \var{val_+} and \var{val_-} within the simulation box.
\begin{arguments}
\item[\opt{start \var{pid}}] Sets the particle id of the first
  (positively charged) salt ion. It defaults to the current number of
  particles.
\item[\opt{mode \alt{SAW \asep RW} \opt{\var{shield}
      \opt{\var{try_\mathrm{max}} }}}] Specifies the setup method to
  place the counterions. It defaults to \keyword{SAW}. See the
  \keyword{polymer} command for a detailed description.
\item[\opt{charge \var{val_+} \opt{\var{val_-}}}] Sets the charge of
  the positive salt ions to \var{val_+} and the one of the negatively
  charged salt ions to \var{val_-}. If not set, the values default to
  $1.0$ and $-1.0$, respectively.
\item[\opt{type \var{typeid_+} \opt{\var{typeid_-}}}] Specifies the
  particle type of the salt ions. It defaults to $3$ respectively $4$.
\item[\opt{rad \var{r}}] The salt ions are only placed in a
  sphere with radius \var{r} around the origin.
\end{arguments}


\subsection{\texttt{diamond}: Setting up diamond polymer networks}
\newescommand{diamond}
\begin{essyntax}
  diamond 
  \var{a} \var{bond\_length} \var{monomers\_per\_chain} 
  \opt{counterions \var{N_\mathrm{CI}}}\\ 
  \require{1}{\opt{charges \var{val_\mathrm{node}}
      \var{val_\mathrm{monomer}} \var{val_\mathrm{CI}}}}
  \require{1}{\opt{distance \var{d_\mathrm{charged}}}}
  \opt{nonet}
  \begin{features}
    \required[1]{ELECTROSTATICS}
  \end{features}
\end{essyntax}

Creates a diamond-shaped polymer network with 8 tetra-functional nodes
connected by $2*8$ polymer chains of length \var{monomers\_per\_chain} in 
a unit cell of length \var{a}. Chain monomers are placed at a mutual distance \var{bond\_length}
along the vector connecting network nodes.
The polymer is created starting from particle ID 0. Nodes are assigned type 0,
monomers (both charged and uncharged) are type 1 and counterions type 2.
For inter-particle bonds interaction $0$ is taken which must be a two-particle bond.

\begin{figure}[ht]
  \label{fig:diamond}
  \begin{center}
  \includegraphics[height=6cm]{figures/diamond}
  \caption{Diamond-like polymer network with \var{monomers\_per\_chain}=15.}
  \end{center}
\end{figure}

\begin{arguments}
\item[\var{a}] Determines the size of the of the unit cell.
\item[\var{bond\_length}] Specifies the bond length of the polymer
  chains connecting the 8 tetra-functional nodes.
\item[\var{monomers\_per\_chain}] Sets the number of chain monomers
  between the functional nodes.
\item[\opt{counterions \var{N_\mathrm{CI}}}] Adds \var{N_\mathrm{CI}}
  counterions to the system.
\item[\opt{charges \var{val_\mathrm{node}} \var{val_\mathrm{monomer}}
    \var{val_\mathrm{CI}}}] Sets the charge of the nodes to
  \var{val_\mathrm{node}}, the charge of the connecting monomers to
  \var{val_\mathrm{monomer}}, and the charge of the counterions to
  \var{val_\mathrm{CI}}.
\item[\opt{distance \var{d_\mathrm{charged}}}] Specifies the distance
  between charged monomers along the interconnecting chains. If
  $\var{d_\mathrm{charged}} > 1$ the remaining chain monomers are
  uncharged.
  \item[\opt{nonet}] Do not create bonds between the chains.
\end{arguments}


\subsection{\texttt{icosaeder}: Setting up an icosaeder}
\newescommand{icosaeder}
\begin{essyntax}
  icosaeder 
  \var{a} \var{monomers\_per\_chain} 
  \opt{counterions \var{N_\mathrm{CI}}} 
  \require{1}{\opt{charges \var{val_\mathrm{monomers}} \var{val_\mathrm{CI}}}}
  \require{1}{\opt{distance \var{d_\mathrm{charged}}}}
  \begin{features}
    \required[1]{ELECTROSTATICS}
  \end{features}
\end{essyntax}

Creates a modified icosaeder to model a fullerene (or soccer ball).
The edges are modeled by polymer chains connected at the corners of
the icosaeder. For inter-particle bonds interaction $0$ is taken which
must be a two-particle bond. Two particle types are used for the
pentagons and the interconnecting links. For an example, see figure \ref{fig:fullerene}.

\begin{figure}[ht]
 \begin{center}
  \includegraphics[height=6cm]{figures/fullerene}
  \caption{Icosaeder with \var{monomers\_per\_chain}=15.}
  \label{fig:fullerene}
  \end{center}
\end{figure}

\begin{arguments}
\item[\var{a}] Length of the links. Defines the size of the icosaeder.
\item[\var{monomers\_per\_chain}] Specifies the number of chain monomers along one edge.
\item[\opt{counterions \var{N_\mathrm{CI}}}] Specifies the number of
  counterions to be placed into the system.
\item[\opt{charges \var{val_\mathrm{monomers}} \var{val_\mathrm{CI}}}]
  Set the charges of the monomers to \var{val_\mathrm{monomers}} and
  the charges of the counterions to \var{val_\mathrm{CI}}.
\item[\opt{distance \var{d_\mathrm{charged}}}] Specifies the distance
  between two charged monomer along the edge. If
  $\var{d_\mathrm{charged}} > 1$ the remaining monomers are uncharged.
\end{arguments}

\subsection{\texttt{crosslink}: Cross-linking polymers}
\newescommand{crosslink}
\begin{essyntax}
  crosslink 
  \var{num\_polymer} \var{monomers\_per\_chain} 
  \opt{start \var{pid}} 
  \opt{catch \var{r_\mathrm{catch}}}
  \opt{distLink \var{link\_dist}} 
  \opt{distChain \var{chain\_dist}} 
  \opt{FENE \var{bondid}} 
  \opt{trials \var{try_\mathrm{max}}} 
\end{essyntax}

Attempts to end-crosslink the current configuration of
\var{num\_polymer} equally long polymers with
\var{monomers\_per\_chain} monomers each, returning how many ends are
successfully connected.

\begin{arguments}
\item[\opt{start \var{pid}}] \var{pid} specifies the first monomer of
  the chains to be linked. It has to be specified if the polymers do
  not start at id 0.
\item[\opt{catch \var{r_catch}}] Set the radius around each monomer
  which is searched for possible new monomers to connect to.
  \var{r_\mathrm{catch}} defaults to $1.9$.
\item[\opt{distLink \var{link\_dist}}] The minimal distance of two
  interconnecting links. It defaults to $2$.
\item[\opt{distChain \var{chain\_dist}}] The minimal distance for an
  interconnection along the same chain. It defaults to $0$. If set to
  \var{monomers\_per\_chain}, no interchain connections are created.
\item[\opt{FENE \var{bondid}}] Sets the bond type for the connections
  to \var{bondid}.
\item[\opt{trials \var{try_\mathrm{max}}}] If not specified,
  \var{try_\mathrm{max}} defaults to $30000$.
\end{arguments}

\subsection{\texttt{copy\_particles}: copying a set of particles}
\newescommand[copy-particles]{copy\_particles}
\begin{essyntax}
  copy_particles
  \opt{set \var{id1} \var{id2} \dots \asep range \var{from} {to} \dots} 
  \opt{shift \var{s\_x} \var{s\_y} \var{s\_z}}
\end{essyntax}

Copy a group of particles including their bonds. Positions can be
\opt{shift}ed by an offset $(\var{s\_x}, \var{s\_y}, \var{s\_z})$,
otherwise the copied set is at exactly the same position as the
original set. The particles can be given as a combination of
\opt{list}s or \opt{range}s. The new particles obtain in any case
consecutive identities after the largest current identity. Bonds
within the defined particle set are copied with translated identities,
but not bonds with particles outside the list. That is, if the
particle set corresponds to a molecule, intramolecular bonds are
preserved, but not intermolecular ones.

Examples of use:\\
\begin{tclcode}
  copy_particles set {1 2 3 4} shift 0.0 0.0 0.0
  copy_particles set {1 2} set {3 4}
  copy_particles range 1 4
\end{tclcode}
All these examples do the same - making exact copies of particles 1 through 4.

\section{\texttt{constraint}: Setting up constraints}\label{sec:constraint}
\newescommand{constraint}

\begin{essyntax}
  \variant{1} 
  constraint wall normal \var{n_x} \var{n_y} \var{n_z} 
  dist \var{d} type \var{id} \opt{penetrable \var{flag}} \opt{reflecting \var{flag}}
  
  \variant{2}
  constraint sphere center \var{c_x} \var{c_y} \var{c_z} 
  radius \var{rad} direction \var{direction} type \var{id} \opt{penetrable \var{flag}} \opt{reflecting \var{flag}}
  
  \variant{3}
  constraint cylinder center \var{c_x} \var{c_y} \var{c_z} 
  axis \var{n_x} \var{n_y} \var{n_z} 
  radius \var{rad} length \var{length} 
  direction \var{direction} 
  type \var{id}  \opt{penetrable \var{flag}} \opt{reflecting \var{flag}}
  
  \variant{4}
  constraint rhomboid corner \var{p_x} \var{p_y} \var{p_z} 
  a \var{a_x} \var{a_y} \var{a_z} 
  b \var{b_x} \var{b_y} \var{b_z} \\
  c \var{c_x} \var{c_y} \var{c_z} 
  direction \var{direction} 
  type \var{id}  \opt{penetrable \var{flag}} \opt{reflecting \var{flag}}
  
  \variant{5}
  constraint maze nsphere \var{n} 
  dim \var{d} sphrad \var{r_s} cylrad \var{r_c}
  type \var{id} \opt{penetrable \var{flag}}
  
  \variant{6}  
  constraint pore center \var{c_x} \var{c_y} \var{c_z} 
  axis \var{n_x} \var{n_y} \var{n_z} 
  radius \var{rad} length \var{length} 
  type \var{id} 
  
  \require{1}{%
    \variant{7}
    constraint rod center \var{c_x} \var{c_y} 
    lambda \var{lambda}
  } 
  
  \require{1}{%
    \variant{8}
    constraint plate height \var{h}
    sigma \var{sigma} 
  }
  
  \require{2,3}{%
    \variant{9}
    constraint ext_magn_field \var{f_x} \var{f_y} \var{f_z} 
  }
  
  \variant{10} 
  constraint plane cell \var{x} \var{y} \var{z} 
  type \var{id}

  \variant{11}
  constraint mindist_position \var{x} \var{y} \var{z} 

  \begin{features}
    \required{CONSTRAINTS}
    \required[1]{ELECTROSTATICS}
    \required[2]{ROTATION}
    \required[3]{DIPOLES}
  \end{features}
\end{essyntax}

The \codebox{constraint} command offers a variety of surfaces that can be
defined to interact with desired particles. Variants \variant{1} to \variant{6}
create interactions via a non-bonded interaction potential, where the distance
between the two particles is replaced by the
distance of the center of the particle to the surface. The constraints are
identified like a particle via its type for the non-bonded interaction. 
After a type is defined for each constraint one has
to define
the interaction of all different particle types with the constraint using
the \codebox{inter} command. In variants \variant{1} to \variant{5}, constraints
 are able to be penetrated if \var{flag} is set to 1. Otherwise, when the
 penetrable option is ignored or \var{flag} is set to 0, the constraint
 cannot be violated, i.e. no particle can go through the constraint surface.
 In variants \variant{1} to \variant{4} it is also possible to specify a flag 
 indicating if the constraints should be reflecting. The flags can equal 1 or 2.
 The flag 1 corresponds to a reflection process where the normal component of the 
 velocity is reflected and the tangential component remains unchanged. If the
 flag is 2, also the tangential component is turned around, so that a bounce back
 motion is performed. The second variant is useful for boundaries of DPD.
 The reflection property is only activated if an interaction is defined between
 a particular particle and the constraint! This will usually be a lennard-jones
 interaction with $\epsilon=0$, but finite interaction range.

Variants \variant{7} and \variant{8} create interactions based on electrostatic
interactions. The corresponding force acts in direction of the normal vector of the
surface and applies to all charged particles.

Variant \variant{9} does not define a surface but is based on magnetic
dipolar interaction with an external magnetic field. It applies to all particles
with a dipol moment.

Variant \variant{10} is essential for the use of tunable-slip boundary
interactions for microchannel flows like the Plane Poiseuille or Plane Couette
Flow.

Variant \variant{11} calculates the smallest distance to all non-penetrable
constraints, that can be repulsive (wall, cylinder, sphere, rhomboid, maze, pore).
Negative distances mean that the position is ``within'' the area that
particles should not access. Helpful to find initial configurations.) 

\textbf{Note that constraints are not saved to checkpoints and that they have to
be reset upon restarting a simulation.}

The resulting surface in variant \variant{1} is a plane defined by the
normal vector \var{n_x} \var{n_y} \var{n_z} and the distance
\var{d} from the origin. The force acts in direction of the normal. 
Note that the \var{d} describes the distance from the origin in units
of the normal vector so that the product of $d$ and $n$ is a point on the
surface. Therefore negative distances are quite common!

The resulting surface in variant
\variant{2} is a sphere with center \var{c_x} \var{c_y} \var{c_z} and radius
\var{rad}. The \var{direction} determines the force direction, -1 or
\opt{inside} for inward and +1 or \opt{outside} for outward. 

The resulting surface
in variant \variant{3} is a cylinder with center \var{c_x} \var{c_y}
\var{c_z} and radius \var{rad}. The \var{length} parameter is \textbf{half} 
of the cylinder length. The \var{axis} is a
vector along the cylinder axis, which is normalized in the program.
The \var{direction} is defined the same way as for the spherical
constraint. 

The resulting surface in variant \variant{4} is a rhomboid, defined by one 
corner located at \var{p_x} \var{p_y} \var{p_z} and three adjacent edges, 
defined by the three vectors connecting the corner p with it's three neighboring
corners, a (\var{a_x} \var{a_y} \var{a_z}), b (\var{b_x} \var{b_y} \var{b_z}) 
and c (\var{c_x} \var{c_y} \var{c_z}).

The resulting surface in variant \variant{5} is \var{n}
spheres of radius \var{r_s} along each dimension, connected by
cylinders of radius \var{r_c}. The spheres have simple cubic
symmetry. The spheres are distributed evenly by dividing the
\var{box_l} by \var{n}.  Dimension of the maze can be controlled by
\var{d}: 0 for one dimensional, 1 for two dimensional and 2 for three
dimensional maze.

Variant \variant{6} sets up a cylindrical pore similar to variant
\variant{3} with a center \var{c_x} \var{c_y} \var{c_z} and radius
\var{rad}. The \var{length} parameter is \textbf{half} of the cylinder
length. The \var{axis} is a vector along the cylinder axis, which is
normalized in the program. The argument \codebox{radius \var{rad}} 
can be replaced by the argument \codebox{ radii \var{rad1} \var{rad2}}
to obtain a pore with a conical shape and corresponding opening radii.
The first radius is in the direction opposite to the axis vector.

Variant \variant{7} specifies an electrostatic interaction between the
charged particles in the system to an infinitely long rod with a line
charge of \var{lambda} which is alinge along the z-axis and centered
at \var{c_x} and \var{c_y}.

Variant \variant{8} specifies the electrostatic interactinos between
the charged particles in the system and an inifinitely large plate in
the x-y-plane at height \var{h}. The plate carries a charge density of
\var{sigma}.
  
Variant \variant{9} specifies the dipolar coupling of particles with a
dipolar moment to an external field \var{f_x} \var{f_y} \var{f_z}.

Variant \variant{10} creates an infinite plane at a fixed position. For
non-initializing a direction of the constraint values of the positions
have to be negative. For the tunable-slip boundary interactions you
have to set \emph{two} constraints.

\minisec{Example}
To create an infinite plane in $z$-direction at $z=20.0$ of type id 1,
use:
\begin{code}
  constraint plane cell -10 -10 20 type 1
\end{code}

\subsection{Deleting a constraint}
\begin{essyntax}
  constraint delete \opt{\var{num}} 
\end{essyntax}

This command will delete constraints. If \var{num} is specified only this
constraint will deleted, otherwise all constraints will be removed from the
system. 

\subsection{Getting the force on a constraint}
\begin{essyntax}
constraint force \var{n} 
\end{essyntax}
Returns the force acting on the \var{n}th constraint.


\subsection{Getting the currently defined constraints}
\begin{essyntax}
constraint  \opt{\var{num}} 
\end{essyntax}
Prints out all constraint information. If \var{num} is specified only this
constraint is displayed, otherwise all constraints will be printed.

\section{Virtual sites}
\label{sec:virtual}
\index{virtual sites|mainindex}

Virtual sites are particles, the positions and velocities of which are
not obtained by integrating an equation of motion.  Rather, their
coordinates are obtained from the position (and orientation) of one or
more other particles. In this way, rigid arrangements of particles can
be constructed and a particle can be placed in the center of mass of a
set of other particles.  Virtual sites can interact with other
particles in the system by means of interactions. Forces are added to
them according to their respective particle type. Before the next
integration step, the forces accumulated on a virtual site are
distributed back to those particles, from which the virtual site was
derived.

There are two distinct types of virtual sites, decribed in the
following.

\subsection{Virtual sites in the center of mass of a molecule}

To activate this implementation, enable the feature
\texttt{VIRTUAL_SITES_COM} in \texttt{myconfig.h}
(sec. \ref{sec:myconfig}).  Virtual sites are then placed in the
center of mass of a set of particles (as defined below). Their
velocity will also be that of the center of mass. Forces accumulating
on the virtual sites are distributed back to the particles which form
the molecule.  To place a virtual site at the center of a molecule,
perform the following steps in that order
\begin{enumerate}
\item Create a particle of the desired type for each molecule. It
  should be placed at least roughly in the center of the molecule to
  make sure, it's on the same node as the other particles forming the
  molecule, in a simulation with more than one cpu.
\item Make it a virtual site using 
  \begin{essyntaxbox}
    part \var{pid} virtual 1
  \end{essyntaxbox}
\item Declare the list of molecules and the particles they consist of:
  \begin{essyntaxbox}
    analyze set \{\var{molid} \{\var{list of particle ids ..}\} ...\}
  \end{essyntaxbox}
  The lists of particles in a molecule comprise the non-virtual
  particles and the virtual site.
\item Assign to all particles that belong to the same molecule a
  common molecule id
  \begin{essyntaxbox}
    part \var{pid} mol \var{molid}
  \end{essyntaxbox}
\item Update the position of all virtual particles (optional)
  \begin{essyntaxbox}
    integrate 0
  \end{essyntaxbox}
\end{enumerate}

\subsection{Rigid arrangements of particles}

The ``relative'' implementation of virtual sites allows for the
simulation of rigid arrangements of particles. It can be used, \eg,
for extended dipoles and raspberry-particles, but also for more
complex configurations.  Position and velocity of a virtual site are
obtained from the position and orientation of exactly one non-virtual
particle, which has to be placed in the center of mass of the rigid
body. Several virtual sites can be related to one and the same
non-virtual particle.  The position of the virtual site is given by
\begin{equation}
\vec{x_v} =\vec{x_n} +O_n (O_v \vec{E_z}) d,
\end{equation}
where $\vec{x_n}$ is the position of the non-virtual particle, $O_n$
is the orientation of the non-virtual particle, $O_v$ denotes the
orientation of the vector $\vec{x_v}-\vec{x_n}$ with respect to the
non-virtual particle's body fixed frame and $d$ the distance between
virtual and non-virtual particle.  In words: The virtual site is
placed at a fixed distance from the non-virtual particle. When the
non-virtual particle rotates, the virtual sites rotates on an orbit
around the non-virtual particle's center.

To use this implementation of virtual sites, activate the feature
\texttt{VIRTUAL_SITES_RELATIVE} in \texttt{myconfig.h} (see
sec. \ref{sec:myconfig}).  To set up a virtual site,
\begin{enumerate}
\item Place the particle to which the virtual site should be
  related. It needs to be in the center of mass of the rigid
  arrangement of particles you create. Let its particle id be n.
\item Place a particle at the desired relative position, make it
  virtual and relate it to the first particle
  \begin{essyntaxbox}
    part \var{v} pos \var{pos} virtual 1 vs_auto_relate \var{n}
  \end{essyntaxbox}
\item Repeat the previous step with more virtual sites, if desired.
\item To update the positions of all virtual sites, call
  \begin{essyntaxbox}
    integrate 0
  \end{essyntaxbox}
\end{enumerate}

Please note:
\begin{itemize}
\item The relative position of the virtual site is defined by its
  distance from the non-virtual particle, the id of the non-virtual
  particle and a quaternion which defines the vector from non-virtual
  particle to virtual site in the non-virtual particle's body-fixed
  frame. The first two are saved in the virtual site's
  vs\_relative-attribute, while the latter is saved in the quaternion
  attribute. Take care, not to overwrite these after using
  vs\_auto\_relate.
\item Virtual sites can not be placed relative to other virtual sites,
  as the order in which the positions of virtual sites are updated is
  not guaranteed. Always relate a virtual site to a non-virtual
  particle placed in the center of mass of the rigid arrangement of
  particles.
\item Don't forget to declare the particle virtual in addition to
  calling vs\_auto\_relate
\item In case you know the correct quaternions, you can also setup a
  virtual site using
  \begin{essyntaxbox}
    part \var{v} virtual 1 quat \var{q} vs\_relative \var{n} \var{d}
  \end{essyntaxbox}
  where n is the id of the non-virtual particle and d is its distance
  from the virtual site.
\item In a simulation on more than one CPU, the effective cell size
  needs to be larger than the largest distance between a non-virtual
  particle and its associated virtual sites. To this aim, you need to
  set the global variable \var{min\_global\_cut} to this largest
  distance. \es issues a warning when creating a virtual site with
  \lit{vs\_auto\_relate\_to} and the cutoff is insufficient.
\item If the virtual sites represent actual particles carrying a mass,
  the inertia tensor of the non-virtual particle in the center of mass
  needs to be adapted.
\end{itemize}

\subsection{Additional features}

The behaviour of virtual sites can be fine-tuned with the following
switches in \texttt{myconfig.h} (sec.\ref{sec:myconfig})
\begin{itemize}
\item \texttt{VIRTUAL_SITES_NO_VELOCITY} specifies that the velocity
  of virtual sites is not computed
\item \texttt{VIRTUAL_SITES_THERMOSTAT} specifies that the Langevin
  thermostat should also act on virtual sites
\item \texttt{THERMOSTAT_IGNORE_NON_VIRTUAL} specifies that the
  thermostat does not act on non-virtual particles
\end{itemize}

\section{Grand canonical feature}
For using ESPResSo conveniently for simulations in the grand canonical ensemble, or
other purposes, when particles of certain types are created and deleted frequently.

\begin{essyntax}
part gc
<<<<<<< HEAD
\alt{\var{type} \asep \alt{find \var{type} \asep delete \var{type} } }
=======
\alt{\var{type} \asep \alt{\alt{find \asep delete \asep
status \asep number} \var{type}}}
>>>>>>> 05baa425
\begin{features}
\texttt{GRANDCANONICAL}
\end{features}

\end{essyntax}
By giving only a particle type as an argument, ESPResSo will initialize arrays on the
c-level which will keep track of particles of the given type. When using the keyword
\texttt{find} and a particle type, the command will return a randomly chosen particle
id, for a particle of the given type. Similarly using the \texttt{delete} variant will
delete a randomly chosen particle of the given type.  Notice however, that changing
the type of an existing particle will not change the arrays. If the change is
permanent, then re-initializing the arrays of the involved types will remove this
inconsistency.
<<<<<<< HEAD
=======
The keyword \texttt{status} will return a list with all particles with the given type,
similarly giving \texttt{number} as argument will return the number of particles
which sharing the given type.
>>>>>>> 05baa425
%%% Local Variables: 
%%% mode: latex
%%% TeX-master: "ug"
%%% End: <|MERGE_RESOLUTION|>--- conflicted
+++ resolved
@@ -922,12 +922,8 @@
 
 \begin{essyntax}
 part gc
-<<<<<<< HEAD
-\alt{\var{type} \asep \alt{find \var{type} \asep delete \var{type} } }
-=======
 \alt{\var{type} \asep \alt{\alt{find \asep delete \asep
 status \asep number} \var{type}}}
->>>>>>> 05baa425
 \begin{features}
 \texttt{GRANDCANONICAL}
 \end{features}
@@ -941,12 +937,9 @@
 the type of an existing particle will not change the arrays. If the change is
 permanent, then re-initializing the arrays of the involved types will remove this
 inconsistency.
-<<<<<<< HEAD
-=======
 The keyword \texttt{status} will return a list with all particles with the given type,
 similarly giving \texttt{number} as argument will return the number of particles
 which sharing the given type.
->>>>>>> 05baa425
 %%% Local Variables: 
 %%% mode: latex
 %%% TeX-master: "ug"
