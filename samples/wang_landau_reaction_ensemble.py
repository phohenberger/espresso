--- conflicted
+++ resolved
@@ -26,10 +26,8 @@
 from espressomd import code_info
 from espressomd import analyze
 from espressomd import integrate
-from espressomd.interactions import *
 from espressomd import reaction_ensemble
 from espressomd.interactions import HarmonicBond
-
 
 # System parameters
 #############################################################
@@ -75,16 +73,10 @@
 
 
 RE = reaction_ensemble.WangLandauReactionEnsemble(
-<<<<<<< HEAD
     temperature=1, exclusion_radius=0, seed=77)
-RE.add_reaction(gamma=K_diss, reactant_types=[0], reactant_coefficients=[
-    1], product_types=[1, 2], product_coefficients=[1, 1], default_charges={0: 0, 1: -1, 2: +1})
-=======
-    temperature=1, exclusion_radius=0)
 RE.add_reaction(gamma=K_diss, reactant_types=[0], reactant_coefficients=[1],
                 product_types=[1, 2], product_coefficients=[1, 1],
                 default_charges={0: 0, 1: -1, 2: +1})
->>>>>>> 62c5b2a0
 print(RE.get_status())
 system.setup_type_map([0, 1, 2, 3])
 
