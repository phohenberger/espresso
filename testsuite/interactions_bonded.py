--- conflicted
+++ resolved
@@ -26,15 +26,6 @@
 
 
 class InteractionsBondedTest(ut.TestCase):
-<<<<<<< HEAD
-    system = espressomd.System(box_l=[10.0, 10.0, 10.0])
-    system.seed = range(system.cell_system.get_state()['n_nodes'])
-    numpy.random.seed(seed=system.seed)
-
-    start_pos = numpy.random.rand(3) * system.box_l
-    axis = numpy.random.rand(3)
-    axis /= numpy.linalg.norm(axis)
-=======
     system = espressomd.System(box_l=[1.0, 1.0, 1.0])
     np.random.seed(seed=system.seed)
 
@@ -43,11 +34,11 @@
     start_pos = np.random.rand(3) * box_l
     axis = np.random.rand(3)
     axis /= np.linalg.norm(axis)
->>>>>>> fc7cc93c
     step = axis * 0.01
     step_width = np.linalg.norm(step)
 
     def setUp(self):
+        self.system.box_l = [self.box_l] * 3
         self.system.cell_system.skin = 0.4
         self.system.time_step = .1
 
