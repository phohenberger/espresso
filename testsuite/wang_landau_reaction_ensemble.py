--- conflicted
+++ resolved
@@ -70,18 +70,9 @@
     h = HarmonicBond(r_0=0, k=1)
     system.bonded_inter[0] = h
     system.part[0].add_bond((h, 1))
-<<<<<<< HEAD
     RE = reaction_ensemble.WangLandauReactionEnsemble(temperature=temperature, exclusion_radius=0)
-    RE.add_reaction(Gamma=K_diss, 
-    reactant_types=[0], reactant_coefficients=[
-           1], product_types=[1, 2], product_coefficients=[1, 1])
-    RE.set_default_charges(dictionary={"0": 0, "1": -1, "2": +1})
-=======
-    RE = reaction_ensemble.WangLandauReactionEnsemble(
-        standard_pressure=0.00108, temperature=temperature, exclusion_radius=0)
-    RE.add(equilibrium_constant=K_diss, reactant_types=[0], reactant_coefficients=[
+    RE.add(Gamma=K_diss, reactant_types=[0], reactant_coefficients=[
            1], product_types=[1, 2], product_coefficients=[1, 1], default_charges={0: 0, 1: -1, 2: +1})
->>>>>>> 3b35f767
     system.setup_type_map([0, 1, 2, 3])
     # initialize wang_landau
     # generate preliminary_energy_run_results here, this should be done in a
