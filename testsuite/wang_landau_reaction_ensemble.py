#
# Copyright (C) 2013,2014 The ESPResSo project
#
# This file is part of ESPResSo.
#
# ESPResSo is free software: you can redistribute it and/or modify
# it under the terms of the GNU General Public License as published by
# the Free Software Foundation, either version 3 of the License, or
# (at your option) any later version.
#
# ESPResSo is distributed in the hope that it will be useful,
# but WITHOUT ANY WARRANTY; without even the implied warranty of
# MERCHANTABILITY or FITNESS FOR A PARTICULAR PURPOSE.  See the
# GNU General Public License for more details.
#
# You should have received a copy of the GNU General Public License
# along with this program.  If not, see <http://www.gnu.org/licenses/>.
#
"""Testmodule for the Wang-Landau Reaction Ensemble.
"""
from __future__ import print_function
import numpy as np
import unittest as ut

import espressomd
from espressomd import code_info
from espressomd import analyze
from espressomd import integrate
from espressomd.interactions import *
from espressomd import reaction_ensemble
from espressomd import system


class ReactionEnsembleTest(ut.TestCase):

    """Test the core implementation of the wang_landau reaction ensemble.
    
    Create a harmonic bond between the two reacting particles. Therefore the
    potential energy is quadratic in the elongation of the bond and
    therefore the density of states is known as the one of the harmonic
    oscillator
    """

    # System parameters
    #
    box_l = 6 * np.sqrt(2)
    temperature = 1.0

    # Integration parameters
    #
    system = espressomd.System(box_l = [box_l, box_l, box_l])
    system.time_step = 0.01
    system.cell_system.skin = 0.4

    #
    # Setup System
    #

    N0 = 1  # number of titratable units
    K_diss = 0.0088

    system.part.add(id=0, pos=[0, 0, 0] * system.box_l, type=3)
    system.part.add(id=1, pos=[1.0, 1.0, 1.0] * system.box_l / 2.0, type=1)
    system.part.add(id=2, pos=np.random.random() * system.box_l, type=2)
    system.part.add(id=3, pos=np.random.random() * system.box_l, type=2)


    h = HarmonicBond(r_0=0, k=1)
    system.bonded_inter[0] = h
    system.part[0].add_bond((h, 1))
    RE = reaction_ensemble.WangLandauReactionEnsemble(temperature=temperature, exclusion_radius=0)
    RE.add_reaction(Gamma=K_diss, reactant_types=[0], reactant_coefficients=[
           1], product_types=[1, 2], product_coefficients=[1, 1], default_charges={0: 0, 1: -1, 2: +1})
    system.setup_type_map([0, 1, 2, 3])
    # initialize wang_landau
    # generate preliminary_energy_run_results here, this should be done in a
    # seperate simulation without energy reweighting using the update energy
    # functions
    np.savetxt("energy_boundaries.dat", np.c_[
               [0, 1], [0, 0], [9, 9]],delimiter='\t' ,  header="nbar   E_potmin   E_potmax")

    RE.add_collective_variable_degree_of_association(
        associated_type=0, min=0, max=1, corresponding_acid_types=[0, 1])
    RE.add_collective_variable_potential_energy(
        filename="energy_boundaries.dat", delta=0.05)
    RE.set_wang_landau_parameters(
        final_wang_landau_parameter=1e-2, do_not_sample_reaction_partition_function=True, full_path_to_output_filename="WL_potential_out.dat")

    def test_wang_landau_output(self):
        while True:
            try:
                self.RE.reaction()
<<<<<<< HEAD
                self.RE.global_mc_move_for_one_particle_of_type_wang_landau(3)
=======
                for i in range(7):
                    self.RE.displacement_mc_move_for_particles_of_type(3)
>>>>>>> 8b6d01ba
            except reaction_ensemble.WangLandauHasConverged:  # only catch my exception
                break
        # test as soon as wang_landau has converged (throws exception then)
        nbars, Epots, WL_potentials = np.loadtxt(
            "WL_potential_out.dat", unpack=True)
        mask_nbar_0 = np.where(np.abs(nbars - 1.0) < 0.0001)
        Epots = Epots[mask_nbar_0]
        Epots = Epots[1:]
        WL_potentials = WL_potentials[mask_nbar_0]
        WL_potentials = WL_potentials[1:]

        expected_canonical_potential_energy = np.sum(np.exp(WL_potentials) * Epots * np.exp(
            -Epots / self.temperature)) / np.sum(np.exp(WL_potentials) * np.exp(-Epots / self.temperature))

        expected_canonical_squared_potential_energy = np.sum(np.exp(WL_potentials) * Epots**2 * np.exp(
            -Epots / self.temperature)) / np.sum(np.exp(WL_potentials) * np.exp(-Epots / self.temperature))

        expected_canonical_configurational_heat_capacity = expected_canonical_squared_potential_energy - \
            expected_canonical_potential_energy**2

        print(expected_canonical_potential_energy, expected_canonical_configurational_heat_capacity)

        # for the calculation regarding the analytical results which are
        # compared here, see Master Thesis Jonas Landsgesell p. 72
        self.assertAlmostEqual(
            expected_canonical_potential_energy - 1.5, 0.00, places=1,
                               msg="difference to analytical expected canonical potential energy too big")
        self.assertAlmostEqual(
            expected_canonical_configurational_heat_capacity - 1.5, 0.00, places=1,
                               msg="difference to analytical expected canonical configurational heat capacity too big")

if __name__ == "__main__":
    print("Features: ", espressomd.features())
    ut.main()<|MERGE_RESOLUTION|>--- conflicted
+++ resolved
@@ -90,12 +90,8 @@
         while True:
             try:
                 self.RE.reaction()
-<<<<<<< HEAD
-                self.RE.global_mc_move_for_one_particle_of_type_wang_landau(3)
-=======
                 for i in range(7):
                     self.RE.displacement_mc_move_for_particles_of_type(3)
->>>>>>> 8b6d01ba
             except reaction_ensemble.WangLandauHasConverged:  # only catch my exception
                 break
         # test as soon as wang_landau has converged (throws exception then)
