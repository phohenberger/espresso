#
# Copyright (C) 2013,2014,2015,2016 The ESPResSo project
#
# This file is part of ESPResSo.
#
# ESPResSo is free software: you can redistribute it and/or modify
# it under the terms of the GNU General Public License as published by
# the Free Software Foundation, either version 3 of the License, or
# (at your option) any later version.
#
# ESPResSo is distributed in the hope that it will be useful,
# but WITHOUT ANY WARRANTY; without even the implied warranty of
# MERCHANTABILITY or FITNESS FOR A PARTICULAR PURPOSE.  See the
# GNU General Public License for more details.
#
# You should have received a copy of the GNU General Public License
# along with this program.  If not, see <http://www.gnu.org/licenses/>.
#

"""
Testmodule for the H5MD interface.
"""
import os
import sys
import unittest as ut
import numpy as np
import espressomd  # pylint: disable=import-error
import h5py  # h5py has to be imported *after* espressomd (MPI)
from espressomd.interactions import Virtual

npart = 26


class CommonTests(ut.TestCase):
    """
    Class that holds common test methods.
    """
<<<<<<< HEAD
    system = espressomd.System(box_l=[1.0, 1.0, 1.0])
=======
    system = espressomd.System()
    system.seed = system.cell_system.get_state()['n_nodes'] * [1234]

>>>>>>> 866f0307
    # avoid particles to be set outside of the main box, otherwise particle
    # positions are folded in the core when writing out and we cannot directly
    # compare positions in the dataset and where particles were set. One would
    # need to unfold the positions of the hdf5 file.
    box_l = npart / 2.0
    system.box_l = [box_l, box_l, box_l]
    system.cell_system.skin = 0.4
    system.time_step = 0.01

    for i in range(npart):
        system.part.add(id=i, pos=np.array([float(i),
                                            float(i),
                                            float(i)]),
                        v=np.array([1.0, 2.0, 3.0]), type=23)
        if espressomd.has_features(['MASS']):
            system.part[i].mass = 2.3
        if espressomd.has_features(['EXTERNAL_FORCES']):
            system.part[i].ext_force = [0.1, 0.2, 0.3]

    vb = Virtual()
    system.bonded_inter.add(vb)

    for i in range(npart - 1):
        system.part[i].add_bond((vb, i + 1))

    system.integrator.run(steps=0)

    @classmethod
    def setUpClass(cls):
        if os.path.isfile('test.h5'):
            os.remove('test.h5')
        cls.py_file = cls.py_pos = cls.py_vel = cls.py_f = cls.py_id = cls.py_img = None

    def test_pos(self):
        """Test if positions have been written properly."""
        self.assertTrue(
            np.allclose(
                np.array(
                    [
                        (float(i) %
                         self.box_l, float(i) %
                         self.box_l, float(i) %
                         self.box_l) for i in range(npart)]), np.array(
                    [
                        x for (
                            _, x) in sorted(
                            zip(
                                self.py_id, self.py_pos))])))

    def test_img(self):
        """Test if images have been written properly."""
        images = np.append(np.zeros((int(npart / 2), 3)),
                           np.ones((int(npart / 2), 3)))
        images = images.reshape(npart, 3)
        self.assertTrue((np.allclose(np.array(
            [x for (_, x) in sorted(zip(self.py_id, self.py_img))]), images)))

    def test_vel(self):
        """Test if velocities have been written properly."""
        self.assertTrue(np.allclose(
            np.array([[1.0, 2.0, 3.0] for _ in range(npart)]),
            np.array([x for (_, x) in sorted(zip(self.py_id, self.py_vel))])),
            msg="Velocities not written correctly by H5md!")

    @ut.skipIf(
        not espressomd.has_features(
            ['EXTERNAL_FORCES']),
        "EXTERNAL_FORCES not compiled in, can not check writing forces.")
    def test_f(self):
        """Test if forces have been written properly."""
        self.assertTrue(np.allclose(
            np.array([[0.1, 0.2, 0.3] for _ in range(npart)]),
            np.array([x for (_, x) in sorted(zip(self.py_id, self.py_f))])),
            msg="Forces not written correctly by H5md!")


    def test_bonds(self):
        """Test if bonds have been written properly."""
        self.assertEqual(len(self.py_bonds), npart - 1)

        for i in range(npart - 1):
            bond = [x for x in self.py_bonds if x[0] == i][0]

            self.assertEqual(bond[0], i + 0)
            self.assertEqual(bond[1], i + 1)

@ut.skipIf(not espressomd.has_features(['H5MD']),
           "H5MD not compiled in, can not check functionality.")
class H5mdTestOrdered(CommonTests):
    """
    Test the core implementation of writing hdf5 files if written ordered.
    """

    @classmethod
    def setUpClass(cls):
        write_ordered = True
        from espressomd.io.writer import h5md  # pylint: disable=import-error
        h5 = h5md.H5md(
            filename="test.h5",
            write_pos=True,
            write_vel=True,
            write_force=True,
            write_species=True,
            write_mass=True,
            write_ordered=write_ordered)
        h5.write()
        h5.flush()
        h5.close()
        cls.py_file = h5py.File("test.h5", 'r')
        cls.py_pos = cls.py_file['particles/atoms/position/value'][0]
        cls.py_img = cls.py_file['particles/atoms/image/value'][0]
        cls.py_vel = cls.py_file['particles/atoms/velocity/value'][0]
        cls.py_f = cls.py_file['particles/atoms/force/value'][0]
        cls.py_id = cls.py_file['particles/atoms/id/value'][0]
        cls.py_bonds = cls.py_file['connectivity/atoms']

    @classmethod
    def tearDownClass(cls):
        os.remove("test.h5")

    def test_ids(self):
        """Test if ids have been written properly."""
        self.assertTrue(np.allclose(
            np.array(range(npart)),
            self.py_id), msg="ids correctly ordered and written by H5md!")


@ut.skipIf(not espressomd.has_features(['H5MD']),
           "H5MD not compiled in, can not check functionality.")
class H5mdTestUnordered(CommonTests):
    """
    Test the core implementation of writing hdf5 files if written un-ordered.
    """

    @classmethod
    def setUpClass(cls):
        write_ordered = False
        from espressomd.io.writer import h5md  # pylint: disable=import-error
        h5 = h5md.H5md(
            filename="test.h5",
            write_pos=True,
            write_vel=True,
            write_force=True,
            write_species=True,
            write_mass=True,
            write_ordered=write_ordered)
        h5.write()
        h5.flush()
        h5.close()
        cls.py_file = h5py.File("test.h5", 'r')
        cls.py_pos = cls.py_file['particles/atoms/position/value'][0]
        cls.py_img = cls.py_file['particles/atoms/image/value'][0]
        cls.py_vel = cls.py_file['particles/atoms/velocity/value'][0]
        cls.py_f = cls.py_file['particles/atoms/force/value'][0]
        cls.py_id = cls.py_file['particles/atoms/id/value'][0]
        cls.py_bonds = cls.py_file['connectivity/atoms']

    @classmethod
    def tearDownClass(cls):
        os.remove("test.h5")


if __name__ == "__main__":
    suite = ut.TestSuite()
    suite.addTests(ut.TestLoader().loadTestsFromTestCase(H5mdTestUnordered))
    suite.addTests(ut.TestLoader().loadTestsFromTestCase(H5mdTestOrdered))
    result = ut.TextTestRunner(verbosity=4).run(suite)
    sys.exit(not result.wasSuccessful())<|MERGE_RESOLUTION|>--- conflicted
+++ resolved
@@ -35,13 +35,8 @@
     """
     Class that holds common test methods.
     """
-<<<<<<< HEAD
     system = espressomd.System(box_l=[1.0, 1.0, 1.0])
-=======
-    system = espressomd.System()
     system.seed = system.cell_system.get_state()['n_nodes'] * [1234]
-
->>>>>>> 866f0307
     # avoid particles to be set outside of the main box, otherwise particle
     # positions are folded in the core when writing out and we cannot directly
     # compare positions in the dataset and where particles were set. One would
