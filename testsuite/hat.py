--- conflicted
+++ resolved
@@ -37,13 +37,8 @@
             return 0.
 
     def test(self):
-<<<<<<< HEAD
         s = espressomd.System(box_l=[1.0, 1.0, 1.0])
-=======
-        s = espressomd.System()
         s.seed = s.cell_system.get_state()['n_nodes'] * [1234]
-
->>>>>>> 866f0307
         s.box_l = 3 * [10]
         s.time_step = 0.01
         s.cell_system.skin=0.4
