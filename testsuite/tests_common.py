# Copyright (C) 2010-2018 The ESPResSo project
#
# This file is part of ESPResSo.
#
# ESPResSo is free software: you can redistribute it and/or modify
# it under the terms of the GNU General Public License as published by
# the Free Software Foundation, either version 3 of the License, or
# (at your option) any later version.
#
# ESPResSo is distributed in the hope that it will be useful,
# but WITHOUT ANY WARRANTY; without even the implied warranty of
# MERCHANTABILITY or FITNESS FOR A PARTICULAR PURPOSE.  See the
# GNU General Public License for more details.
#
# You should have received a copy of the GNU General Public License
# along with this program.  If not, see <http://www.gnu.org/licenses/>.
from __future__ import print_function
import os
import numpy as np
try:
    import vtk
    from vtk.util.numpy_support import vtk_to_numpy
except BaseException:
    pass


def calculate_vtk_max_pointwise_difference(file1, file2, tol=1e-6):
    arrays = [0] * 2

    reader = vtk.vtkStructuredPointsReader()
    for i, fname in enumerate([file1, file2]):
        reader.SetFileName(fname)
        reader.Update()
        data = reader.GetOutput().GetPointData()
        arrays[i] = np.array([vtk_to_numpy(data.GetArray(n))
                              for n in range(data.GetNumberOfArrays())])

    try:
        return np.allclose(
            arrays[0], arrays[1], rtol=0, atol=tol), np.max(
            np.abs(
                arrays[0] - arrays[1]))
    except BaseException:
        return False, np.inf


try:
    import vtk
    from vtk.util.numpy_support import vtk_to_numpy

    def calculate_vtk_max_pointwise_difference(file1, file2, tol=1e-6):
        arrays = [0] * 2

        reader = vtk.vtkStructuredPointsReader()
        for i, fname in enumerate([file1, file2]):
            reader.SetFileName(fname)
            reader.Update()
            data = reader.GetOutput().GetPointData()
            arrays[i] = np.array([vtk_to_numpy(data.GetArray(n))
                                  for n in range(data.GetNumberOfArrays())])

        try:
            return np.allclose(
                arrays[0], arrays[1], rtol=0, atol=tol), np.max(
                np.abs(
                    arrays[0] - arrays[1]))
        except BaseException:
            return False, np.inf
except BaseException:
    pass


def params_match(inParams, outParams):
    """Check, if the parameters set and gotten back match.
    Only check keys present in inParams.
    """

    for k in list(inParams.keys()):
        if k not in outParams:
            print(k, "missing from returned parameters")
            return False
        if isinstance(inParams[k], float):
            if abs(outParams[k] - inParams[k]) >= 1E-14:
                print("Mismatch in parameter ", k, inParams[k], outParams[k], type(
                    inParams[k]), type(outParams[k]), abs(inParams[k] - outParams[k]))
                return False
        else:
            if outParams[k] != inParams[k]:
                print("Mismatch in parameter ", k, inParams[
                      k], outParams[k], type(inParams[k]), type(outParams[k]))
                return False

    return True


def generate_test_for_class(_system, _interClass, _params):
    """Generates test cases for checking interaction parameters set and gotten back
    from Es actually match. Only keys which are present  in _params are checked
    1st: Interaction parameters as dictionary, i.e., {"k"=1.,"r_0"=0.
    2nd: Name of the interaction property to set (i.e. "P3M")
    """
    params = _params
    interClass = _interClass
    system = _system

    def func(self):
        # This code is run at the execution of the generated function.
        # It will use the state of the variables in the outer function,
        # which was there, when the outer function was called

        # set Parameter
        Inter = interClass(**params)
        Inter.validate_params()
        system.actors.add(Inter)
        # Read them out again
        outParams = Inter.get_params()
        del system.actors[0]

        self.assertTrue(
            params_match(
                params,
                outParams),
            "Missmatch of parameters.\nParameters set " +
            params.__str__() +
            " vs. output parameters " +
            outParams.__str__())

    return func


def lj_force_vector(v_d, d, lj_params):
    """Returns lj force for distance d and distance vecotr v_d based on the given lj_params.
    Supports epsilon and cutoff."""

    if d >= lj_params["cutoff"]:
        return np.zeros(3)

    return 4. * lj_params["epsilon"] * v_d * (-12.0 * d**-14 + 6.0 * d**-8)


def verify_lj_forces(system, tolerance, ids_to_skip=[]):
    """Goes over all pairs of paritcles in system and compares the forces on them
       to what would be expected based on the systems lj parametes.
       Particle ids listed in ids_to_skip are not checked
       Do not run this with a thermostat enabled."""

    # Initialize dict with expected forces
    f_expected = {}
    for id in system.part[:].id:
        f_expected[id] = np.zeros(3)

    # Cache some stuff to speed up pair loop
    dist_vec = system.distance_vec
    norm = np.linalg.norm
    non_bonded_inter = system.non_bonded_inter
    # lj parameters
    lj_params = {}
    all_types = np.unique(system.part[:].type)
    for i in all_types:
        for j in all_types:
            lj_params[i, j] = non_bonded_inter[
                int(i), int(j)].lennard_jones.get_params()

    # Go over all pairs of particles
    for pair in system.part.pairs():
        p0 = pair[0]
        p1 = pair[1]
        if p0.id in ids_to_skip or p1.id in ids_to_skip:
            continue

        # Distance and distance vec
        v_d = dist_vec(p0, p1)
        d = norm(v_d)

        # calc and add expected lj force
        f = lj_force_vector(v_d, d, lj_params[p0.type, p1.type])
        f_expected[p0.id] += f
        f_expected[p1.id] -= f
    # Check actual forces agaisnt expected
    for id in system.part[:].id:
        if id in ids_to_skip:
            continue
        if np.linalg.norm(system.part[id].f - f_expected[id]) >= tolerance:
            raise Exception("LJ force verification failed on particle " +
                            str(id) +
                            ". Got " +
                            str(system.part[id].f) +
                            ", expected " +
                            str(f_expected[id]))


def abspath(path):
    return os.path.join(os.path.dirname(os.path.abspath(__file__)), path)


def transform_pos_from_cartesian_to_polar_coordinates(pos):
    """Transform the given cartesian coordinates to polar coordinates.

    Parameters
    ----------
    pos : array_like :obj:`float`
          ``x``, ``y``, and ``z``-component of the cartesian position.

    Returns
    -------
    array_like
        The given position in polar coordinates.

    """
    return np.array([np.sqrt(pos[0]**2.0 + pos[1]**2.0), np.arctan2(pos[1], pos[0]), pos[2]])


def transform_vel_from_cartesian_to_polar_coordinates(pos, vel):
    """Transform the given cartesian velocities to polar velocities.

    Parameters
    ----------
    pos : array_like :obj:`float`
          ``x``, ``y``, and ``z``-component of the cartesian position.
    vel : array_like :obj:`float`
          ``x``, ``y``, and ``z``-component of the cartesian velocity.

    """
    return np.array([
        (pos[0] * vel[0] + pos[1] *
         vel[1]) / np.sqrt(pos[0]**2.0 + pos[1]**2.0),
        (pos[0] * vel[1] - pos[1] *
         vel[0]) / (pos[0]**2.0 + pos[1]**2.0),
        vel[2]])

<<<<<<< HEAD
def define_rotation_matrix(system, part):
        A = np.zeros((3, 3))
        quat = system.part[part].quat
        qq = np.power(quat, 2)

        A[0, 0] = qq[0] + qq[1] - qq[2] - qq[3]
        A[1, 1] = qq[0] - qq[1] + qq[2] - qq[3]
        A[2, 2] = qq[0] - qq[1] - qq[2] + qq[3]

        A[0, 1] = 2 * (quat[1] * quat[2] + quat[0] * quat[3])
        A[0, 2] = 2 * (quat[1] * quat[3] - quat[0] * quat[2])
        A[1, 0] = 2 * (quat[1] * quat[2] - quat[0] * quat[3])

        A[1, 2] = 2 * (quat[2] * quat[3] + quat[0] * quat[1])
        A[2, 0] = 2 * (quat[1] * quat[3] + quat[0] * quat[2])
        A[2, 1] = 2 * (quat[2] * quat[3] - quat[0] * quat[1])

        return A

def convert_vec_body_to_space(system, part, vec):
        A = define_rotation_matrix(system, part)
        return np.dot(A.transpose(), vec)
=======
>>>>>>> 7ac9db47

def rotation_matrix(axis, theta):
    """
    Return the rotation matrix associated with counterclockwise rotation about
    the given axis by theta radians.

    Parameters
    ----------
    axis : array_like :obj:`float`
           Axis to rotate around.
    theta : :obj:`float`
            Rotation angle.

    """
    axis = np.asarray(axis)
    axis = axis / np.sqrt(np.dot(axis, axis))
    a = np.cos(theta / 2.0)
    b, c, d = -axis * np.sin(theta / 2.0)
    aa, bb, cc, dd = a * a, b * b, c * c, d * d
    bc, ad, ac, ab, bd, cd = b * c, a * d, a * c, a * b, b * d, c * d
    return np.array([[aa + bb - cc - dd, 2 * (bc + ad), 2 * (bd - ac)],
                     [2 * (bc - ad), aa + cc - bb - dd, 2 * (cd + ab)],
                     [2 * (bd + ac), 2 * (cd - ab), aa + dd - bb - cc]])


def get_cylindrical_bin_volume(
        n_r_bins,
        n_phi_bins,
        n_z_bins,
        min_r,
        max_r,
        min_phi,
        max_phi,
        min_z,
        max_z):
    """
    Return the bin volumes for a cylindrical histogram.

    Parameters
    ----------
    n_r_bins : :obj:`float`
               Number of bins in ``r`` direction.
    n_phi_bins : :obj:`float`
               Number of bins in ``phi`` direction.
    n_z_bins : :obj:`float`
               Number of bins in ``z`` direction.
    min_r : :obj:`float`
            Minimum considered value in ``r`` direction.
    max_r : :obj:`float`
            Maximum considered value in ``r`` direction.
    min_phi : :obj:`float`
              Minimum considered value in ``phi`` direction.
    max_phi : :obj:`float`
              Maximum considered value in ``phi`` direction.
    min_z : :obj:`float`
            Minimum considered value in ``z`` direction.
    max_z : :obj:`float`
            Maximum considered value in ``z`` direction.

    Returns
    -------
    array_like : Bin volumes.

    """
    bin_volume = np.zeros(n_r_bins)
    r_bin_size = (max_r - min_r) / n_r_bins
    phi_bin_size = (max_phi - min_phi) / n_phi_bins
    z_bin_size = (max_z - min_z) / n_z_bins
    for i in range(n_r_bins):
        bin_volume[i] = np.pi * ((min_r + r_bin_size * (i + 1))**2.0 -
                                 (min_r + r_bin_size * i)**2.0) * \
            phi_bin_size / (2.0 * np.pi) * z_bin_size
    return bin_volume

#
# Analytical Expressions for interactions
#

# Harmonic bond


def harmonic_potential(scalar_r, k, r_0, r_cut):
    return 0.5 * k * (scalar_r - r_0)**2


def harmonic_force(scalar_r, k, r_0, r_cut):
    return -k * (scalar_r - r_0)

# FENE bond


def fene_potential(scalar_r, k, d_r_max, r_0):
    return -0.5 * k * d_r_max**2 * np.log(1 - ((scalar_r - r_0) / d_r_max)**2)


def fene_force(scalar_r, k, d_r_max, r_0):
    return k * (scalar_r - r_0) * d_r_max**2 / ((scalar_r - r_0)**2 - d_r_max**2)


def fene_force2(bond_vector, k, d_r_max, r_0):
    r = np.linalg.norm(bond_vector)
    return k * (r - r_0) / (r * (1 - ((r - r_0) / d_r_max)**2)) * np.array(bond_vector)

# Coulomb bond


def coulomb_potential(scalar_r, k, q1, q2):
    return k * q1 * q2 / scalar_r


def coulomb_force(scalar_r, k, q1, q2):
    return k * q1 * q2 / scalar_r**2


# Generic Lennard-Jones
def lj_generic_potential(r, eps, sig, cutoff, offset=0., shift=0., e1=12.,
                         e2=6., b1=4., b2=4., delta=0., lam=1.):
    V = 0.
    if (r >= offset + cutoff):
        V = 0.
    else:
        # LJGEN_SOFTCORE transformations
        rroff = np.sqrt(
            np.power(r - offset, 2) + (1 - lam) * delta * sig**2)
        V = eps * lam * \
            (b1 * np.power(sig / rroff, e1) -
             b2 * np.power(sig / rroff, e2) + shift)
    return V


def lj_generic_force(espressomd, r, eps, sig, cutoff, offset=0., e1=12, e2=6,
                     b1=4., b2=4., delta=0., lam=1., generic=True):
    f = 1.
    if (r >= offset + cutoff):
        f = 0.
    else:
        h = (r - offset)**2 + delta * (1. - lam) * sig**2
        f = (r - offset) * eps * lam * (
            b1 * e1 * np.power(sig / np.sqrt(h), e1) - b2 * e2 * np.power(sig / np.sqrt(h), e2)) / h
        if (not espressomd.has_features("LJGEN_SOFTCORE")) and generic:
            f *= np.sign(r - offset)
    return f

# Lennard-Jones


def lj_potential(r, eps, sig, cutoff, shift, offset=0.):
    V = lj_generic_potential(
        r, eps, sig, cutoff, offset=offset, shift=shift * 4.)
    return V


def lj_force(espressomd, r, eps, sig, cutoff, offset=0.):
    f = lj_generic_force(
        espressomd, r, eps, sig, cutoff, offset=offset, generic=False)
    return f

# Lennard-Jones Cosine


def lj_cos_potential(r, eps, sig, cutoff, offset):
    V = 0.
    r_min = offset + np.power(2., 1. / 6.) * sig
    r_cut = cutoff + offset
    if (r < r_min):
        V = lj_potential(r, eps=eps, sig=sig,
                         cutoff=cutoff, offset=offset, shift=0.)
    elif (r < r_cut):
        alpha = np.pi / \
            (np.power(r_cut - offset, 2) - np.power(r_min - offset, 2))
        beta = np.pi - np.power(r_min - offset, 2) * alpha
        V = 0.5 * eps * \
            (np.cos(alpha * np.power(r - offset, 2) + beta) - 1.)
    return V


def lj_cos_force(espressomd, r, eps, sig, cutoff, offset):
    f = 0.
    r_min = offset + np.power(2., 1. / 6.) * sig
    r_cut = cutoff + offset
    if (r < r_min):
        f = lj_force(espressomd, r, eps=eps, sig=sig,
                     cutoff=cutoff, offset=offset)
    elif (r < r_cut):
        alpha = np.pi / \
            (np.power(r_cut - offset, 2) - np.power(r_min - offset, 2))
        beta = np.pi - np.power(r_min - offset, 2) * alpha
        f = (r - offset) * alpha * eps * \
            np.sin(alpha * np.power(r - offset, 2) + beta)
    return f

# Lennard-Jones Cosine^2


def lj_cos2_potential(r, eps, sig, offset, width):
    V = 0.
    r_min = offset + np.power(2., 1. / 6.) * sig
    r_cut = r_min + width
    if (r < r_min):
        V = lj_potential(r, eps=eps, sig=sig,
                         offset=offset, cutoff=r_cut, shift=0.)
    elif (r < r_cut):
        V = -eps * np.power(np.cos(np.pi /
                                   (2. * width) * (r - r_min)), 2)
    return V


def lj_cos2_force(espressomd, r, eps, sig, offset, width):
    f = 0.
    r_min = offset + np.power(2., 1. / 6.) * sig
    r_cut = r_min + width
    if (r < r_min):
        f = lj_force(espressomd, r, eps=eps,
                     sig=sig, cutoff=r_cut, offset=offset)
    elif (r < r_cut):
        f = - np.pi * eps * \
            np.sin(np.pi * (r - r_min) / width) / (2. * width)
    return f

# Smooth-Step


def smooth_step_potential(r, eps, sig, cutoff, d, n, k0):
    V = 0.
    if (r < cutoff):
        V = np.power(d / r, n) + eps / \
            (1 + np.exp(2 * k0 * (r - sig)))
    return V


def smooth_step_force(r, eps, sig, cutoff, d, n, k0):
    f = 0.
    if (r < cutoff):
        f = n * d / r**2 * np.power(d / r, n - 1) + 2 * k0 * eps * np.exp(
            2 * k0 * (r - sig)) / (1 + np.exp(2 * k0 * (r - sig))**2)
    return f

# BMHTF


def bmhtf_potential(r, a, b, c, d, sig, cutoff):
    V = 0.
    if (r == cutoff):
        V = a * np.exp(b * (sig - r)) - c * np.power(
            r, -6) - d * np.power(r, -8)
    if (r < cutoff):
        V = a * np.exp(b * (sig - r)) - c * np.power(
            r, -6) - d * np.power(r, -8)
        V -= bmhtf_potential(cutoff, a, b, c, d, sig, cutoff)
    return V


def bmhtf_force(r, a, b, c, d, sig, cutoff):
    f = 0.
    if (r < cutoff):
        f = a * b * np.exp(b * (sig - r)) - 6 * c * np.power(
            r, -7) - 8 * d * np.power(r, -9)
    return f

# Morse


def morse_potential(r, eps, alpha, cutoff, rmin=0):
    V = 0.
    if (r < cutoff):
        V = eps * (np.exp(-2. * alpha * (r - rmin)) -
                   2 * np.exp(-alpha * (r - rmin)))
        V -= eps * (np.exp(-2. * alpha * (cutoff - rmin)
                           ) - 2 * np.exp(-alpha * (cutoff - rmin)))
    return V


def morse_force(r, eps, alpha, cutoff, rmin=0):
    f = 0.
    if (r < cutoff):
        f = 2. * np.exp((rmin - r) * alpha) * \
            (np.exp((rmin - r) * alpha) - 1) * alpha * eps
    return f

#  Buckingham


def buckingham_potential(r, a, b, c, d, cutoff, discont, shift):
    V = 0.
    if (r < discont):
        m = - buckingham_force(
            discont, a, b, c, d, cutoff, discont, shift)
        c = buckingham_potential(
            discont, a, b, c, d, cutoff, discont, shift) - m * discont
        V = m * r + c
    if (r >= discont) and (r < cutoff):
        V = a * np.exp(- b * r) - c * np.power(
            r, -6) - d * np.power(r, -4) + shift
    return V


def buckingham_force(r, a, b, c, d, cutoff, discont, shift):
    f = 0.
    if (r < discont):
        f = buckingham_force(
            discont, a, b, c, d, cutoff, discont, shift)
    if (r >= discont) and (r < cutoff):
        f = a * b * np.exp(- b * r) - 6 * c * np.power(
            r, -7) - 4 * d * np.power(r, -5)
    return f

# Soft-sphere


def soft_sphere_potential(r, a, n, cutoff, offset=0):
    V = 0.
    if (r < offset + cutoff):
        V = a * np.power(r - offset, -n)
    return V


def soft_sphere_force(r, a, n, cutoff, offset=0):
    f = 0.
    if ((r > offset) and (r < offset + cutoff)):
        f = n * a * np.power(r - offset, -(n + 1))
    return f

# Hertzian


def hertzian_potential(r, eps, sig):
    V = 0.
    if (r < sig):
        V = eps * np.power(1 - r / sig, 5. / 2.)
    return V


def hertzian_force(r, eps, sig):
    f = 0.
    if (r < sig):
        f = 5. / 2. * eps / sig * np.power(1 - r / sig, 3. / 2.)
    return f

# Gaussian


def gaussian_potential(r, eps, sig, cutoff):
    V = 0.
    if (r < cutoff):
        V = eps * np.exp(-np.power(r / sig, 2) / 2)
    return V


def gaussian_force(r, eps, sig, cutoff):
    f = 0.
    if (r < cutoff):
        f = eps * r / sig**2 * np.exp(-np.power(r / sig, 2) / 2)
    return f


class DynamicDict(dict):

    def __getitem__(self, key):
        value = super(DynamicDict, self).__getitem__(key)
        return eval(value, self) if isinstance(value, str) else value<|MERGE_RESOLUTION|>--- conflicted
+++ resolved
@@ -228,7 +228,6 @@
          vel[0]) / (pos[0]**2.0 + pos[1]**2.0),
         vel[2]])
 
-<<<<<<< HEAD
 def define_rotation_matrix(system, part):
         A = np.zeros((3, 3))
         quat = system.part[part].quat
@@ -251,8 +250,6 @@
 def convert_vec_body_to_space(system, part, vec):
         A = define_rotation_matrix(system, part)
         return np.dot(A.transpose(), vec)
-=======
->>>>>>> 7ac9db47
 
 def rotation_matrix(axis, theta):
     """
