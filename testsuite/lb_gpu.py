--- conflicted
+++ resolved
@@ -17,12 +17,8 @@
 class lb_test(ut.TestCase):
 
     es = espressomd.System()
-<<<<<<< HEAD
-    es.seed = es.cell_system.get_state()['n_nodes'] * [1234]
-=======
     n_nodes = es.cell_system.get_state()["n_nodes"]
     es.seed = range(n_nodes)
->>>>>>> 2b3ae1fa
 
     def test(self):
         #setup parameters
