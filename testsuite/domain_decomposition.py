--- conflicted
+++ resolved
@@ -25,13 +25,9 @@
 
 
 class DomainDecomposition(ut.TestCase):
-<<<<<<< HEAD
-    S = espressomd.System(box_l=[1.0, 1.0, 1.0])
+    S = espressomd.System(box_l=[10.0, 10.0, 10.0])
     S.seed  = S.cell_system.get_state()['n_nodes'] * [1234]
-=======
-    S = espressomd.System(box_l=[10.0, 10.0, 10.0])
-
->>>>>>> d9178bcd
+    
     def setUp(self):
         self.S.part.clear()
         self.S.cell_system.set_domain_decomposition(use_verlet_lists=False)
