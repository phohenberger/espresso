# Copyright (C) 2010-2018 The ESPResSo project
#
# This file is part of ESPResSo.
#
# ESPResSo is free software: you can redistribute it and/or modify
# it under the terms of the GNU General Public License as published by
# the Free Software Foundation, either version 3 of the License, or
# (at your option) any later version.
#
# ESPResSo is distributed in the hope that it will be useful,
# but WITHOUT ANY WARRANTY; without even the implied warranty of
# MERCHANTABILITY or FITNESS FOR A PARTICULAR PURPOSE.  See the
# GNU General Public License for more details.
#
# You should have received a copy of the GNU General Public License
# along with this program.  If not, see <http://www.gnu.org/licenses/>.
import unittest as ut
import numpy as np
import copy

import espressomd
import espressomd.lb
import espressomd.observables

"""
Tests for the LB fluid profile observables.

"""

BOX_L_X = 12.0
BOX_L_Y = 12.0
BOX_L_Z = 12.0
TIME_STEP = 0.1
AGRID = 0.5
VISC = .7
DENS = 1.7
LB_PARAMS = {'agrid': AGRID,
             'dens': DENS,
             'visc': VISC,
             'tau': TIME_STEP
             }

LB_VELOCITY_PROFILE_PARAMS = {
    'n_x_bins': int(BOX_L_X / AGRID),
    'n_y_bins': int(BOX_L_Y / AGRID),
    'n_z_bins': int(BOX_L_Z / AGRID),
    'min_x': 0.0,
    'min_y': 0.0,
    'min_z': 0.0,
    'max_x': BOX_L_X,
    'max_y': BOX_L_Y,
    'max_z': BOX_L_Z,
    'sampling_delta_x': AGRID,
    'sampling_delta_y': AGRID,
    'sampling_delta_z': AGRID,
    'sampling_offset_x': 0.5 * AGRID,
    'sampling_offset_y': 0.5 * AGRID,
    'sampling_offset_z': 0.5 * AGRID}


class ObservableProfileLBCommon(object):
    lbf = None
    system = espressomd.System(box_l=[12.0, 12.0, 12.0])
    system.time_step = TIME_STEP
    system.cell_system.skin = 0.4 * AGRID

    def set_fluid_velocities(self):
        """Set an x dependent fluid velocity."""
        for x in range(int(self.system.box_l[0] / AGRID)):
            for y in range(int(self.system.box_l[1] / AGRID)):
                for z in range(int(self.system.box_l[2] / AGRID)):
                    self.lbf[x, y, z].velocity = [float(x), 0.0, 0.0]

    def test_velocity_profile(self):
        self.set_fluid_velocities()
        obs = espressomd.observables.LBVelocityProfile(
            **LB_VELOCITY_PROFILE_PARAMS)
        obs_data = np.array(obs.calculate())
        obs_data = obs_data.reshape((LB_VELOCITY_PROFILE_PARAMS['n_x_bins'],
                                     LB_VELOCITY_PROFILE_PARAMS['n_y_bins'],
                                     LB_VELOCITY_PROFILE_PARAMS['n_z_bins'], 3))
        for x in range(obs_data.shape[0]):
            for y in range(obs_data.shape[1]):
                for z in range(obs_data.shape[2]):
                    self.assertAlmostEqual(
                        obs_data[x, y, z, 0], float(x), places=5)
        self.assertEqual(obs.n_values(), LB_VELOCITY_PROFILE_PARAMS[
                         'n_x_bins'] * LB_VELOCITY_PROFILE_PARAMS['n_y_bins'] * LB_VELOCITY_PROFILE_PARAMS['n_z_bins'] * 3)

    def test_error_sampling_delta_of_0(self):
        lb_velocity_params_local = copy.copy(LB_VELOCITY_PROFILE_PARAMS)
        lb_velocity_params_local['sampling_delta_x'] = 0.0
        lb_velocity_params_local['sampling_delta_y'] = 0.0
        lb_velocity_params_local['sampling_delta_z'] = 0.0
        with self.assertRaises(RuntimeError):
            obs2 = espressomd.observables.LBVelocityProfile(
                **lb_velocity_params_local)

    def test_error_if_no_LB(self):
        self.system.actors.clear()
        obs = espressomd.observables.LBVelocityProfile(
            **LB_VELOCITY_PROFILE_PARAMS)
        with self.assertRaises(RuntimeError):
            obs.calculate()

    def test_error_if_empty_bin(self):
        lb_velocity_params_local = copy.copy(LB_VELOCITY_PROFILE_PARAMS)
        lb_velocity_params_local['sampling_delta_x'] = 3.0
        obs = espressomd.observables.LBVelocityProfile(
            **lb_velocity_params_local)
        with self.assertRaises(RuntimeError):
            obs.calculate()


@ut.skipIf(not espressomd.has_features(
    'LB'), "Skipping test due to missing features.")
class LBCPU(ut.TestCase, ObservableProfileLBCommon):

    """Test for the CPU implementation of the LB."""

    def setUp(self):
        self.lbf = espressomd.lb.LBFluid(**LB_PARAMS)
        self.system.actors.clear()
        self.system.actors.add(self.lbf)


<<<<<<< HEAD
@ut.skipIf(not espressomd.has_features(
    'LB_GPU'), "Skipping test due to missing features.")
=======
@ut.skipIf(not espressomd.gpu_available() or not espressomd.has_features(
    'LB_GPU'), "Skipping test due to missing features or gpu.")
>>>>>>> 31292d64
class LBGPU(ut.TestCase, ObservableProfileLBCommon):

    """Test for the GPU implementation of the LB."""

    def setUp(self):
        self.lbf = espressomd.lb.LBFluidGPU(**LB_PARAMS)
        self.system.actors.clear()
        self.system.actors.add(self.lbf)


if __name__ == "__main__":
    ut.main()<|MERGE_RESOLUTION|>--- conflicted
+++ resolved
@@ -124,13 +124,8 @@
         self.system.actors.add(self.lbf)
 
 
-<<<<<<< HEAD
-@ut.skipIf(not espressomd.has_features(
-    'LB_GPU'), "Skipping test due to missing features.")
-=======
 @ut.skipIf(not espressomd.gpu_available() or not espressomd.has_features(
     'LB_GPU'), "Skipping test due to missing features or gpu.")
->>>>>>> 31292d64
 class LBGPU(ut.TestCase, ObservableProfileLBCommon):
 
     """Test for the GPU implementation of the LB."""
