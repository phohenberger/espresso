--- conflicted
+++ resolved
@@ -229,13 +229,7 @@
         self.assertEqual(thmst['type'], 'DPD')
         self.assertEqual(thmst['kT'], 1.0)
         self.assertEqual(thmst['seed'], 42)
-<<<<<<< HEAD
         self.assertEqual(thmst['counter'], 0)
-=======
-        if self.n_nodes in {1, 2, 3, 4, 8}:
-            ref_counter = (self.n_nodes == 1) and 10 or 0
-            self.assertEqual(thmst['counter'], ref_counter)
->>>>>>> fdea1768
 
     @utx.skipIfMissingFeatures('NPT')
     @ut.skipIf('THERM.NPT' not in modes, 'NPT thermostat not in modes')
