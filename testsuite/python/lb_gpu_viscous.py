--- conflicted
+++ resolved
@@ -26,11 +26,7 @@
     not espressomd.gpu_available() or
     not espressomd.has_features(
         ['LB_GPU', 'EXTERNAL_FORCES']),
-<<<<<<< HEAD
-           "Features not available, skipping test!")
-=======
            "Features or gpu not available, skipping test!")
->>>>>>> 31292d64
 class LBGPUViscous(ut.TestCase):
     system = espressomd.System(box_l=[10.0] * 3)
     system.time_step = 0.01
