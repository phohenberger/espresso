#
# Copyright (C) 2013,2014,2015,2016 The ESPResSo project
#
# This file is part of ESPResSo.
#
# ESPResSo is free software: you can redistribute it and/or modify
# it under the terms of the GNU General Public License as published by
# the Free Software Foundation, either version 3 of the License, or
# (at your option) any later version.
#
# ESPResSo is distributed in the hope that it will be useful,
# but WITHOUT ANY WARRANTY; without even the implied warranty of
# MERCHANTABILITY or FITNESS FOR A PARTICULAR PURPOSE.  See the
# GNU General Public License for more details.
#
# You should have received a copy of the GNU General Public License
# along with this program.  If not, see <http://www.gnu.org/licenses/>.
#

"""
Testmodule for the VTF file writing.
"""
import os
import sys
import unittest as ut
import numpy as np
import espressomd  # pylint: disable=import-error
from espressomd.io.writer import vtf

npart = 50


class CommonTests(ut.TestCase):
    """
    Class that holds common test methods.
    """
    system = espressomd.System()
    # avoid particles to be set outside of the main box, otherwise particle
    # positions are folded in the core when writing out and we cannot directly
    # compare positions in the dataset and where particles were set. One would
    # need to unfold the positions of the hdf5 file.
    system.box_l = [npart, npart, npart]
    system.cell_system.skin = 0.4
    system.time_step = 0.01
    written_pos = None
    types_to_write = None
    for i in range(npart):
        system.part.add(id=i, pos=np.array([float(i),
                                            float(i),
                                            float(i)]),
                        v=np.array([1.0, 2.0, 3.0]), type=1+(-1)**i)
    system.integrator.run(steps=0)


    def test_pos(self):
        """Test if positions have been written properly."""
        if self.types_to_write=='all': simulation_pos=np.array([((i), float(i), float(i), float(i)) for i in range(npart)]),
        elif (2 in self.types_to_write): simulation_pos=np.array([((i*2), float(i*2), float(i*2), float(i*2)) for i in range(npart//2)]),
        self.assertTrue(np.allclose(
            simulation_pos, self.written_pos),
            msg="Positions not written correctly by writevcf!")


    def test_bonds(self):
        """Test if bonds have been written properly."""
        
        self.types_to_write=='all': 
            types=[0,2]
        elif (2 in self.types_to_write): 
            types=[2]
            #################
            # WRITE CODE HERE!
            #########
        self.assertTrue(np.allclose(
            simulation_pos, self.written_pos),
            msg="Bonds not written correctly by writevsf!")


class VCFTestAll(CommonTests):
    """
    Test the writing VTF files.
    """
    @classmethod
    def tearDownClass(cls):
        os.remove("test.vcf")
#        os.remove("test.vsf")

    @classmethod
    def setUpClass(cls):
        """Prepare a testsystem."""
        cls.types_to_write='all'
        with open('test.vcf','w') as fp:
            vtf.writevcf(cls.system, fp, types=cls.types_to_write)
        cls.written_pos=np.loadtxt("test.vcf",comments="t")

        with open('test.vsf','w') as fp:
            vtf.writevcf(cls.system, fp, types=cls.types_to_write)
            
        ###########
        ## CODE HERE!
        ###########
        cls.written_pos=np.loadtxt("test.vsf", skiplines=1, comments="a")

class VCFTestType(CommonTests):
    """
    Test the writing VTF files.
    """
    @classmethod
    def tearDownClass(cls):
        os.remove("test.vcf")

    @classmethod
    def setUpClass(cls):
        """Prepare a testsystem."""
        cls.types_to_write=[2, 23]
        with open('test.vcf','w') as fp:
            vtf.writevcf(cls.system, fp, types=cls.types_to_write)
        cls.written_pos=np.loadtxt("test.vcf",comments="t")



if __name__ == "__main__":
    suite = ut.TestLoader().loadTestsFromTestCase(VCFTestAll)
    suite.addTests(ut.TestLoader().loadTestsFromTestCase(VCFTestType))

    result = ut.TextTestRunner(verbosity=4).run(suite)
    if os.path.isfile("test.vcf"):
        os.remove("test.vcf")
<<<<<<< HEAD
    #if os.path.isfile("test.vsf"):
    #    os.remove("test.vsf")
=======
>>>>>>> 97037f08
    sys.exit(not result.wasSuccessful())
<|MERGE_RESOLUTION|>--- conflicted
+++ resolved
@@ -126,9 +126,6 @@
     result = ut.TextTestRunner(verbosity=4).run(suite)
     if os.path.isfile("test.vcf"):
         os.remove("test.vcf")
-<<<<<<< HEAD
     #if os.path.isfile("test.vsf"):
     #    os.remove("test.vsf")
-=======
->>>>>>> 97037f08
     sys.exit(not result.wasSuccessful())
