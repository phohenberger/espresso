set(py_tests  bondedInteractions.py
              cellsystem.py
              coulomb_cloud_wall.py
              correlation.py
              electrostaticInteractions.py
              engine_langevin.py
              engine_lb.py
              engine_lbgpu.py
              ewald_gpu.py
              magnetostaticInteractions.py
              nonBondedInteractions.py
              observables.py
              p3m_gpu.py
              particle.py
<<<<<<< HEAD
	            tabulated.py
              reaction_ensemble.py
=======
              lbgpu_remove_total_momentum.py
              tabulated.py
>>>>>>> d277d8d3
)
if(PY_H5PY)
  set(py_tests ${py_tests} h5md.py)
endif(PY_H5PY)
add_custom_target(python_tests
                  COMMAND ${CMAKE_COMMAND} -E copy_directory ${CMAKE_CURRENT_SOURCE_DIR} ${CMAKE_CURRENT_BINARY_DIR})

foreach(testfile ${py_tests})
  get_filename_component(basename ${testfile} NAME_WE)
  add_test(${basename} ${CMAKE_BINARY_DIR}/pypresso ${testfile})
endforeach(testfile ${py_tests})

add_custom_target(check_python COMMAND ${CMAKE_CTEST_COMMAND})
add_dependencies(check_python pypresso python_tests)
add_dependencies(check check_python)<|MERGE_RESOLUTION|>--- conflicted
+++ resolved
@@ -12,13 +12,9 @@
               observables.py
               p3m_gpu.py
               particle.py
-<<<<<<< HEAD
-	            tabulated.py
-              reaction_ensemble.py
-=======
               lbgpu_remove_total_momentum.py
               tabulated.py
->>>>>>> d277d8d3
+              reaction_ensemble.py
 )
 if(PY_H5PY)
   set(py_tests ${py_tests} h5md.py)
