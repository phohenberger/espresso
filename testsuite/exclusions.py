--- conflicted
+++ resolved
@@ -25,13 +25,8 @@
 
 @ut.skipIf(not espressomd.has_features(['EXCLUSIONS']), "Skipping test")
 class Exclusions(ut.TestCase):
-<<<<<<< HEAD
     s = espressomd.System(box_l=[1.0, 1.0, 1.0])
-=======
-    s = espressomd.System()
     s.seed = s.cell_system.get_state()['n_nodes'] * [1234]
-
->>>>>>> 866f0307
 
     def setUp(self):
         self.s.part.clear()
