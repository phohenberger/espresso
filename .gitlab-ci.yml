image: gitlab.icp.uni-stuttgart.de:4567/espressomd/docker/ubuntu:18.04

stages:
  - permission
  - prepare
  - build
  - additional_checks
  - deploy
  - result

variables:
  GIT_SUBMODULE_STRATEGY: recursive
  CCACHE_DIR: /cache
  CCACHE_MAXSIZE: 100G
  with_ccache: "true"

check_permission:
  stage: permission
  only:
    - /.*external.*/
  when: manual
  allow_failure: false
  script:
    - exit 0
  tags:
    - linux

status_pending:
  stage: prepare
  script: bash maintainer/gh_post_status.sh pending
  tags:
    - linux

style:
  stage: prepare
  image: gitlab.icp.uni-stuttgart.de:4567/espressomd/docker/clang:6.0
  dependencies: []
  before_script:
    - git submodule deinit .
  script:
    - maintainer/CI/fix_style.sh
    - git --no-pager diff > style.patch
    - git diff-index --quiet HEAD -- || (echo "Failed style check. Download $CI_JOB_URL/artifacts/raw/style.patch to see which changes are necessary." && exit 1)
    - echo "Passed style check"
  tags:
    - docker
    - linux
  variables:
    GIT_SUBMODULE_STRATEGY: none
  artifacts:
    paths:
    - style.patch
    expire_in: 1 week
    when: on_failure

### Builds without CUDA

default:
  stage: build
  script:
    - export with_cuda=false myconfig=default with_coverage=true
    - bash maintainer/CI/build_cmake.sh
  tags:
    - docker
    - linux

maxset:
  stage: build
  script:
    - export with_cuda=false myconfig=maxset with_coverage=true
    - bash maintainer/CI/build_cmake.sh
  tags:
    - docker
    - linux

maxset-python3:
  stage: build
  image: gitlab.icp.uni-stuttgart.de:4567/espressomd/docker/ubuntu-python3:18.04
  script:
    - export myconfig=maxset with_coverage=true python_version=3
    - bash maintainer/CI/build_cmake.sh
  tags:
    - docker
    - linux

no_rotation-python3:
  stage: build
  image: gitlab.icp.uni-stuttgart.de:4567/espressomd/docker/ubuntu-python3:18.04
  script:
    - export myconfig=no_rotation with_coverage=true python_version=3
    - bash maintainer/CI/build_cmake.sh
  tags:
    - docker
    - linux

nocheckmaxset:
  stage: build
  script:
    - export with_cuda=false myconfig=nocheck-maxset make_check=false
    - bash maintainer/CI/build_cmake.sh
  tags:
    - docker
    - linux

### Builds with different Distributions

#debian:8 removed: similar to ubuntu:1404

debian:9:
  stage: build
  image: gitlab.icp.uni-stuttgart.de:4567/espressomd/docker/$CI_JOB_NAME
  script:
    - export with_cuda=false
    - export myconfig=maxset make_check=false
    - bash maintainer/CI/build_cmake.sh
  tags:
    - docker
    - linux

opensuse:15.0:
  stage: build
  image: gitlab.icp.uni-stuttgart.de:4567/espressomd/docker/$CI_JOB_NAME
  script:
    - export with_cuda=false myconfig=maxset make_check=false
    - bash maintainer/CI/build_cmake.sh
  tags:
    - docker
    - linux

centos:7:
  stage: build
  image: gitlab.icp.uni-stuttgart.de:4567/espressomd/docker/$CI_JOB_NAME
  script:
    - export with_cuda=false myconfig=maxset make_check=false
    - bash maintainer/CI/build_cmake.sh
  tags:
    - docker
    - linux

fedora:
  stage: build
  image: gitlab.icp.uni-stuttgart.de:4567/espressomd/docker/centos:next
  script:
    - export with_cuda=false myconfig=maxset make_check=false
    - bash maintainer/CI/build_cmake.sh
  tags:
    - docker
    - linux

#ubuntu:1404 not needed: used in cuda:8.0
#ubuntu:1604 not needed: used in cuda:9.0
#ubuntu:1804 not needed: default used in non-CUDA builds

### Builds with CUDA

cuda-maxset:
  stage: build
  image: gitlab.icp.uni-stuttgart.de:4567/espressomd/docker/cuda:9.0
  script:
    - export myconfig=maxset with_coverage=true python_version=3 test_timeout=900
    - bash maintainer/cuda_build.sh
  artifacts:
    paths:
    - build/
    expire_in: 1 week
  tags:
    - docker
    - linux
    - cuda

<<<<<<< HEAD
tutorials-samples:
  stage: build
  image: gitlab.icp.uni-stuttgart.de:4567/espressomd/docker/cuda:tutorials
  script:
    - export myconfig=maxset with_coverage=false python_version=3 check_tutorials=true check_samples=true test_timeout=1200
    - bash maintainer/cuda_build.sh
  tags:
    - docker
    - linux
    - cuda
=======
# Test that non-gpu methods work when building with Cuda and no gpu is present
# In case a GPU is present on the runner, it is hidden by setting
# CUDA_VISIBLE_DEVICES=""
cuda-no-gpu:
  stage: build
  image: gitlab.icp.uni-stuttgart.de:4567/espressomd/docker/cuda:9.0
  script:
    - export myconfig=maxset hide_gpu=true python_version=3 test_timeout=900
    - bash maintainer/cuda_build.sh
  artifacts:
    paths:
    - build/
    expire_in: 1 week
  tags:
    - docker
    - linux
>>>>>>> 5055147c

empty:
  stage: build
  image: gitlab.icp.uni-stuttgart.de:4567/espressomd/docker/cuda:9.0
  script:
    - export myconfig=empty python_version=3
    - bash maintainer/CI/build_cmake.sh
  tags:
    - docker
    - linux
    - cuda

ubuntu:wo-dependencies:
  stage: build
  image: gitlab.icp.uni-stuttgart.de:4567/espressomd/docker/$CI_JOB_NAME
  script:
    - export myconfig=maxset make_check=false
    - bash maintainer/CI/build_cmake.sh
  tags:
    - docker
    - linux

### Builds with ROCm

rocm-maxset:
  stage: build
  image: gitlab.icp.uni-stuttgart.de:4567/espressomd/docker/rocm:latest
  script:
    - export myconfig=maxset
    - bash maintainer/CI/build_cmake.sh
  tags:
    - amdgpu

### Builds on different architectures

.arch_template: &arch_definition
  stage: build
  image: gitlab.icp.uni-stuttgart.de:4567/espressomd/docker/$CI_JOB_NAME
  script:
    - export with_cuda=false test_timeout=900 check_skip_long=true
    - export OMPI_MCA_btl_vader_single_copy_mechanism=none
    - export myconfig=maxset
    - bash maintainer/CI/build_cmake.sh
  tags:
    - docker
    - linux
  only:
    - schedules

ubuntu:arm64:
  <<: *arch_definition

ubuntu:armhf:
  <<: *arch_definition

ubuntu:i386:
  <<: *arch_definition
  only:
    - branches
    - tags

ubuntu:ppc64le:
  <<: *arch_definition

ubuntu:s390x:
  <<: *arch_definition

### Builds with OS X

osx:
  stage: build
  script:
    - export with_ccache=false myconfig=maxset with_cuda=false
    - bash maintainer/CI/build_cmake.sh
  tags:
    - mac

osx-python3:
  stage: build
  script:
    - export with_ccache=false myconfig=maxset with_cuda=false python_version=3
    - bash maintainer/CI/build_cmake.sh
  tags:
    - mac

osx-cuda:
  stage: build
  script:
    - export with_ccache=false myconfig=maxset with_cuda=true make_check=false
    - bash maintainer/CI/build_cmake.sh
  tags:
    - mac

### Builds with different compilers

clang:6.0:
  stage: build
  image: gitlab.icp.uni-stuttgart.de:4567/espressomd/docker/$CI_JOB_NAME
  script:
    - export myconfig=maxset with_coverage=false with_static_analysis=true with_asan=true with_ubsan=true test_timeout=900
    - bash maintainer/cuda_build.sh
  tags:
    - docker
    - linux
    - cuda
    - ptrace

intel:18:
  stage: build
  image: gitlab.icp.uni-stuttgart.de:4567/espressomd/docker/$CI_JOB_NAME
  script:
    - export myconfig=maxset with_coverage=false I_MPI_SHM_LMT=shm
    - export cxx_flags=-O2
    - bash maintainer/cuda_build.sh
  tags:
    - docker
    - linux
    - cuda

check_sphinx:
  stage: additional_checks
  image: gitlab.icp.uni-stuttgart.de:4567/espressomd/docker/cuda:9.0
  dependencies:
    - cuda-maxset
  when: on_success
  script:
    - cd ${CI_PROJECT_DIR}/build
    - make sphinx
  artifacts:
    paths:
    - build/doc/sphinx
    expire_in: 1 week
  tags:
    - docker
    - linux
    - cuda

check_doxygen:
  stage: additional_checks
  image: gitlab.icp.uni-stuttgart.de:4567/espressomd/docker/cuda:9.0
  dependencies:
    - cuda-maxset
  when: on_success
  script:
    - cd ${CI_PROJECT_DIR}/build
    - make doxygen
  artifacts:
    paths:
    - build/doc/doxygen
    expire_in: 1 week
  tags:
    - docker
    - linux
    - cuda

check_with_odd_no_of_processors:
  stage: build
  image: gitlab.icp.uni-stuttgart.de:4567/espressomd/docker/cuda:9.0
  when: on_success
  script:
    - export myconfig=maxset with_coverage=true python_version=3 build_procs=3 check_procs=3 check_odd_only=true
    - bash maintainer/cuda_build.sh
  tags:
    - docker
    - linux
    - cuda


.deploy_base:
  stage: deploy
  image: gitlab.icp.uni-stuttgart.de:4567/espressomd/docker/cuda:9.0
  only:
    - python
  before_script:
    - 'which ssh-agent || ( apt-get update -y && apt-get install openssh-client -y )'
    - eval $(ssh-agent -s)
    - ssh-add <(echo "$SSH_PRIVATE_KEY")
    - mkdir -p ${HOME}/.ssh && chmod 700 ${HOME}/.ssh
    - echo "$SSH_PRIVATE_KEY" > ${HOME}/.ssh/espresso_rsa && chmod 600 ${HOME}/.ssh/espresso_rsa
    - echo "$SSH_PUBLIC_KEY" > ${HOME}/.ssh/espresso_rsa.pub && chmod 600 ${HOME}/.ssh/espresso_rsa.pub
    - '[[ -f /.dockerenv ]] && echo -e "Host *\n\tStrictHostKeyChecking no\n\n" > ~/.ssh/config'
  tags:
    - docker
    - linux
    - cuda

deploy_sphinx_documentation:
  extends: .deploy_base
  dependencies:
    - check_sphinx
  script:
    - cd ${CI_PROJECT_DIR}/build/doc/sphinx/html && 
      rsync -avz --delete -e "ssh -i ${HOME}/.ssh/espresso_rsa" ./ espresso@elk.icp.uni-stuttgart.de:/home/espresso/public_html/html/doc

deploy_doxygen_documentation:
  extends: .deploy_base
  dependencies:
    - check_doxygen
  script:
    - cd ${CI_PROJECT_DIR}/build/doc/doxygen/html &&
      rsync -avz --delete -e "ssh -i ${HOME}/.ssh/espresso_rsa" ./ espresso@elk.icp.uni-stuttgart.de:/home/espresso/public_html/html/dox

status_success:
  stage: result
  script: bash maintainer/gh_post_status.sh success
  when: on_success
  tags:
    - linux
  dependencies: []

status_failure:
  stage: result
  script: bash maintainer/gh_post_status.sh failure
  when: on_failure
  tags:
    - linux
  dependencies: []

notify_success:
  stage: result
  script: bash maintainer/gh_close_issue.sh
  when: on_success
  only:
    - python
  tags:
    - linux

notify_failure:
  stage: result
  script: bash maintainer/gh_create_issue.sh
  when: on_failure
  only:
    - python
  tags:
    - linux<|MERGE_RESOLUTION|>--- conflicted
+++ resolved
@@ -168,7 +168,6 @@
     - linux
     - cuda
 
-<<<<<<< HEAD
 tutorials-samples:
   stage: build
   image: gitlab.icp.uni-stuttgart.de:4567/espressomd/docker/cuda:tutorials
@@ -179,7 +178,7 @@
     - docker
     - linux
     - cuda
-=======
+
 # Test that non-gpu methods work when building with Cuda and no gpu is present
 # In case a GPU is present on the runner, it is hidden by setting
 # CUDA_VISIBLE_DEVICES=""
@@ -196,7 +195,6 @@
   tags:
     - docker
     - linux
->>>>>>> 5055147c
 
 empty:
   stage: build
@@ -236,7 +234,7 @@
   stage: build
   image: gitlab.icp.uni-stuttgart.de:4567/espressomd/docker/$CI_JOB_NAME
   script:
-    - export with_cuda=false test_timeout=900 check_skip_long=true
+    - export with_cuda=false test_timeout=900
     - export OMPI_MCA_btl_vader_single_copy_mechanism=none
     - export myconfig=maxset
     - bash maintainer/CI/build_cmake.sh
