--- conflicted
+++ resolved
@@ -2,19 +2,6 @@
 MAINTAINER Florian Weik <fweik@icp.uni-stuttgart.de>
 ENV DEBIAN_FRONTEND noninteractive
 RUN apt-get update && apt-get install -y \
-<<<<<<< HEAD
-	apt-utils \
-	cmake \
-	build-essential \
-	openmpi-bin \
-	libfftw3-dev \
-	libboost-dev libboost-serialization-dev libboost-mpi-dev libboost-filesystem-dev libboost-test-dev \
-	cython python python-numpy \
-	tcl-dev \
-	git \
-	pep8 \
-	python-pyvtk \
-=======
     apt-utils \
     cmake \
     build-essential \
@@ -26,7 +13,6 @@
     git \
     pep8 \
     python-pyvtk \
->>>>>>> b6e32ed5
     libhdf5-openmpi-dev \
     libhdf5-openmpi-10:amd64 \
     libhdf5-10:amd64 \
